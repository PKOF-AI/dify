import { Method } from "axios";
import type { ReadStream } from "fs";

// Types.d.ts
export const BASE_URL: string;
// FIXME: Clearer type definition
export const routes: Record<string, { method: Method, url: (..._: any) => string }>;
export type RequestMethods = 'GET' | 'POST' | 'PATCH' | 'DELETE';

interface Params {
  [key: string]: any;
}

interface HeaderParams {
  [key: string]: string;
}

interface User {
}

export interface DifyApiError {
  code: string;
  status: number;
  message: string;
}

export declare class DifyClient {
  constructor(
    apiKey: string,
    /** 
     * The API base url.
     * @default `https://api.dify.ai/v1`
     */
    baseUrl?: string
  );

  readonly apiKey: string;
  readonly baseUrl: string;

  updateApiKey(apiKey: string): void;

  sendRequest(
    method: RequestMethods,
    endpoint: string,
    data?: any,
    params?: Params,
    stream?: boolean,
    headerParams?: HeaderParams
  ): Promise<any>;

  messageFeedback(message_id: string, rating: number, user: User): Promise<any>;

  getApplicationParameters(user: User): Promise<any>;

  fileUpload(data: FormData): Promise<any>;

  textToAudio(text: string ,user: string, streaming?: boolean): Promise<any>;

  getMeta(user: User): Promise<any>;
}

export declare class CompletionClient extends DifyClient {
  createCompletionMessage(
    inputs: any,
    user: User,
    stream?: boolean,
    files?: File[] | null
  ): Promise<any>;
}

export declare class ChatClient extends DifyClient {
  createChatMessage(
    inputs: any,
    query: string,
    user: User,
    stream?: boolean,
    conversation_id?: string | null,
    files?: File[] | null
  ): Promise<any>;

  getSuggested(message_id: string, user: User): Promise<any>;

  stopMessage(task_id: string, user: User) : Promise<any>;


  getConversations(
    user: User, 
    first_id?: string | null, 
    limit?: number | null, 
    pinned?: boolean | null
  ): Promise<any>;

  getConversationMessages(
    user: User,
    conversation_id?: string,
    first_id?: string | null,
    limit?: number | null
  ): Promise<any>;

  renameConversation(conversation_id: string, name: string,  user: User,auto_generate:boolean): Promise<any>;

  deleteConversation(conversation_id: string, user: User): Promise<any>;
<<<<<<< HEAD
}

export interface PaginationParams {
  page?: number;
  /** Number of items returned, default 20, range 1-100
   * @default 20
   */
  limit?: number;
}

export interface PaginationResponse<T> {
  data: T[];
  has_more: boolean;
  limit: number;
  total: number;
  page: number;
}

// --- Dataset ---
export type DatasetIndexingTechnique = 'high_quality' | 'economy';
export type DatasetPermission = 'only_me' | 'all_team_members' | 'partial_members';
export type DatasetProcessRuleMode = 'automatic' | 'custom';
export type DatasetProcessRule =
  | { mode: 'automatic' }
  | {
    mode: 'custom';
    rules?: {
      pre_processing_rules?: Array<{
        /**
         *  Unique identifier for the preprocessing rule.
         * - `remove_extra_spaces`: Replace consecutive spaces, newlines, tabs
         * - `remove_urls_emails`: Remove URLs and emails
         */
        id: 'remove_extra_spaces' | 'remove_urls_emails';
        enabled: boolean;
      }>;
      /** Segmentation rules */
      segmentation?: {
        /**
         * Custom segment identifier, currently only allows one delimiter to be set. Default is `\n`
         * @default '\n'
         */
        separator?: string;
        /**
         *  Maximum length (tokens). Defaults to 1000.
         * @default 1000
         */
        max_tokens?: number;
      }
    }
  };
export interface DatasetRetrievalModel {
  search_method: 'hybrid_search' | 'semantic_search' | 'full_text_search';
  /** Whether reranking mode is enabled. */
  reranking_enable: boolean;
  /** Reranking mode. */
  reranking_mode: 'reranking_model' | null;
  /**
   * Rerank model will reorder the candidate document list
   * based on the semantic match with user query,
   * improving the results of semantic ranking
   */
  reranking_model: {
    reranking_provider_name: string | null;
    reranking_model_name: string | null;
  }
  weights: {
    keyword_setting: {
      /**
       * Weight of keyword matching in the final score.
       * Should be in the range of `[0, 1]`, and the sum of `keyword_weight` and `vector_weight` should be 1.
       */
      keyword_weight: number;
    };
    vector_setting: {
      /**
       * Weight of vector matching in the final score.
       * Should be in the range of `[0, 1]`, and the sum of `keyword_weight` and `vector_weight` should be 1.
       */
      vector_weight: number;
      embedding_model_name: string;
      embedding_model_provider: string;
    }
  } | null;
  /** 
   * Used to filter chunks that are most similar to user questions.
   * The system will also dynamically adjust the value of Top K,
   * according to max_tokens of the selected model.
   */
  top_k: number;
  /** Used to set the similarity threshold for chunks filtering. */
  score_threshold_enabled: boolean;
  score_threshold: number;
}

export interface Dataset {
  /** UUID identifier of this dataset. */
  id: string;
  name: string;
  description: string | null;
  provider: 'vendor'
  permission: DatasetPermission;
  data_source_type: 'upload_file' | 'notion_import' | 'website_crawl' | null;
  /**
   * Index mode.
   * - `high_quality`: embedding using embedding model, built as vector database index
   * - `economy`: Build using inverted index of Keyword Table Index
   */
  indexing_technique: DatasetIndexingTechnique | null;
  app_count: number;
  document_count: number;
  word_count: number;
  /** Creator's UUID */
  created_by: string;
  /** Timestamp when this dataset is created. */
  created_at: number;
  /** UUID of the user who last updated this dataset. Defaults to the creator's UUID. */
  updated_by: string;
  /** Timestamp when this dataset is last updated. Defaults to `created_at`. */
  updated_at: number;
  embedding_model: string | null;
  embedding_model_provider: string | null;
  embedding_available: boolean;
  retrieval_model_dict: DatasetRetrievalModel;
  tags: string[];
}

// --- DatasetDocument ---
export interface DatasetDocumentDataSource_UploadFile {
  data_source_type: 'upload_file';
  data_source_info: {
    upload_file_id: string;
  }
  data_source_detail_dict: {
    upload_file: {
      id: string;
      name: string;
      size: number;
      extension: string;
      mime_type: string;
      created_by: string;
      created_at: number;
    }
  }
}

export interface DatasetDocumentDataSource_WebsiteCrawl {
  data_source_type: 'website_crawl';
  data_source_info: {
    url: string;
    provider: 'firecrawl';
    job_id: string;
    only_main_content: boolean;
    mode: 'scrape' | 'crawl';
  }
  data_source_detail_dict: {
    website_crawl: {
      id: string;
      url: string;
      created_by: string;
      created_at: number;
    }
  }
}

// TODO: Add Notion import type

export type DatasetDocumentDataSource = DatasetDocumentDataSource_UploadFile | DatasetDocumentDataSource_WebsiteCrawl;
export type DatasetDocumentIndexingStatus = 'waiting' | 'indexing' | 'completed' | 'error' | 'paused' | 'splitting' | 'parsing';
export type DatasetDocumentDocumentForm = 'text_model' | 'qa_model';

export type DatasetDocument = DatasetDocumentDataSource & {
  id: string;
  position: number;
  data_source_type: 'upload_file' // TODO: add other types
  dataset_process_rule_id: string;
  name: string;
  created_from: 'web' | 'api';
  created_by: string;
  created_at: number;
  tokens: number;
  indexing_status: DatasetDocumentIndexingStatus;
  error: string | null;
  enabled: boolean;
  disabled_at: number | null;
  disabled_by: string | null;
  archived: boolean;
  display_status: 'queuing' | 'paused' | 'indexing' | 'error' | 'available' | 'disabled' | 'archived';
  word_count: number;
  hit_count: number;
  doc_form: DatasetDocumentDocumentForm;
}

// --- Create Document ---
export interface CreateDocumentByTextOptions {
  name: string;
  text: string;
  indexing_technique: DatasetIndexingTechnique;
  process_rule: DatasetProcessRule;
  /**
   * Document segmenting format.
   * Available options:
   * - Text model: Normal segmenting strategy
   * - Q&A model: Segment in Question & Answer format. Note: this will consume more tokens.
  */
  doc_form?: DatasetDocumentDocumentForm;
  /** 
   * Doc language, e.g. `Chinese Simplified`. For available options, please refer to Dify UI for now.
   * Only requied when `doc_form` is `qa_model`.
   */
  doc_language?: string;
}

export interface CreateDocumentByFileOptions {
  /**
   * Source document ID.
   * - Used to re-upload the document or modify the document cleaning and segmentation configuration. The missing information is copied from the source document
   * - The source document cannot be an archived document
   * - When original_document_id is passed in, the update operation is performed on behalf of the document. process_rule is a fillable item. If not filled in, the segmentation method of the source document will be used by defaul
   * - When original_document_id is not passed in, the new operation is performed on behalf of the document, and process_rule is required
  */
  original_document_id?: string;
  indexing_technique: DatasetIndexingTechnique;
  process_rule: DatasetProcessRule;
  /**
   * File to be uploaded. Can be a `ReadStream` (returned by `fs.createReadStream()`) or a filename string.
  */
  file: ReadStream | string;
  /**
   * Document segmenting format.
   * Available options:
   * - Text model: Normal segmenting strategy
   * - Q&A model: Segment in Question & Answer format. Note: this will consume more tokens.
  */
  doc_form?: DatasetDocumentDocumentForm;
  /** 
   * Doc language, e.g. `Chinese Simplified`. For available options, please refer to Dify UI for now.
   * Only requied when `doc_form` is `qa_model`.
   */
  doc_language?: string;
}
export interface CreateDocumentReturn {
  document: DatasetDocument;
  batch: string;
}

// --- Update Document ---
export interface UpdateDocumentOptions {
  name?: string;
  file: ReadStream | string;
  process_rule?: DatasetProcessRule;
}

// --- DatasetDocument embedding status ---
export interface DatasetDocumentEmbeddingStatus {
  id: string;
  indexing_status: DatasetDocumentIndexingStatus;
  processing_started_at: number | null;
  parsing_completed_at: number | null;
  cleaning_completed_at: number | null;
  splitting_completed_at: number | null;
  completed_at: number | null;
  paused_at: number | null;
  error: string | null;
  stopped_at: number | null;
  completed_segments: number;
  total_segments: number;
}

// --- Segment ---
export interface DocumentSegmentData {
  id: string;
  position: number;
  document_id: string;
  content: string;
  answer: string | null;
  word_count: number;
  tokens: number;
  keywords: string[];
  index_node_id: string;
  index_node_hash: string;
  hit_count: number;
  enabled: boolean;
  disabled_at: number | null;
  disabled_by: string | null;
  status: 'waiting' | 'processing' | 'completed' | 'error'
  created_by: string;
  created_at: number;
  indexing_at: number | null;
  completed_at: number | null;
  error: string | null;
  stopped_at: number | null;
}
export interface DocumentSegments {
  data: DocumentSegmentData[];
  doc_form: DatasetDocumentDocumentForm;
}

// --- Add segment ---
export interface AddSegmentOptions {
  segments: Array<{
    /** Text content/question content */
    content: string;
    /** Answer content, if the mode of the Knowledge is Q&A mode, pass the value */
    answer?: string;
    /** Keywords */
    keywords?: string[];
  }>;
}

// --- Update segment ---
export interface UpdateSegmentOptions {
  /** Text content/question content */
  content: string;
  /** Answer content, if the mode of the Knowledge is Q&A mode, pass the value */
  answer?: string;
  /** Keywords */
  keywords?: string[];
  enabled?: boolean;
}

// --- DatasetClient ---
export declare class DatasetClient extends DifyClient {
  /**
   * Create an empty Knowledge.
   * @throws {DifyApiError}
   */
  createDataset(name: string): Promise<Dataset>;

  /**
   * Query the Knowledge list.
   * @throws {DifyApiError}
   */
  listDatasets(params?: PaginationParams): Promise<PaginationResponse<Dataset>>;

  /** 
   * Delete a Knowledge.
   * @throws {DifyApiError}
   */
  deleteDataset(dataset_id: string): Promise<void>;

  /**
   * Create a document from text.
   * This api is based on an existing Knowledge and creates a new document through text based on this Knowledge.
   * @throws {DifyApiError}
   */
  createDocumentByText(dataset_id: string, options: CreateDocumentByTextOptions): Promise<CreateDocumentReturn>;

  /**
   * Create documents from files
   * @throws {DifyApiError}
   */
  createDocumentByFile(dataset_id: string, options: CreateDocumentByFileOptions): Promise<CreateDocumentReturn>;

  /**
   * Update document via text.
   * This api is based on an existing Knowledge and updates the document through text based on this Knowledge.
   * @throws {DifyApiError}
   */
  updateDocumentByText(
    dataset_id: string,
    document_id: string,
    options: Partial<CreateDocumentByTextOptions>
  ): Promise<CreateDocumentReturn>;

  /**
   * Update document from a file.
   * This api is based on an existing Knowledge and updates the document through a file based on this Knowledge.
   * @throws {DifyApiError}
   */
  updateDocumentByFile(
    dataset_id: string,
    document_id: string,
    options: UpdateDocumentOptions
  ): Promise<CreateDocumentReturn>;

  /**
   * Get document embedding status (progress)
   * @throws {DifyApiError}
   */
  getDocumentEmbeddingStatus(
    dataset_id: string,
    /** Batch number of uploaded documents */
    batch: string
  ): Promise<Array<DatasetDocumentEmbeddingStatus>>;

  /**
   * Delete document
   * @throws {DifyApiError}
   */
  deleteDocument(dataset_id: string, document_id: string): Promise<void>;

  /**
   * Get Knowledge document list
   * @throws {DifyApiError}
   */
  listDocuments(dataset_id: string, params?: PaginationParams): Promise<PaginationResponse<DatasetDocument>>;

  /**
   * Add segment
   * @throws {DifyApiError}
   */
  addDocumentSegment(dataset_id: string, document_id: string, options: AddSegmentOptions): Promise<DocumentSegments>;

  /** 
   * Get document segments
   * @throws {DifyApiError}
   */
  getDocumentSegments(dataset_id: string, document_id: string, params: PaginationParams): Promise<DocumentSegments>;

  /**
   * Delete document segment
   * @throws {DifyApiError}
   */
  deleteDocumentSegment(dataset_id: string, document_id: string, segment_id: string): Promise<void>;

  /**
   * Update document segment
   * @throws {DifyApiError}
   */
  updateDocumentSegment(
    dataset_id: string,
    document_id: string,
    segment_id: string,
    options: UpdateSegmentOptions
  ): Promise<DocumentSegments>;
=======
  
  audioToText(data: FormData): Promise<any>;
}

export declare class WorkflowClient extends DifyClient {
  run(inputs: any, user: User, stream?: boolean,): Promise<any>;

  stop(task_id: string, user: User): Promise<any>;
>>>>>>> ee7d5e72
}<|MERGE_RESOLUTION|>--- conflicted
+++ resolved
@@ -100,7 +100,14 @@
   renameConversation(conversation_id: string, name: string,  user: User,auto_generate:boolean): Promise<any>;
 
   deleteConversation(conversation_id: string, user: User): Promise<any>;
-<<<<<<< HEAD
+  
+  audioToText(data: FormData): Promise<any>;
+}
+
+export declare class WorkflowClient extends DifyClient {
+  run(inputs: any, user: User, stream?: boolean,): Promise<any>;
+
+  stop(task_id: string, user: User): Promise<any>;
 }
 
 export interface PaginationParams {
@@ -527,14 +534,4 @@
     segment_id: string,
     options: UpdateSegmentOptions
   ): Promise<DocumentSegments>;
-=======
-  
-  audioToText(data: FormData): Promise<any>;
-}
-
-export declare class WorkflowClient extends DifyClient {
-  run(inputs: any, user: User, stream?: boolean,): Promise<any>;
-
-  stop(task_id: string, user: User): Promise<any>;
->>>>>>> ee7d5e72
 }