--- conflicted
+++ resolved
@@ -289,14 +289,12 @@
   return get<RetrievalMethodsRes>(url)
 }
 
-<<<<<<< HEAD
 export const getSystemFeatures = () => {
   return get<SystemFeatures>('/system-features')
 }
-=======
+
 export const enableModel = (url: string, body: { model: string; model_type: ModelTypeEnum }) =>
   patch<CommonResponse>(url, { body })
 
 export const disableModel = (url: string, body: { model: string; model_type: ModelTypeEnum }) =>
-  patch<CommonResponse>(url, { body })
->>>>>>> 27da6750
+  patch<CommonResponse>(url, { body })