--- conflicted
+++ resolved
@@ -300,7 +300,6 @@
 export const disableModel = (url: string, body: { model: string; model_type: ModelTypeEnum }) =>
   patch<CommonResponse>(url, { body })
 
-<<<<<<< HEAD
 export const fetchFeishuDataSource: Fetcher<{ data: DataSourceFeishu[] }, { url: string }> = ({ url }) => {
   return get<{ data: DataSourceFeishu[] }>(url)
 }
@@ -316,7 +315,7 @@
 export const fetchFeishuConnection: Fetcher<{ data: string }, string> = (url) => {
   return get(url) as Promise<{ data: string }>
 }
-=======
+
 export const sendForgotPasswordEmail: Fetcher<CommonResponse, { url: string; body: { email: string } }> = ({ url, body }) =>
   post<CommonResponse>(url, { body })
 
@@ -325,5 +324,4 @@
 }
 
 export const changePasswordWithToken: Fetcher<CommonResponse, { url: string; body: { token: string; new_password: string; password_confirm: string } }> = ({ url, body }) =>
-  post<CommonResponse>(url, { body })
->>>>>>> 0e820723
+  post<CommonResponse>(url, { body })