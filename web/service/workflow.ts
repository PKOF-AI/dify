import type { Fetcher } from 'swr'
import { get, post } from './base'
import type { CommonResponse } from '@/models/common'
import type {
  ChatRunHistoryResponse,
  FetchWorkflowDraftResponse,
  NodesDefaultConfigsResponse,
  WorkflowRunHistoryResponse,
} from '@/types/workflow'
import type { BlockEnum } from '@/app/components/workflow/types'

export const fetchWorkflowDraft = (url: string) => {
  return get(url, {}, { silent: true }) as Promise<FetchWorkflowDraftResponse>
}

export const syncWorkflowDraft = ({ url, params }: { url: string; params: Pick<FetchWorkflowDraftResponse, 'graph' | 'features'> }) => {
  return post<CommonResponse & { updated_at: number; hash: string }>(url, { body: params }, { silent: true })
}

export const fetchNodesDefaultConfigs: Fetcher<NodesDefaultConfigsResponse, string> = (url) => {
  return get<NodesDefaultConfigsResponse>(url)
}

export const fetchWorkflowRunHistory: Fetcher<WorkflowRunHistoryResponse, string> = (url) => {
  return get<WorkflowRunHistoryResponse>(url)
}

export const fetcChatRunHistory: Fetcher<ChatRunHistoryResponse, string> = (url) => {
  return get<ChatRunHistoryResponse>(url)
}

export const singleNodeRun = (appId: string, nodeId: string, params: object) => {
  return post(`apps/${appId}/workflows/draft/nodes/${nodeId}/run`, { body: params })
}

export const getIterationSingleNodeRunUrl = (isChatFlow: boolean, appId: string, nodeId: string) => {
<<<<<<< HEAD
  return `apps/${appId}/${isChatFlow ? 'advanced-chat' : ''}/workflows/draft/iteration/nodes/${nodeId}/run`
=======
  return `apps/${appId}/${isChatFlow ? 'advanced-chat/' : ''}workflows/draft/iteration/nodes/${nodeId}/run`
>>>>>>> 5d642d29
}

export const publishWorkflow = (url: string) => {
  return post<CommonResponse & { created_at: number }>(url)
}

export const fetchPublishedWorkflow: Fetcher<FetchWorkflowDraftResponse, string> = (url) => {
  return get<FetchWorkflowDraftResponse>(url)
}

export const stopWorkflowRun = (url: string) => {
  return post<CommonResponse>(url)
}

export const fetchNodeDefault = (appId: string, blockType: BlockEnum, query = {}) => {
  return get(`apps/${appId}/workflows/default-workflow-block-configs/${blockType}`, {
    params: { q: JSON.stringify(query) },
  })
}<|MERGE_RESOLUTION|>--- conflicted
+++ resolved
@@ -34,11 +34,7 @@
 }
 
 export const getIterationSingleNodeRunUrl = (isChatFlow: boolean, appId: string, nodeId: string) => {
-<<<<<<< HEAD
-  return `apps/${appId}/${isChatFlow ? 'advanced-chat' : ''}/workflows/draft/iteration/nodes/${nodeId}/run`
-=======
   return `apps/${appId}/${isChatFlow ? 'advanced-chat/' : ''}workflows/draft/iteration/nodes/${nodeId}/run`
->>>>>>> 5d642d29
 }
 
 export const publishWorkflow = (url: string) => {
