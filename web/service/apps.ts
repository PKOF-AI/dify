--- conflicted
+++ resolved
@@ -16,11 +16,7 @@
 export const fetchAppSSO = async ({ appId }: { appId: string }) => {
   return get<AppSSOResponse>(`/enterprise/app-setting/sso?appID=${appId}`)
 }
-<<<<<<< HEAD
-export const updateAppSSO = async ({ id, enabled }: { id: string;enabled: boolean }) => {
-=======
 export const updateAppSSO = async ({ id, enabled }: { id: string; enabled: boolean }) => {
->>>>>>> b9db182b
   return post('/enterprise/app-setting/sso', { body: { app_id: id, enabled } })
 }
 
