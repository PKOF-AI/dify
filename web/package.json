--- conflicted
+++ resolved
@@ -1,10 +1,6 @@
 {
   "name": "dify-web",
-<<<<<<< HEAD
-  "version": "0.10.0-beta3",
-=======
   "version": "0.9.2",
->>>>>>> 406497fc
   "private": true,
   "engines": {
     "node": ">=18.17.0"
