# For production release, change this to PRODUCTION
<<<<<<< HEAD
NEXT_PUBLIC_DEPLOY_ENV=DEVELOPMENT
# The deployment edition, SELF_HOSTED
=======
NEXT_PUBLIC_DEPLOY_ENV=PRODUCTION
# The deployment edition, SELF_HOSTED or CLOUD
>>>>>>> 94c36487
NEXT_PUBLIC_EDITION=SELF_HOSTED
# The base URL of console application, refers to the Console base URL of WEB service if console domain is
# different from api or web app domain.
# example: http://cloud.dify.ai/console/api
NEXT_PUBLIC_API_PREFIX=http://10.10.11.2:5001/console/api
# The URL for Web APP, refers to the Web App base URL of WEB service if web app domain is different from
# console or api domain.
# example: http://udify.app/api
NEXT_PUBLIC_PUBLIC_API_PREFIX=http://10.10.11.2:5001/api

# SENTRY
NEXT_PUBLIC_SENTRY_DSN=<|MERGE_RESOLUTION|>--- conflicted
+++ resolved
@@ -1,11 +1,6 @@
 # For production release, change this to PRODUCTION
-<<<<<<< HEAD
-NEXT_PUBLIC_DEPLOY_ENV=DEVELOPMENT
-# The deployment edition, SELF_HOSTED
-=======
 NEXT_PUBLIC_DEPLOY_ENV=PRODUCTION
 # The deployment edition, SELF_HOSTED or CLOUD
->>>>>>> 94c36487
 NEXT_PUBLIC_EDITION=SELF_HOSTED
 # The base URL of console application, refers to the Console base URL of WEB service if console domain is
 # different from api or web app domain.
