--- conflicted
+++ resolved
@@ -392,13 +392,10 @@
 export type SegmentUpdator = {
   content: string
   answer?: string
-<<<<<<< HEAD
+  keywords?: string[]
 }
 
 export enum DocForm {
   TEXT = 'text_model',
   QA = 'qa_model',
-=======
-  keywords?: string[]
->>>>>>> 4420281d
 }