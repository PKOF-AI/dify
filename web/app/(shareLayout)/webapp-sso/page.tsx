--- conflicted
+++ resolved
@@ -15,7 +15,6 @@
   const protocal = searchParams.get('protocal')
   const webSSOTokenFromUrl = searchParams.get('web_sso_token')
   const message = searchParams.get('message')
-  const [isChatbotApp, setIsChatbotApp] = useState(false)
 
   const router = useRouter()
   const { t } = useTranslation()
@@ -27,13 +26,8 @@
       localStorage.setItem('web_sso_token', webSSOTokenFromUrl)
 
       const redirectUrl = localStorage.getItem('web_app_redirect_url')
-      if (redirectUrl) {
-        if (redirectUrl.includes('/chatbot/'))
-          setIsChatbotApp(true)
-
-        else
-          router.push(redirectUrl)
-      }
+      if (redirectUrl)
+        router.push(redirectUrl)
     }
 
     if (message) {
@@ -93,45 +87,6 @@
             'md:px-[108px]',
           )
         }>
-<<<<<<< HEAD
-          {!isChatbotApp
-            ? (
-              <div className='flex flex-col md:w-[400px]'>
-                <div className="w-full mx-auto">
-                  <h2 className="text-[32px] font-bold text-gray-900">{t('login.pageTitle')}</h2>
-                </div>
-                <div className="w-full mx-auto mt-10">
-                  <Button
-                    tabIndex={0}
-                    type='primary'
-                    onClick={() => { handleSSOLogin() }}
-                    disabled={isLoading}
-                    className="w-full !fone-medium !text-sm"
-                  >{t('login.sso')}
-                  </Button>
-                </div>
-              </div>
-            )
-            : (
-              <div className='flex flex-col md:w-[400px]'>
-                <div className="w-full mx-auto">
-                  <h2 className="text-[20px] font-bold text-gray-900">SSO login successfully.</h2>
-                  <div>Please close this window and refresh the page.</div>
-                </div>
-                <div className="w-full mx-auto mt-10">
-                  <Button
-                    tabIndex={0}
-                    type='primary'
-                    disabled={isLoading}
-                    className="w-full !fone-medium !text-sm"
-                    onClick={() => {
-                      window.close()
-                    }}>
-                    Close
-                  </Button>
-                </div>
-              </div>)}
-=======
           <div className='flex flex-col md:w-[400px]'>
             <div className="w-full mx-auto">
               <h2 className="text-[32px] font-bold text-gray-900">{t('login.pageTitle')}</h2>
@@ -147,7 +102,6 @@
               </Button>
             </div>
           </div>
->>>>>>> 9fb4a67d
         </div>
       </div>
     </div>
