import type {
  FC,
  ReactNode,
} from 'react'
import { memo, useEffect, useRef, useState } from 'react'
import { useTranslation } from 'react-i18next'
import type {
  ChatConfig,
  ChatItem,
} from '../../types'
<<<<<<< HEAD
import { useChatContext } from '../context'
import { useChatWithHistoryContext } from '../../chat-with-history/context'
=======
>>>>>>> 6dba68f6
import Operation from './operation'
import AgentContent from './agent-content'
import BasicContent from './basic-content'
import SuggestedQuestions from './suggested-questions'
import More from './more'
import WorkflowProcess from './workflow-process'
import { AnswerTriangle } from '@/app/components/base/icons/src/vender/solid/general'
import LoadingAnim from '@/app/components/base/chat/chat/loading-anim'
import Citation from '@/app/components/base/chat/chat/citation'
import { EditTitle } from '@/app/components/app/annotation/edit-annotation-modal/edit-item'
import type { Emoji } from '@/app/components/tools/types'
import type { AppData } from '@/models/share'
import AnswerIcon from '@/app/components/base/answer-icon'
import cn from '@/utils/classnames'

type AnswerProps = {
  item: ChatItem
  question: string
  index: number
  config?: ChatConfig
  answerIcon?: ReactNode
  responding?: boolean
  allToolIcons?: Record<string, string | Emoji>
  showPromptLog?: boolean
  chatAnswerContainerInner?: string
  hideProcessDetail?: boolean
  appData?: AppData
}
const Answer: FC<AnswerProps> = ({
  item,
  question,
  index,
  config,
  answerIcon,
  responding,
  allToolIcons,
  showPromptLog,
  chatAnswerContainerInner,
  hideProcessDetail,
  appData,
}) => {
  const { t } = useTranslation()
  const {
    content,
    citation,
    agent_thoughts,
    more,
    annotation,
    workflowProcess,
  } = item
  const { isMobile } = useChatWithHistoryContext()
  const hasAgentThoughts = !!agent_thoughts?.length

  const [containerWidth, setContainerWidth] = useState(0)
  const [contentWidth, setContentWidth] = useState(0)
  const containerRef = useRef<HTMLDivElement>(null)
  const contentRef = useRef<HTMLDivElement>(null)
<<<<<<< HEAD
  const { config: chatContextConfig } = useChatContext()
  const voiceRef = useRef(chatContextConfig?.text_to_speech?.voice)
=======

  const getContainerWidth = () => {
    if (containerRef.current)
      setContainerWidth(containerRef.current?.clientWidth + 16)
  }
  useEffect(() => {
    getContainerWidth()
  }, [])
>>>>>>> 6dba68f6

  const getContentWidth = () => {
    if (contentRef.current)
      setContentWidth(contentRef.current.clientWidth)
  }

  useEffect(() => {
<<<<<<< HEAD
    voiceRef.current = chatContextConfig?.text_to_speech?.voice
  }, [chatContextConfig?.text_to_speech?.voice])

  useEffect(() => {
=======
>>>>>>> 6dba68f6
    if (!responding)
      getContentWidth()
  }, [responding])

  const renderContent = () => {
    if (responding && !content && !hasAgentThoughts)
      return <LoadingAnim type="text" />

    if (content && !hasAgentThoughts)
      return <BasicContent item={item} />

    if (hasAgentThoughts) {
      return (
        <AgentContent
          item={item}
          responding={responding}
          allToolIcons={allToolIcons}
        />
      )
    }
    return null
  }

  const renderAnnotation = () => {
    if (annotation?.id && annotation.authorName) {
      return (
        <EditTitle
          className="mt-1"
          title={t('appAnnotation.editBy', { author: annotation.authorName })}
        />
      )
    }
    return null
  }

  const renderOperation = () => {
    if (!responding) {
      return (
        <Operation
          hasWorkflowProcess={!!workflowProcess}
          maxSize={containerWidth - contentWidth - 4}
          contentWidth={contentWidth}
          item={item}
          question={question}
          index={index}
          showPromptLog={showPromptLog}
        />
      )
    }
    return null
  }

  const renderWorkflowProcess = () => {
    if (workflowProcess && !hideProcessDetail) {
      return (
        <WorkflowProcess
          data={workflowProcess}
          item={item}
          hideInfo
          hideProcessDetail={hideProcessDetail}
        />
      )
    }
    if (workflowProcess && hideProcessDetail && appData?.site.show_workflow_steps) {
      return (
        <WorkflowProcess
          data={workflowProcess}
          item={item}
          hideInfo
          hideProcessDetail={hideProcessDetail}
        />
      )
    }
    return null
  }

  return (
    <div className={isMobile ? 'flex flex-col items-start mb-2 last:mb-0' : 'flex mb-2 last:mb-0'}>
      <div className='shrink-0 relative w-10 h-10'>
        {answerIcon || <AnswerIcon />}
        {responding && (
          <div className='absolute -top-[3px] -left-[3px] pl-[6px] flex items-center w-4 h-4 bg-white rounded-full shadow-xs border-[0.5px] border-gray-50'>
            <LoadingAnim type='avatar' />
          </div>
        )}
      </div>
<<<<<<< HEAD
      <div className={`chat-answer-container group grow ${isMobile ? 'max-w-full mt-4' : 'w-0 ml-4'}`} ref={containerRef}>
        <div className={`group relative ${chatAnswerContainerInner}`}>
          <AnswerTriangle className={isMobile ? 'absolute left-0 -top-2 w-2 h-3 text-gray-100 rotate-180' : 'absolute -left-2 top-0 w-2 h-3 text-gray-100'} />
          <div ref={contentRef} className={`relative inline-block px-4 py-3 max-w-full bg-gray-100 rounded-b-2xl rounded-tr-2xl text-sm text-gray-900 ${workflowProcess && 'w-full'}`}>
            {annotation?.id && (
              <div className='absolute -top-3.5 -right-3.5 box-border flex items-center justify-center h-7 w-7 p-0.5 rounded-lg bg-white cursor-pointer text-[#444CE7] shadow-md group-hover:hidden'>
                <div className='p-1 rounded-lg bg-[#EEF4FF] '>
                  <MessageFast className='w-4 h-4' />
                </div>
              </div>
            )}
            {renderOperation()}
            {renderWorkflowProcess()}
            {renderContent()}
            {renderAnnotation()}
=======
      <div className='chat-answer-container group grow w-0 ml-4' ref={containerRef}>
        <div className={cn('group relative pr-10', chatAnswerContainerInner)}>
          <AnswerTriangle className='absolute -left-2 top-0 w-2 h-3 text-gray-100' />
          <div
            ref={contentRef}
            className={cn('relative inline-block px-4 py-3 max-w-full bg-gray-100 rounded-b-2xl rounded-tr-2xl text-sm text-gray-900', workflowProcess && 'w-full')}
          >
            {
              !responding && (
                <Operation
                  hasWorkflowProcess={!!workflowProcess}
                  maxSize={containerWidth - contentWidth - 4}
                  contentWidth={contentWidth}
                  item={item}
                  question={question}
                  index={index}
                  showPromptLog={showPromptLog}
                />
              )
            }
            {/** Render the normal steps */}
            {
              workflowProcess && !hideProcessDetail && (
                <WorkflowProcess
                  data={workflowProcess}
                  item={item}
                  hideInfo
                  hideProcessDetail={hideProcessDetail}
                />
              )
            }
            {/** Hide workflow steps by it's settings in siteInfo */}
            {
              workflowProcess && hideProcessDetail && appData && appData.site.show_workflow_steps && (
                <WorkflowProcess
                  data={workflowProcess}
                  item={item}
                  hideInfo
                  hideProcessDetail={hideProcessDetail}
                />
              )
            }
            {
              responding && !content && !hasAgentThoughts && (
                <div className='flex items-center justify-center w-6 h-5'>
                  <LoadingAnim type='text' />
                </div>
              )
            }
            {
              content && !hasAgentThoughts && (
                <BasicContent item={item} />
              )
            }
            {
              hasAgentThoughts && (
                <AgentContent
                  item={item}
                  responding={responding}
                  allToolIcons={allToolIcons}
                />
              )
            }
            {
              annotation?.id && annotation.authorName && (
                <EditTitle
                  className='mt-1'
                  title={t('appAnnotation.editBy', { author: annotation.authorName })}
                />
              )
            }
>>>>>>> 6dba68f6
            <SuggestedQuestions item={item} />
            {!!citation?.length && !responding && (
              <Citation data={citation} showHitInfo={config?.supportCitationHitInfo} />
            )}
          </div>
        </div>
        <More more={more} />
      </div>
    </div>
  )
}

export default memo(Answer)<|MERGE_RESOLUTION|>--- conflicted
+++ resolved
@@ -8,11 +8,7 @@
   ChatConfig,
   ChatItem,
 } from '../../types'
-<<<<<<< HEAD
-import { useChatContext } from '../context'
 import { useChatWithHistoryContext } from '../../chat-with-history/context'
-=======
->>>>>>> 6dba68f6
 import Operation from './operation'
 import AgentContent from './agent-content'
 import BasicContent from './basic-content'
@@ -70,10 +66,6 @@
   const [contentWidth, setContentWidth] = useState(0)
   const containerRef = useRef<HTMLDivElement>(null)
   const contentRef = useRef<HTMLDivElement>(null)
-<<<<<<< HEAD
-  const { config: chatContextConfig } = useChatContext()
-  const voiceRef = useRef(chatContextConfig?.text_to_speech?.voice)
-=======
 
   const getContainerWidth = () => {
     if (containerRef.current)
@@ -82,7 +74,6 @@
   useEffect(() => {
     getContainerWidth()
   }, [])
->>>>>>> 6dba68f6
 
   const getContentWidth = () => {
     if (contentRef.current)
@@ -90,13 +81,6 @@
   }
 
   useEffect(() => {
-<<<<<<< HEAD
-    voiceRef.current = chatContextConfig?.text_to_speech?.voice
-  }, [chatContextConfig?.text_to_speech?.voice])
-
-  useEffect(() => {
-=======
->>>>>>> 6dba68f6
     if (!responding)
       getContentWidth()
   }, [responding])
@@ -183,23 +167,6 @@
           </div>
         )}
       </div>
-<<<<<<< HEAD
-      <div className={`chat-answer-container group grow ${isMobile ? 'max-w-full mt-4' : 'w-0 ml-4'}`} ref={containerRef}>
-        <div className={`group relative ${chatAnswerContainerInner}`}>
-          <AnswerTriangle className={isMobile ? 'absolute left-0 -top-2 w-2 h-3 text-gray-100 rotate-180' : 'absolute -left-2 top-0 w-2 h-3 text-gray-100'} />
-          <div ref={contentRef} className={`relative inline-block px-4 py-3 max-w-full bg-gray-100 rounded-b-2xl rounded-tr-2xl text-sm text-gray-900 ${workflowProcess && 'w-full'}`}>
-            {annotation?.id && (
-              <div className='absolute -top-3.5 -right-3.5 box-border flex items-center justify-center h-7 w-7 p-0.5 rounded-lg bg-white cursor-pointer text-[#444CE7] shadow-md group-hover:hidden'>
-                <div className='p-1 rounded-lg bg-[#EEF4FF] '>
-                  <MessageFast className='w-4 h-4' />
-                </div>
-              </div>
-            )}
-            {renderOperation()}
-            {renderWorkflowProcess()}
-            {renderContent()}
-            {renderAnnotation()}
-=======
       <div className='chat-answer-container group grow w-0 ml-4' ref={containerRef}>
         <div className={cn('group relative pr-10', chatAnswerContainerInner)}>
           <AnswerTriangle className='absolute -left-2 top-0 w-2 h-3 text-gray-100' />
@@ -271,7 +238,6 @@
                 />
               )
             }
->>>>>>> 6dba68f6
             <SuggestedQuestions item={item} />
             {!!citation?.length && !responding && (
               <Citation data={citation} showHitInfo={config?.supportCitationHitInfo} />
