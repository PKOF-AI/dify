import type {
  FC,
  ReactNode,
} from 'react'
import {
  memo,
  useCallback,
  useEffect,
  useRef,
  useState,
} from 'react'
import { useTranslation } from 'react-i18next'
import { debounce } from 'lodash-es'
import classNames from 'classnames'
import { useShallow } from 'zustand/react/shallow'
import type {
  ChatConfig,
  ChatItem,
  Feedback,
  OnSend,
} from '../types'
import Question from './question'
import Answer from './answer'
import ChatInput from './chat-input'
import TryToAsk from './try-to-ask'
import { ChatContextProvider } from './context'
import type { Emoji } from '@/app/components/tools/types'
import Button from '@/app/components/base/button'
import { StopCircle } from '@/app/components/base/icons/src/vender/solid/mediaAndDevices'
import AgentLogModal from '@/app/components/base/agent-log-modal'
import PromptLogModal from '@/app/components/base/prompt-log-modal'
import { useStore as useAppStore } from '@/app/components/app/store'

export type ChatProps = {
  chatList: ChatItem[]
  config?: ChatConfig
  isResponding?: boolean
  noStopResponding?: boolean
  onStopResponding?: () => void
  noChatInput?: boolean
  onSend?: OnSend
  chatContainerClassName?: string
  chatContainerInnerClassName?: string
  chatFooterClassName?: string
  chatFooterInnerClassName?: string
  suggestedQuestions?: string[]
  showPromptLog?: boolean
  questionIcon?: ReactNode
  answerIcon?: ReactNode
  allToolIcons?: Record<string, string | Emoji>
  onAnnotationEdited?: (question: string, answer: string, index: number) => void
  onAnnotationAdded?: (annotationId: string, authorName: string, question: string, answer: string, index: number) => void
  onAnnotationRemoved?: (index: number) => void
  chatNode?: ReactNode
  onFeedback?: (messageId: string, feedback: Feedback) => void
  chatAnswerContainerInner?: string
}
const Chat: FC<ChatProps> = ({
  config,
  onSend,
  chatList,
  isResponding,
  noStopResponding,
  onStopResponding,
  noChatInput,
  chatContainerClassName,
  chatContainerInnerClassName,
  chatFooterClassName,
  chatFooterInnerClassName,
  suggestedQuestions,
  showPromptLog,
  questionIcon,
  answerIcon,
  allToolIcons,
  onAnnotationAdded,
  onAnnotationEdited,
  onAnnotationRemoved,
  chatNode,
  onFeedback,
  chatAnswerContainerInner,
}) => {
  const { t } = useTranslation()
<<<<<<< HEAD
  const { currentLogItem, setCurrentLogItem, showPromptLogModal, setShowPromptLogModal, showAgentLogModal, setShowAgentLogModal } = useAppStore()
=======
  const { currentLogItem, setCurrentLogItem, showPromptLogModal, setShowPromptLogModal, showAgentLogModal, setShowAgentLogModal } = useAppStore(useShallow(state => ({
    currentLogItem: state.currentLogItem,
    setCurrentLogItem: state.setCurrentLogItem,
    showPromptLogModal: state.showPromptLogModal,
    setShowPromptLogModal: state.setShowPromptLogModal,
    showAgentLogModal: state.showAgentLogModal,
    setShowAgentLogModal: state.setShowAgentLogModal,
  })))
>>>>>>> 3338fe33
  const [width, setWidth] = useState(0)
  const chatContainerRef = useRef<HTMLDivElement>(null)
  const chatContainerInnerRef = useRef<HTMLDivElement>(null)
  const chatFooterRef = useRef<HTMLDivElement>(null)
  const chatFooterInnerRef = useRef<HTMLDivElement>(null)
  const userScrolledRef = useRef(false)

  const handleScrolltoBottom = useCallback(() => {
    if (chatContainerRef.current && !userScrolledRef.current)
      chatContainerRef.current.scrollTop = chatContainerRef.current.scrollHeight
  }, [])

  const handleWindowResize = useCallback(() => {
    if (chatContainerRef.current)
      setWidth(document.body.clientWidth - (chatContainerRef.current?.clientWidth + 16) - 8)

    if (chatContainerRef.current && chatFooterRef.current)
      chatFooterRef.current.style.width = `${chatContainerRef.current.clientWidth}px`

    if (chatContainerInnerRef.current && chatFooterInnerRef.current)
      chatFooterInnerRef.current.style.width = `${chatContainerInnerRef.current.clientWidth}px`
  }, [])

  useEffect(() => {
    handleScrolltoBottom()
    handleWindowResize()
  }, [handleScrolltoBottom, handleWindowResize])

  useEffect(() => {
    if (chatContainerRef.current) {
      requestAnimationFrame(() => {
        handleScrolltoBottom()
        handleWindowResize()
      })
    }
  })

  useEffect(() => {
    window.addEventListener('resize', debounce(handleWindowResize))
    return () => window.removeEventListener('resize', handleWindowResize)
  }, [handleWindowResize])

  useEffect(() => {
    if (chatFooterRef.current && chatContainerRef.current) {
      const resizeObserver = new ResizeObserver((entries) => {
        for (const entry of entries) {
          const { blockSize } = entry.borderBoxSize[0]

          chatContainerRef.current!.style.paddingBottom = `${blockSize}px`
          handleScrolltoBottom()
        }
      })

      resizeObserver.observe(chatFooterRef.current)

      return () => {
        resizeObserver.disconnect()
      }
    }
  }, [handleScrolltoBottom])

  useEffect(() => {
    const chatContainer = chatContainerRef.current
    if (chatContainer) {
      const setUserScrolled = () => {
        if (chatContainer)
          userScrolledRef.current = chatContainer.scrollHeight - chatContainer.scrollTop >= chatContainer.clientHeight + 300
      }
      chatContainer.addEventListener('scroll', setUserScrolled)
      return () => chatContainer.removeEventListener('scroll', setUserScrolled)
    }
  }, [])

  const hasTryToAsk = config?.suggested_questions_after_answer?.enabled && !!suggestedQuestions?.length && onSend

  return (
    <ChatContextProvider
      config={config}
      chatList={chatList}
      isResponding={isResponding}
      showPromptLog={showPromptLog}
      questionIcon={questionIcon}
      answerIcon={answerIcon}
      allToolIcons={allToolIcons}
      onSend={onSend}
      onAnnotationAdded={onAnnotationAdded}
      onAnnotationEdited={onAnnotationEdited}
      onAnnotationRemoved={onAnnotationRemoved}
      onFeedback={onFeedback}
    >
      <div className='relative h-full'>
        <div
          ref={chatContainerRef}
          className={classNames('relative h-full overflow-y-auto', chatContainerClassName)}
        >
          {chatNode}
          <div
            ref={chatContainerInnerRef}
            className={`${chatContainerInnerClassName}`}
          >
            {
              chatList.map((item, index) => {
                if (item.isAnswer) {
                  const isLast = item.id === chatList[chatList.length - 1]?.id
                  return (
                    <Answer
                      key={item.id}
                      item={item}
                      question={chatList[index - 1]?.content}
                      index={index}
                      config={config}
                      answerIcon={answerIcon}
                      responding={isLast && isResponding}
                      allToolIcons={allToolIcons}
                      showPromptLog={showPromptLog}
                      chatAnswerContainerInner={chatAnswerContainerInner}
                    />
                  )
                }
                return (
                  <Question
                    key={item.id}
                    item={item}
                    questionIcon={questionIcon}
                  />
                )
              })
            }
          </div>
        </div>
        <div
          className={`absolute bottom-0 ${(hasTryToAsk || !noChatInput || !noStopResponding) && chatFooterClassName}`}
          ref={chatFooterRef}
          style={{
            background: 'linear-gradient(0deg, #F9FAFB 40%, rgba(255, 255, 255, 0.00) 100%)',
          }}
        >
          <div
            ref={chatFooterInnerRef}
            className={`${chatFooterInnerClassName}`}
          >
            {
              !noStopResponding && isResponding && (
                <div className='flex justify-center mb-2'>
                  <Button className='py-0 px-3 h-7 bg-white shadow-xs' onClick={onStopResponding}>
                    <StopCircle className='mr-[5px] w-3.5 h-3.5 text-gray-500' />
                    <span className='text-xs text-gray-500 font-normal'>{t('appDebug.operation.stopResponding')}</span>
                  </Button>
                </div>
              )
            }
            {
              hasTryToAsk && (
                <TryToAsk
                  suggestedQuestions={suggestedQuestions}
                  onSend={onSend}
                />
              )
            }
            {
              !noChatInput && (
                <ChatInput
                  visionConfig={config?.file_upload?.image}
                  speechToTextConfig={config?.speech_to_text}
                  onSend={onSend}
                />
              )
            }
          </div>
        </div>
        {showPromptLogModal && (
          <PromptLogModal
            width={width}
            currentLogItem={currentLogItem}
            onCancel={() => {
              setCurrentLogItem()
              setShowPromptLogModal(false)
            }}
          />
        )}
        {showAgentLogModal && (
          <AgentLogModal
            width={width}
            currentLogItem={currentLogItem}
            onCancel={() => {
              setCurrentLogItem()
              setShowAgentLogModal(false)
            }}
          />
        )}
      </div>
    </ChatContextProvider>
  )
}

export default memo(Chat)<|MERGE_RESOLUTION|>--- conflicted
+++ resolved
@@ -80,9 +80,6 @@
   chatAnswerContainerInner,
 }) => {
   const { t } = useTranslation()
-<<<<<<< HEAD
-  const { currentLogItem, setCurrentLogItem, showPromptLogModal, setShowPromptLogModal, showAgentLogModal, setShowAgentLogModal } = useAppStore()
-=======
   const { currentLogItem, setCurrentLogItem, showPromptLogModal, setShowPromptLogModal, showAgentLogModal, setShowAgentLogModal } = useAppStore(useShallow(state => ({
     currentLogItem: state.currentLogItem,
     setCurrentLogItem: state.setCurrentLogItem,
@@ -91,7 +88,6 @@
     showAgentLogModal: state.showAgentLogModal,
     setShowAgentLogModal: state.setShowAgentLogModal,
   })))
->>>>>>> 3338fe33
   const [width, setWidth] = useState(0)
   const chatContainerRef = useRef<HTMLDivElement>(null)
   const chatContainerInnerRef = useRef<HTMLDivElement>(null)
