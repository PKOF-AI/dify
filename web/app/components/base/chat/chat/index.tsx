--- conflicted
+++ resolved
@@ -195,14 +195,11 @@
           className={classNames('relative h-full overflow-y-auto overflow-x-hidden', chatContainerClassName)}
         >
           {chatNode}
-<<<<<<< HEAD
-          <div id="dify-chat-screenshot" ref={chatContainerInnerRef} className={`${chatContainerInnerClassName}`}>
-=======
           <div
+            id="dify-chat-screenshot"
             ref={chatContainerInnerRef}
             className={`w-full ${chatContainerInnerClassName}`}
           >
->>>>>>> cdb08be9
             {
               chatList.map((item, index) => {
                 if (item.isAnswer) {
