import type {
  FC,
  ReactNode,
} from 'react'
import {
  memo,
  useCallback,
  useEffect,
  useRef,
  useState,
} from 'react'
import { useTranslation } from 'react-i18next'
import { debounce } from 'lodash-es'
import { useShallow } from 'zustand/react/shallow'
import type {
  ChatConfig,
  ChatItem,
  Feedback,
  OnRegenerate,
  OnSend,
} from '../types'
import type { ThemeBuilder } from '../embedded-chatbot/theme/theme-context'
import Question from './question'
import Answer from './answer'
import ChatInput from './chat-input'
import TryToAsk from './try-to-ask'
import { ChatContextProvider } from './context'
import classNames from '@/utils/classnames'
import type { Emoji } from '@/app/components/tools/types'
import Button from '@/app/components/base/button'
import { StopCircle } from '@/app/components/base/icons/src/vender/solid/mediaAndDevices'
import AgentLogModal from '@/app/components/base/agent-log-modal'
import PromptLogModal from '@/app/components/base/prompt-log-modal'
import { useStore as useAppStore } from '@/app/components/app/store'
import type { AppData } from '@/models/share'

export type ChatProps = {
  appData?: AppData
  chatList: ChatItem[]
  config?: ChatConfig
  isResponding?: boolean
  noStopResponding?: boolean
  onStopResponding?: () => void
  noChatInput?: boolean
  onSend?: OnSend
  onRegenerate?: OnRegenerate
  chatContainerClassName?: string
  chatContainerInnerClassName?: string
  chatFooterClassName?: string
  chatFooterInnerClassName?: string
  suggestedQuestions?: string[]
  showPromptLog?: boolean
  questionIcon?: ReactNode
  answerIcon?: ReactNode
  allToolIcons?: Record<string, string | Emoji>
  onAnnotationEdited?: (question: string, answer: string, index: number) => void
  onAnnotationAdded?: (annotationId: string, authorName: string, question: string, answer: string, index: number) => void
  onAnnotationRemoved?: (index: number) => void
  chatNode?: ReactNode
  onFeedback?: (messageId: string, feedback: Feedback) => void
  chatAnswerContainerInner?: string
  hideProcessDetail?: boolean
  hideLogModal?: boolean
  themeBuilder?: ThemeBuilder
  switchSibling?: (siblingMessageId: string) => void
  noSpacing?: boolean
}

const Chat: FC<ChatProps> = ({
  appData,
  config,
  onSend,
  onRegenerate,
  chatList,
  isResponding,
  noStopResponding,
  onStopResponding,
  noChatInput,
  chatContainerClassName,
  chatContainerInnerClassName,
  chatFooterClassName,
  chatFooterInnerClassName,
  suggestedQuestions,
  showPromptLog,
  questionIcon,
  answerIcon,
  allToolIcons,
  onAnnotationAdded,
  onAnnotationEdited,
  onAnnotationRemoved,
  chatNode,
  onFeedback,
  chatAnswerContainerInner,
  hideProcessDetail,
  hideLogModal,
  themeBuilder,
  switchSibling,
  noSpacing,
}) => {
  const { t } = useTranslation()
  const { currentLogItem, setCurrentLogItem, showPromptLogModal, setShowPromptLogModal, showAgentLogModal, setShowAgentLogModal } = useAppStore(useShallow(state => ({
    currentLogItem: state.currentLogItem,
    setCurrentLogItem: state.setCurrentLogItem,
    showPromptLogModal: state.showPromptLogModal,
    setShowPromptLogModal: state.setShowPromptLogModal,
    showAgentLogModal: state.showAgentLogModal,
    setShowAgentLogModal: state.setShowAgentLogModal,
  })))
  const [width, setWidth] = useState(0)
  const chatContainerRef = useRef<HTMLDivElement>(null)
  const chatContainerInnerRef = useRef<HTMLDivElement>(null)
  const chatFooterRef = useRef<HTMLDivElement>(null)
  const chatFooterInnerRef = useRef<HTMLDivElement>(null)
  const userScrolledRef = useRef(false)

  const handleScrollToBottom = useCallback(() => {
    if (chatList.length > 1 && chatContainerRef.current && !userScrolledRef.current)
      chatContainerRef.current.scrollTop = chatContainerRef.current.scrollHeight
  }, [chatList.length])

  const handleWindowResize = useCallback(() => {
    if (chatContainerRef.current)
      setWidth(document.body.clientWidth - (chatContainerRef.current?.clientWidth + 16) - 8)

    if (chatContainerRef.current && chatFooterRef.current)
      chatFooterRef.current.style.width = `${chatContainerRef.current.clientWidth}px`

    if (chatContainerInnerRef.current && chatFooterInnerRef.current)
      chatFooterInnerRef.current.style.width = `${chatContainerInnerRef.current.clientWidth}px`
  }, [])

  useEffect(() => {
    handleScrollToBottom()
    handleWindowResize()
  }, [handleScrollToBottom, handleWindowResize])

  useEffect(() => {
    if (chatContainerRef.current) {
      requestAnimationFrame(() => {
        handleScrollToBottom()
        handleWindowResize()
      })
    }
  })

  useEffect(() => {
    window.addEventListener('resize', debounce(handleWindowResize))
    return () => window.removeEventListener('resize', handleWindowResize)
  }, [handleWindowResize])

  useEffect(() => {
    if (chatFooterRef.current && chatContainerRef.current) {
      const resizeObserver = new ResizeObserver((entries) => {
        for (const entry of entries) {
          const { blockSize } = entry.borderBoxSize[0]

          chatContainerRef.current!.style.paddingBottom = `${blockSize}px`
          handleScrollToBottom()
        }
      })

      resizeObserver.observe(chatFooterRef.current)

      return () => {
        resizeObserver.disconnect()
      }
    }
  }, [handleScrollToBottom])

  useEffect(() => {
    const chatContainer = chatContainerRef.current
    if (chatContainer) {
      const setUserScrolled = () => {
        if (chatContainer)
          userScrolledRef.current = chatContainer.scrollHeight - chatContainer.scrollTop >= chatContainer.clientHeight + 300
      }
      chatContainer.addEventListener('scroll', setUserScrolled)
      return () => chatContainer.removeEventListener('scroll', setUserScrolled)
    }
  }, [])

  const hasTryToAsk = config?.suggested_questions_after_answer?.enabled && !!suggestedQuestions?.length && onSend

  return (
    <ChatContextProvider
      config={config}
      chatList={chatList}
      isResponding={isResponding}
      showPromptLog={showPromptLog}
      questionIcon={questionIcon}
      answerIcon={answerIcon}
      allToolIcons={allToolIcons}
      onSend={onSend}
      onRegenerate={onRegenerate}
      onAnnotationAdded={onAnnotationAdded}
      onAnnotationEdited={onAnnotationEdited}
      onAnnotationRemoved={onAnnotationRemoved}
      onFeedback={onFeedback}
    >
      <div className='relative h-full'>
        <div
          ref={chatContainerRef}
          className={classNames('relative h-full overflow-y-auto overflow-x-hidden', chatContainerClassName)}
        >
          {chatNode}
          <div
            ref={chatContainerInnerRef}
            className={classNames('w-full', !noSpacing && 'px-8', chatContainerInnerClassName)}
          >
            {
              chatList.map((item, index) => {
                if (item.isAnswer) {
                  const isLast = item.id === chatList[chatList.length - 1]?.id
                  return (
                    <Answer
                      appData={appData}
                      key={item.id}
                      item={item}
                      question={chatList[index - 1]?.content}
                      index={index}
                      config={config}
                      answerIcon={answerIcon}
                      responding={isLast && isResponding}
                      allToolIcons={allToolIcons}
                      showPromptLog={showPromptLog}
                      chatAnswerContainerInner={chatAnswerContainerInner}
                      hideProcessDetail={hideProcessDetail}
                      noChatInput={noChatInput}
<<<<<<< HEAD
                      switchSibling={switchSibling}
=======
>>>>>>> bf64ff21
                    />
                  )
                }
                return (
                  <Question
                    key={item.id}
                    item={item}
                    questionIcon={questionIcon}
                    theme={themeBuilder?.theme}
                  />
                )
              })
            }
          </div>
        </div>
        <div
          className={`absolute bottom-0 ${(hasTryToAsk || !noChatInput || !noStopResponding) && chatFooterClassName}`}
          ref={chatFooterRef}
          style={{
            background: 'linear-gradient(0deg, #F9FAFB 40%, rgba(255, 255, 255, 0.00) 100%)',
          }}
        >
          <div
            ref={chatFooterInnerRef}
            className={`${chatFooterInnerClassName}`}
          >
            {
              !noStopResponding && isResponding && (
                <div className='flex justify-center mb-2'>
                  <Button onClick={onStopResponding}>
                    <StopCircle className='mr-[5px] w-3.5 h-3.5 text-gray-500' />
                    <span className='text-xs text-gray-500 font-normal'>{t('appDebug.operation.stopResponding')}</span>
                  </Button>
                </div>
              )
            }
            {
              hasTryToAsk && (
                <TryToAsk
                  suggestedQuestions={suggestedQuestions}
                  onSend={onSend}
                />
              )
            }
            {
              !noChatInput && (
                <ChatInput
                  visionConfig={config?.file_upload?.image}
                  speechToTextConfig={config?.speech_to_text}
                  onSend={onSend}
                  theme={themeBuilder?.theme}
                  noSpacing={noSpacing}
                />
              )
            }
          </div>
        </div>
        {showPromptLogModal && !hideLogModal && (
          <PromptLogModal
            width={width}
            currentLogItem={currentLogItem}
            onCancel={() => {
              setCurrentLogItem()
              setShowPromptLogModal(false)
            }}
          />
        )}
        {showAgentLogModal && !hideLogModal && (
          <AgentLogModal
            width={width}
            currentLogItem={currentLogItem}
            onCancel={() => {
              setCurrentLogItem()
              setShowAgentLogModal(false)
            }}
          />
        )}
      </div>
    </ChatContextProvider>
  )
}

export default memo(Chat)<|MERGE_RESOLUTION|>--- conflicted
+++ resolved
@@ -226,10 +226,7 @@
                       chatAnswerContainerInner={chatAnswerContainerInner}
                       hideProcessDetail={hideProcessDetail}
                       noChatInput={noChatInput}
-<<<<<<< HEAD
                       switchSibling={switchSibling}
-=======
->>>>>>> bf64ff21
                     />
                   )
                 }
