--- conflicted
+++ resolved
@@ -1,12 +1,8 @@
 import { addFileInfos, sortAgentSorts } from '../../tools/utils'
 import { UUID_NIL } from './constants'
-<<<<<<< HEAD
 import type { IChatItem } from './chat/type'
 import type { ChatItem, ChatItemInTree } from './types'
-=======
-import type { ChatItem } from './types'
 import { getProcessedFilesFromResponse } from '@/app/components/base/file-uploader/utils'
->>>>>>> 3f1c84f6
 
 async function decodeBase64AndDecompress(base64String: string) {
   const binaryString = atob(base64String)
