--- conflicted
+++ resolved
@@ -129,17 +129,13 @@
     setNewConversationInputs(newInputs)
   }, [])
   const inputsForms = useMemo(() => {
-<<<<<<< HEAD
-    return (appParams?.user_input_form || []).filter((item: any) => item.geolocation || item.paragraph || item.select || item['text-input']).map((item: any) => {
+    return (appParams?.user_input_form || []).filter((item: any) => item.geolocation || item.paragraph || item.select || item['text-input'] || item.number).map((item: any) => {
       if (item.geolocation) {
         return {
           ...item.geolocation,
           type: 'geolocation',
         }
       }
-=======
-    return (appParams?.user_input_form || []).filter((item: any) => item.paragraph || item.select || item['text-input'] || item.number).map((item: any) => {
->>>>>>> c2a8fa91
       if (item.paragraph) {
         return {
           ...item.paragraph,
