import ReactMarkdown from 'react-markdown'
import 'katex/dist/katex.min.css'
import RemarkMath from 'remark-math'
import RemarkBreaks from 'remark-breaks'
import RehypeKatex from 'rehype-katex'
import RemarkGfm from 'remark-gfm'
import SyntaxHighlighter from 'react-syntax-highlighter'
import { atelierHeathLight } from 'react-syntax-highlighter/dist/esm/styles/hljs'
import type { RefObject } from 'react'
import { memo, useEffect, useMemo, useRef, useState } from 'react'
import cn from 'classnames'
import type { CodeComponent } from 'react-markdown/lib/ast-to-react'
import CopyBtn from '@/app/components/base/copy-btn'
import SVGBtn from '@/app/components/base/svg'
import Flowchart from '@/app/components/base/mermaid'

// Available language https://github.com/react-syntax-highlighter/react-syntax-highlighter/blob/master/AVAILABLE_LANGUAGES_HLJS.MD
const capitalizationLanguageNameMap: Record<string, string> = {
  sql: 'SQL',
  javascript: 'JavaScript',
  java: 'Java',
  typescript: 'TypeScript',
  vbscript: 'VBScript',
  css: 'CSS',
  html: 'HTML',
  xml: 'XML',
  php: 'PHP',
  python: 'Python',
  yaml: 'Yaml',
  mermaid: 'Mermaid',
  markdown: 'MarkDown',
  makefile: 'MakeFile',
}
const getCorrectCapitalizationLanguageName = (language: string) => {
  if (!language)
    return 'Plain'

  if (language in capitalizationLanguageNameMap)
    return capitalizationLanguageNameMap[language]

  return language.charAt(0).toUpperCase() + language.substring(1)
}

const preprocessLaTeX = (content: string) => {
  if (typeof content !== 'string')
    return content
  return content.replace(/\\\[(.*?)\\\]/gs, (_, equation) => `$$${equation}$$`)
    .replace(/\\\((.*?)\\\)/gs, (_, equation) => `$$${equation}$$`)
    .replace(/(^|[^\\])\$(.+?)\$/gs, (_, prefix, equation) => `${prefix}$${equation}$`)
}

export function PreCode(props: { children: any }) {
  const ref = useRef<HTMLPreElement>(null)

  return (
    <pre ref={ref}>
      <span
        className="copy-code-button"
        onClick={() => {
          if (ref.current) {
            const code = ref.current.innerText
            // copyToClipboard(code);
          }
        }}
      ></span>
      {props.children}
    </pre>
  )
}

const useLazyLoad = (ref: RefObject<Element>): boolean => {
  const [isIntersecting, setIntersecting] = useState<boolean>(false)

  useEffect(() => {
    const observer = new IntersectionObserver(([entry]) => {
      if (entry.isIntersecting) {
        setIntersecting(true)
        observer.disconnect()
      }
    })

    if (ref.current)
      observer.observe(ref.current)

    return () => {
      observer.disconnect()
    }
  }, [ref])

  return isIntersecting
}

<<<<<<< HEAD
export function Markdown(props: { content: string; className?: string }) {
  const [isSVG, setIsSVG] = useState(true)
=======
// **Add code block
// Avoid error #185 (Maximum update depth exceeded.
// This can happen when a component repeatedly calls setState inside componentWillUpdate or componentDidUpdate.
// React limits the number of nested updates to prevent infinite loops.)
// Reference A: https://reactjs.org/docs/error-decoder.html?invariant=185
// Reference B1: https://react.dev/reference/react/memo
// Reference B2: https://react.dev/reference/react/useMemo
// ****
// The original error that occurred in the streaming response during the conversation:
// Error: Minified React error 185;
// visit https://reactjs.org/docs/error-decoder.html?invariant=185 for the full message
// or use the non-minified dev environment for full errors and additional helpful warnings.
const CodeBlock: CodeComponent = memo(({ inline, className, children, ...props }) => {
  const [isSVG, setIsSVG] = useState(false)
  const match = /language-(\w+)/.exec(className || '')
  const language = match?.[1]
  const languageShowName = getCorrectCapitalizationLanguageName(language || '')

  // Use `useMemo` to ensure that `SyntaxHighlighter` only re-renders when necessary
  return useMemo(() => {
    return (!inline && match)
      ? (
        <div>
          <div
            className='flex justify-between h-8 items-center p-1 pl-3 border-b'
            style={{
              borderColor: 'rgba(0, 0, 0, 0.05)',
            }}
          >
            <div className='text-[13px] text-gray-500 font-normal'>{languageShowName}</div>
            <div style={{ display: 'flex' }}>
              {language === 'mermaid'
                && <SVGBtn
                  isSVG={isSVG}
                  setIsSVG={setIsSVG}
                />
              }
              <CopyBtn
                className='mr-1'
                value={String(children).replace(/\n$/, '')}
                isPlain
              />
            </div>
          </div>
          {(language === 'mermaid' && isSVG)
            ? (<Flowchart PrimitiveCode={String(children).replace(/\n$/, '')} />)
            : (<SyntaxHighlighter
              {...props}
              style={atelierHeathLight}
              customStyle={{
                paddingLeft: 12,
                backgroundColor: '#fff',
              }}
              language={match[1]}
              showLineNumbers
              PreTag="div"
            >
              {String(children).replace(/\n$/, '')}
            </SyntaxHighlighter>)}
        </div>
      )
      : (
        <code {...props} className={className}>
          {children}
        </code>
      )
  }, [children, className, inline, isSVG, language, languageShowName, match, props])
})

CodeBlock.displayName = 'CodeBlock'

export function Markdown(props: { content: string; className?: string }) {
  const latexContent = preprocessLaTeX(props.content)
>>>>>>> 02982df0
  return (
    <div className={cn(props.className, 'markdown-body')}>
      <ReactMarkdown
        remarkPlugins={[[RemarkMath, { singleDollarTextMath: false }], RemarkGfm, RemarkBreaks]}
        rehypePlugins={[
          RehypeKatex as any,
        ]}
        components={{
          code: CodeBlock,
          img({ src, alt, ...props }) {
            return (
              // eslint-disable-next-line @next/next/no-img-element
              <img
                src={src}
                alt={alt}
                width={250}
                height={250}
                className="max-w-full h-auto align-middle border-none rounded-lg shadow-md hover:shadow-lg transition-shadow duration-300 ease-in-out mt-2 mb-2"
                {...props}
              />
            )
          },
          p: (paragraph) => {
            const { node }: any = paragraph
            if (node.children[0].tagName === 'img') {
              const image = node.children[0]

              return (
                <>
                  {/* eslint-disable-next-line @next/next/no-img-element */}
                  <img
                    src={image.properties.src}
                    width={250}
                    height={250}
                    className="max-w-full h-auto align-middle border-none rounded-lg shadow-md hover:shadow-lg transition-shadow duration-300 ease-in-out mt-2 mb-2"
                    alt={image.properties.alt}
                  />
                  <p>{paragraph.children.slice(1)}</p>
                </>
              )
            }
            return <p>{paragraph.children}</p>
          },
        }}
        linkTarget='_blank'
      >
        {/* Markdown detect has problem. */}
        {latexContent}
      </ReactMarkdown>
    </div>
  )
}<|MERGE_RESOLUTION|>--- conflicted
+++ resolved
@@ -90,10 +90,6 @@
   return isIntersecting
 }
 
-<<<<<<< HEAD
-export function Markdown(props: { content: string; className?: string }) {
-  const [isSVG, setIsSVG] = useState(true)
-=======
 // **Add code block
 // Avoid error #185 (Maximum update depth exceeded.
 // This can happen when a component repeatedly calls setState inside componentWillUpdate or componentDidUpdate.
@@ -107,7 +103,7 @@
 // visit https://reactjs.org/docs/error-decoder.html?invariant=185 for the full message
 // or use the non-minified dev environment for full errors and additional helpful warnings.
 const CodeBlock: CodeComponent = memo(({ inline, className, children, ...props }) => {
-  const [isSVG, setIsSVG] = useState(false)
+  const [isSVG, setIsSVG] = useState(true)
   const match = /language-(\w+)/.exec(className || '')
   const language = match?.[1]
   const languageShowName = getCorrectCapitalizationLanguageName(language || '')
@@ -167,7 +163,6 @@
 
 export function Markdown(props: { content: string; className?: string }) {
   const latexContent = preprocessLaTeX(props.content)
->>>>>>> 02982df0
   return (
     <div className={cn(props.className, 'markdown-body')}>
       <ReactMarkdown
