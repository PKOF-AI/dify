'use client'
import type { FC } from 'react'
<<<<<<< HEAD
import React, { useEffect, useRef, useState } from 'react'
import { useBoolean } from 'ahooks'
=======
import React, { useState } from 'react'
import cn from 'classnames'
import type { OffsetOptions, Placement } from '@floating-ui/react'
>>>>>>> 9b24f12b
import { PortalToFollowElem, PortalToFollowElemContent, PortalToFollowElemTrigger } from '@/app/components/base/portal-to-follow-elem'
export type TooltipProps = {
  position?: Placement
  triggerMethod?: 'hover' | 'click'
  popupContent: React.ReactNode
  children: React.ReactNode
  hideArrow?: boolean
  popupClassName?: string
  offset?: OffsetOptions
}

const arrow = (
  <svg className="absolute text-white h-2 w-full left-0 top-full" x="0px" y="0px" viewBox="0 0 255 255"><polygon className="fill-current" points="0,0 127.5,127.5 255,0"></polygon></svg>
)

const Tooltip: FC<TooltipProps> = ({
  position = 'top',
  triggerMethod = 'hover',
  popupContent,
  children,
  hideArrow,
  popupClassName,
  offset,
}) => {
  const [open, setOpen] = useState(false)
  const [isHoverPopup, {
    setTrue: setHoverPopup,
    setFalse: setNotHoverPopup,
  }] = useBoolean(false)

  const isHoverPopupRef = useRef(isHoverPopup)
  useEffect(() => {
    isHoverPopupRef.current = isHoverPopup
  }, [isHoverPopup])

  const [isHoverTrigger, {
    setTrue: setHoverTrigger,
    setFalse: setNotHoverTrigger,
  }] = useBoolean(false)

  const isHoverTriggerRef = useRef(isHoverTrigger)
  useEffect(() => {
    isHoverTriggerRef.current = isHoverTrigger
  }, [isHoverTrigger])

  const handleLeave = (isTrigger: boolean) => {
    if (isTrigger)
      setNotHoverTrigger()

    else
      setNotHoverPopup()

    // give time to move to the popup
    setTimeout(() => {
      if (!isHoverPopupRef.current && !isHoverTriggerRef.current)
        setOpen(false)
    }, 500)
  }

  return (
    <PortalToFollowElem
      open={open}
      onOpenChange={setOpen}
      placement={position}
      offset={offset ?? 10}
    >
      <PortalToFollowElemTrigger
        onClick={() => triggerMethod === 'click' && setOpen(v => !v)}
        onMouseEnter={() => {
          if (triggerMethod === 'hover') {
            setHoverTrigger()
            setOpen(true)
          }
        }}
        onMouseLeave={() => triggerMethod === 'hover' && handleLeave(true)}
      >
        {children}
      </PortalToFollowElemTrigger>
      <PortalToFollowElemContent
        className="z-[9999]"
      >
<<<<<<< HEAD
        <div
          className='relative px-3 py-2 text-xs font-normal text-gray-700 bg-white rounded-md shadow-lg'
          onMouseEnter={() => triggerMethod === 'hover' && setHoverPopup()}
          onMouseLeave={() => triggerMethod === 'hover' && handleLeave(false)}
        >
=======
        <div className={cn(
          'relative px-3 py-2 text-xs font-normal text-gray-700 bg-white rounded-md shadow-lg',
          popupClassName,
        )}>
>>>>>>> 9b24f12b
          {popupContent}
          {!hideArrow && arrow}
        </div>
      </PortalToFollowElemContent>
    </PortalToFollowElem>
  )
}

export default React.memo(Tooltip)<|MERGE_RESOLUTION|>--- conflicted
+++ resolved
@@ -1,13 +1,9 @@
 'use client'
 import type { FC } from 'react'
-<<<<<<< HEAD
 import React, { useEffect, useRef, useState } from 'react'
+import cn from 'classnames'
 import { useBoolean } from 'ahooks'
-=======
-import React, { useState } from 'react'
-import cn from 'classnames'
 import type { OffsetOptions, Placement } from '@floating-ui/react'
->>>>>>> 9b24f12b
 import { PortalToFollowElem, PortalToFollowElemContent, PortalToFollowElemTrigger } from '@/app/components/base/portal-to-follow-elem'
 export type TooltipProps = {
   position?: Placement
@@ -89,18 +85,14 @@
       <PortalToFollowElemContent
         className="z-[9999]"
       >
-<<<<<<< HEAD
         <div
-          className='relative px-3 py-2 text-xs font-normal text-gray-700 bg-white rounded-md shadow-lg'
+          className={cn(
+            'relative px-3 py-2 text-xs font-normal text-gray-700 bg-white rounded-md shadow-lg',
+            popupClassName,
+          )}
           onMouseEnter={() => triggerMethod === 'hover' && setHoverPopup()}
           onMouseLeave={() => triggerMethod === 'hover' && handleLeave(false)}
         >
-=======
-        <div className={cn(
-          'relative px-3 py-2 text-xs font-normal text-gray-700 bg-white rounded-md shadow-lg',
-          popupClassName,
-        )}>
->>>>>>> 9b24f12b
           {popupContent}
           {!hideArrow && arrow}
         </div>
