--- conflicted
+++ resolved
@@ -9,11 +9,8 @@
 export type TooltipProps = {
   position?: Placement
   triggerMethod?: 'hover' | 'click'
-<<<<<<< HEAD
   iconStyle?: string
-=======
   disabled?: boolean
->>>>>>> aad02113
   popupContent: React.ReactNode
   children?: React.ReactNode
   hideArrow?: boolean
@@ -57,11 +54,8 @@
 const Tooltip: FC<TooltipProps> = ({
   position = 'top',
   triggerMethod = 'hover',
-<<<<<<< HEAD
   iconStyle = 'w-[14px] h-[14px]',
-=======
   disabled = false,
->>>>>>> aad02113
   popupContent,
   children,
   hideArrow,
