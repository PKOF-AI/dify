--- conflicted
+++ resolved
@@ -19,11 +19,7 @@
   const src = theme === 'light' ? '/logo/logo-site.png' : `/logo/logo-site-${theme}.png`
   return (
     <img
-<<<<<<< HEAD
       src='https://app.chaindesk.ai/_next/image?url=%2Flogo.png&w=2048&q=75'
-=======
-      src={src}
->>>>>>> 2bc0632d
       className={classNames('block w-auto h-10', className)}
       alt='logo'
     />
