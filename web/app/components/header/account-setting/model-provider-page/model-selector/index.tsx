--- conflicted
+++ resolved
@@ -63,14 +63,8 @@
     >
       <div className='relative'>
         <PortalToFollowElemTrigger
-<<<<<<< HEAD
-          onClick={() => setOpen(v => !v)}
-          className='block'
-          disabled={readonly}
-=======
           onClick={handleToggle}
           className='block cursor-not-allowed'
->>>>>>> c23f37c8
         >
           {
             currentModel && currentProvider && (
