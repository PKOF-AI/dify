import { useState } from 'react'
import type { FC } from 'react'
import { ValidatingTip } from '../../key-validator/ValidateStatus'
import type {
  CredentialFormSchema,
  CredentialFormSchemaNumberInput,
  CredentialFormSchemaRadio,
  CredentialFormSchemaSecretInput,
  CredentialFormSchemaSelect,
  CredentialFormSchemaTextInput,
  FormValue,
} from '../declarations'
import { FormTypeEnum } from '../declarations'
import { useLanguage } from '../hooks'
import Input from './Input'
import cn from '@/utils/classnames'
import { SimpleSelect } from '@/app/components/base/select'
import Tooltip from '@/app/components/base/tooltip'
import Radio from '@/app/components/base/radio'
type FormProps = {
  className?: string
  itemClassName?: string
  fieldLabelClassName?: string
  value: FormValue
  onChange: (val: FormValue) => void
  formSchemas: CredentialFormSchema[]
  validating: boolean
  validatedSuccess?: boolean
  showOnVariableMap: Record<string, string[]>
  isEditMode: boolean
  readonly?: boolean
  inputClassName?: string
  isShowDefaultValue?: boolean
  fieldMoreInfo?: (payload: CredentialFormSchema) => JSX.Element | null
}

const Form: FC<FormProps> = ({
  className,
  itemClassName,
  fieldLabelClassName,
  value,
  onChange,
  formSchemas,
  validating,
  validatedSuccess,
  showOnVariableMap,
  isEditMode,
  readonly,
  inputClassName,
  isShowDefaultValue = false,
  fieldMoreInfo,
}) => {
  const language = useLanguage()
  const [changeKey, setChangeKey] = useState('')

  const handleFormChange = (key: string, val: string | boolean) => {
    if (isEditMode && (key === '__model_type' || key === '__model_name'))
      return

    setChangeKey(key)
    const shouldClearVariable: Record<string, string | undefined> = {}
    if (showOnVariableMap[key]?.length) {
      showOnVariableMap[key].forEach((clearVariable) => {
        shouldClearVariable[clearVariable] = undefined
      })
    }
    onChange({ ...value, [key]: val, ...shouldClearVariable })
  }

  const renderField = (formSchema: CredentialFormSchema) => {
    const tooltip = formSchema.tooltip
    const tooltipContent = (tooltip && (
<<<<<<< HEAD
      <span className='ml-1 pt-1.5'>
        <Tooltip
          popupContent={
            // w-[100px] caused problem
            <div className=''>
              {tooltip[language] || tooltip.en_US}
            </div>
          }
=======
      <span className='ml-1'>
        <Tooltip
          popupContent={
            <div className='w-[200px]'>
              {tooltip[language] || tooltip.en_US}
            </div>}
          triggerClassName='w-4 h-4'
>>>>>>> 9b7a321a
        />
      </span>))
    if (formSchema.type === FormTypeEnum.textInput || formSchema.type === FormTypeEnum.secretInput || formSchema.type === FormTypeEnum.textNumber) {
      const {
        variable,
        label,
        placeholder,
        required,
        show_on,
      } = formSchema as (CredentialFormSchemaTextInput | CredentialFormSchemaSecretInput)

      if (show_on.length && !show_on.every(showOnItem => value[showOnItem.variable] === showOnItem.value))
        return null

      const disabled = readonly || (isEditMode && (variable === '__model_type' || variable === '__model_name'))
      return (
        <div key={variable} className={cn(itemClassName, 'py-3')}>
          <div className={cn(fieldLabelClassName, 'flex items-center py-2 text-sm text-gray-900')}>
            {label[language] || label.en_US}
            {
              required && (
                <span className='ml-1 text-red-500'>*</span>
              )
            }
            {tooltipContent}
          </div>
          <Input
            className={cn(inputClassName, `${disabled && 'cursor-not-allowed opacity-60'}`)}
            value={(isShowDefaultValue && ((value[variable] as string) === '' || value[variable] === undefined || value[variable] === null)) ? formSchema.default : value[variable]}
            onChange={val => handleFormChange(variable, val)}
            validated={validatedSuccess}
            placeholder={placeholder?.[language] || placeholder?.en_US}
            disabled={disabled}
            type={formSchema.type === FormTypeEnum.textNumber ? 'number' : 'text'}
            {...(formSchema.type === FormTypeEnum.textNumber ? { min: (formSchema as CredentialFormSchemaNumberInput).min, max: (formSchema as CredentialFormSchemaNumberInput).max } : {})}
          />
          {fieldMoreInfo?.(formSchema)}
          {validating && changeKey === variable && <ValidatingTip />}
        </div>
      )
    }

    if (formSchema.type === FormTypeEnum.radio) {
      const {
        options,
        variable,
        label,
        show_on,
        required,
      } = formSchema as CredentialFormSchemaRadio

      if (show_on.length && !show_on.every(showOnItem => value[showOnItem.variable] === showOnItem.value))
        return null

      const disabled = isEditMode && (variable === '__model_type' || variable === '__model_name')

      return (
        <div key={variable} className={cn(itemClassName, 'py-3')}>
          <div className={cn(fieldLabelClassName, 'flex items-center py-2 text-sm text-gray-900')}>
            {label[language] || label.en_US}
            {
              required && (
                <span className='ml-1 text-red-500'>*</span>
              )
            }
            {tooltipContent}
          </div>
          <div className={`grid grid-cols-${options?.length} gap-3`}>
            {
              options.filter((option) => {
                if (option.show_on.length)
                  return option.show_on.every(showOnItem => value[showOnItem.variable] === showOnItem.value)

                return true
              }).map(option => (
                <div
                  className={`
                    flex items-center px-3 py-2 rounded-lg border border-gray-100 bg-gray-25 cursor-pointer
                    ${value[variable] === option.value && 'bg-white border-[1.5px] border-primary-400 shadow-sm'}
                    ${disabled && '!cursor-not-allowed opacity-60'}
                  `}
                  onClick={() => handleFormChange(variable, option.value)}
                  key={`${variable}-${option.value}`}
                >
                  <div className={`
                    flex justify-center items-center mr-2 w-4 h-4 border border-gray-300 rounded-full
                    ${value[variable] === option.value && 'border-[5px] border-primary-600'}
                  `} />
                  <div className='text-sm text-gray-900'>{option.label[language] || option.label.en_US}</div>
                </div>
              ))
            }
          </div>
          {fieldMoreInfo?.(formSchema)}
          {validating && changeKey === variable && <ValidatingTip />}
        </div>
      )
    }

    if (formSchema.type === 'select') {
      const {
        options,
        variable,
        label,
        show_on,
        required,
        placeholder,
      } = formSchema as CredentialFormSchemaSelect

      if (show_on.length && !show_on.every(showOnItem => value[showOnItem.variable] === showOnItem.value))
        return null

      return (
        <div key={variable} className={cn(itemClassName, 'py-3')}>
          <div className={cn(fieldLabelClassName, 'flex items-center py-2 text-sm text-gray-900')}>
            {label[language] || label.en_US}

            {
              required && (
                <span className='ml-1 text-red-500'>*</span>
              )
            }
            {tooltipContent}
          </div>
          <SimpleSelect
            className={cn(inputClassName)}
            disabled={readonly}
            defaultValue={(isShowDefaultValue && ((value[variable] as string) === '' || value[variable] === undefined || value[variable] === null)) ? formSchema.default : value[variable]}
            items={options.filter((option) => {
              if (option.show_on.length)
                return option.show_on.every(showOnItem => value[showOnItem.variable] === showOnItem.value)

              return true
            }).map(option => ({ value: option.value, name: option.label[language] || option.label.en_US }))}
            onSelect={item => handleFormChange(variable, item.value as string)}
            placeholder={placeholder?.[language] || placeholder?.en_US}
          />
          {fieldMoreInfo?.(formSchema)}
          {validating && changeKey === variable && <ValidatingTip />}
        </div>
      )
    }

    if (formSchema.type === 'boolean') {
      const {
        variable,
        label,
        show_on,
        required,
      } = formSchema as CredentialFormSchemaRadio

      if (show_on.length && !show_on.every(showOnItem => value[showOnItem.variable] === showOnItem.value))
        return null

      return (
        <div key={variable} className={cn(itemClassName, 'py-3')}>
          <div className='flex items-center justify-between py-2 text-sm text-gray-900'>
            <div className='flex items-center space-x-2'>
              <span className={cn(fieldLabelClassName, 'flex items-center py-2 text-sm text-gray-900')}>{label[language] || label.en_US}</span>
              {
                required && (
                  <span className='ml-1 text-red-500'>*</span>
                )
              }
              {tooltipContent}
            </div>
            <Radio.Group
              className='flex items-center'
              value={value[variable] === null ? undefined : (value[variable] ? 1 : 0)}
              onChange={val => handleFormChange(variable, val === 1)}
            >
              <Radio value={1} className='!mr-1'>True</Radio>
              <Radio value={0}>False</Radio>
            </Radio.Group>
          </div>
          {fieldMoreInfo?.(formSchema)}
        </div>
      )
    }
  }

  return (
    <div className={className}>
      {
        formSchemas.map(formSchema => renderField(formSchema))
      }
    </div>
  )
}

export default Form<|MERGE_RESOLUTION|>--- conflicted
+++ resolved
@@ -70,16 +70,6 @@
   const renderField = (formSchema: CredentialFormSchema) => {
     const tooltip = formSchema.tooltip
     const tooltipContent = (tooltip && (
-<<<<<<< HEAD
-      <span className='ml-1 pt-1.5'>
-        <Tooltip
-          popupContent={
-            // w-[100px] caused problem
-            <div className=''>
-              {tooltip[language] || tooltip.en_US}
-            </div>
-          }
-=======
       <span className='ml-1'>
         <Tooltip
           popupContent={
@@ -87,7 +77,6 @@
               {tooltip[language] || tooltip.en_US}
             </div>}
           triggerClassName='w-4 h-4'
->>>>>>> 9b7a321a
         />
       </span>))
     if (formSchema.type === FormTypeEnum.textInput || formSchema.type === FormTypeEnum.secretInput || formSchema.type === FormTypeEnum.textNumber) {
