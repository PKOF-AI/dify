--- conflicted
+++ resolved
@@ -4,9 +4,11 @@
 import { useBoolean } from 'ahooks'
 import { useSelectedLayoutSegment } from 'next/navigation'
 import { Bars3Icon } from '@heroicons/react/20/solid'
+import HeaderBillingBtn from '../billing/header-billing-btn'
 import AccountDropdown from './account-dropdown'
 import AppNav from './app-nav'
 import DatasetNav from './dataset-nav'
+// import EnvNav from './env-nav'
 import ExploreNav from './explore-nav'
 import ToolsNav from './tools-nav'
 // import GithubStar from './github-star'
@@ -45,13 +47,13 @@
     // eslint-disable-next-line react-hooks/exhaustive-deps
   }, [selectedSegment])
   return (
-    <div className='flex items-center justify-between flex-1 px-4'>
+    <div className='flex flex-1 items-center justify-between px-4'>
       <div className='flex items-center'>
         {isMobile && <div
-          className='flex items-center justify-center w-8 h-8 cursor-pointer'
+          className='flex items-center justify-center h-8 w-8 cursor-pointer'
           onClick={toggle}
         >
-          <Bars3Icon className="w-4 h-4 text-gray-500" />
+          <Bars3Icon className="h-4 w-4 text-gray-500" />
         </div>}
         {!isMobile && <>
           <Link href="/apps" className='flex items-center mr-4'>
@@ -80,19 +82,7 @@
         {/* <EnvNav /> */}
         {enableBilling && (
           <div className='mr-3 select-none'>
-<<<<<<< HEAD
-            {/* <HeaderBillingBtn onClick={() => setShowUpgradePanel(true)} /> */}
-            {showUpgradePanel && (
-              <div
-                ref={upgradeBtnRef as any}
-                className='fixed z-10 top-12 right-1 w-[360px]'
-              >
-                {/* <PlanComp loc='header' /> */}
-              </div>
-            )}
-=======
             <HeaderBillingBtn onClick={handlePlanClick} />
->>>>>>> c03e6ee4
           </div>
         )}
         <WorkspaceProvider>
@@ -100,7 +90,7 @@
         </WorkspaceProvider>
       </div>
       {(isMobile && isShowNavMenu) && (
-        <div className='flex flex-col w-full p-2 gap-y-1'>
+        <div className='w-full flex flex-col p-2 gap-y-1'>
           <ExploreNav className={navClassName} />
           <AppNav />
           {isCurrentWorkspaceEditor && <DatasetNav />}
