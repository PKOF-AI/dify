'use client'
import type { FC } from 'react'
import React, { useEffect } from 'react'
import { usePathname, useRouter } from 'next/navigation'
import cn from 'classnames'
import { fetchEnterpriseFeatures } from '@/service/share'
import Loading from '@/app/components/base/loading'
import LogoSite from '@/app/components/base/logo/logo-site'

type SSOFormProps = {
  children: React.ReactNode
  isChatbot?: boolean
}

const SSOForm: FC<SSOFormProps> = ({ children, isChatbot }) => {
  const router = useRouter()
  const pathname = usePathname()

  const [isSSOEnforced, setIsSSOEnforced] = React.useState(true)
  const [loading, setLoading] = React.useState(true)

  useEffect(() => {
    fetchEnterpriseFeatures().then((res) => {
      setIsSSOEnforced(res.sso_enforced_for_web)

<<<<<<< HEAD
    if (!webSSOToken) {
      fetchEnterpriseFeatures().then((res) => {
        if (res.sso_enforced_for_web) {
          localStorage.setItem('web_app_redirect_url', pathname)

          // If the user is on the chatbot page, open the SSO login page in a new window
          if (pathname.includes('/chatbot/'))
            window.open(`/webapp-sso?protocal=${res.sso_enforced_for_web_protocol}`, '_blank')
          else
            router.push(`/webapp-sso?protocal=${res.sso_enforced_for_web_protocol}`)
        }
        else {
=======
      if (res.sso_enforced_for_web && !isChatbot) {
        const webSSOToken = localStorage.getItem('web_sso_token')
        if (webSSOToken) {
>>>>>>> 9fb4a67d
          setLoading(false)
          return
        }

        localStorage.setItem('web_app_redirect_url', pathname)
        router.push(`/webapp-sso?protocal=${res.sso_enforced_for_web_protocol}`)
      }
      else {
        setLoading(false)
      }
    })
  }, [])

  return (
    <>
      {loading
        ? (
          <div className="flex items-center justify-center h-full">
            <div className={
              cn(
                'flex flex-col items-center w-full grow items-center justify-center',
                'px-6',
                'md:px-[108px]',
              )
            }>
              <Loading type='area' />
            </div>
          </div>
        )
        : (
          <>
            {isChatbot && (
              <>
                {isSSOEnforced
                  ? (
                    <div className={cn(
                      'flex w-full min-h-screen',
                      'sm:p-4 lg:p-8',
                      'gap-x-20',
                      'justify-center lg:justify-start',
                    )}>
                      <div className={
                        cn(
                          'flex w-full flex-col bg-white shadow rounded-2xl shrink-0',
                          'space-between',
                        )
                      }>
                        <div className='flex items-center justify-between p-6 w-full'>
                          <LogoSite />
                        </div>

                        <div className={
                          cn(
                            'flex flex-col items-center w-full grow items-center justify-center',
                            'px-6',
                            'md:px-[108px]',
                          )
                        }>
                          <div className='flex flex-col md:w-[400px]'>
                            <div className="w-full mx-auto">
                              <h2 className="text-[16px] font-bold text-gray-900">
                                Warning: Chatbot is not available
                              </h2>
                              <p className="text-[16px] text-gray-600 mt-2">
                                Because SSO is enforced. Please contact your administrator.
                              </p>
                            </div>
                          </div>
                        </div>
                      </div>
                    </div>
                  )
                  : children}
              </>
            )}

            {!isChatbot && !loading && (children)}
          </>
        )}
    </>
  )
}

export default React.memo(SSOForm)<|MERGE_RESOLUTION|>--- conflicted
+++ resolved
@@ -23,24 +23,9 @@
     fetchEnterpriseFeatures().then((res) => {
       setIsSSOEnforced(res.sso_enforced_for_web)
 
-<<<<<<< HEAD
-    if (!webSSOToken) {
-      fetchEnterpriseFeatures().then((res) => {
-        if (res.sso_enforced_for_web) {
-          localStorage.setItem('web_app_redirect_url', pathname)
-
-          // If the user is on the chatbot page, open the SSO login page in a new window
-          if (pathname.includes('/chatbot/'))
-            window.open(`/webapp-sso?protocal=${res.sso_enforced_for_web_protocol}`, '_blank')
-          else
-            router.push(`/webapp-sso?protocal=${res.sso_enforced_for_web_protocol}`)
-        }
-        else {
-=======
       if (res.sso_enforced_for_web && !isChatbot) {
         const webSSOToken = localStorage.getItem('web_sso_token')
         if (webSSOToken) {
->>>>>>> 9fb4a67d
           setLoading(false)
           return
         }
