'use client'
import { useEffect, useMemo, useState } from 'react'
import { useTranslation } from 'react-i18next'
import { RiCloseLine } from '@remixicon/react'
import type { Collection } from './types'
import cn from '@/utils/classnames'
import { useTabSearchParams } from '@/hooks/use-tab-searchparams'
import TabSliderNew from '@/app/components/base/tab-slider-new'
import LabelFilter from '@/app/components/tools/labels/filter'
import SearchInput from '@/app/components/base/search-input'
import { DotsGrid } from '@/app/components/base/icons/src/vender/line/general'
import { Colors } from '@/app/components/base/icons/src/vender/line/others'
import { Route } from '@/app/components/base/icons/src/vender/line/mapsAndTravel'
import CustomCreateCard from '@/app/components/tools/provider/custom-create-card'
// import ContributeCard from '@/app/components/tools/provider/contribute'
import ProviderCard from '@/app/components/tools/provider/card'
import ProviderDetail from '@/app/components/tools/provider/detail'
import Empty from '@/app/components/tools/add-tool-modal/empty'
import { fetchCollectionList } from '@/service/tools'

const ProviderList = () => {
  const { t } = useTranslation()

  const [activeTab, setActiveTab] = useTabSearchParams({
    defaultTab: 'builtin',
  })
  const options = [
    { value: 'builtin', text: t('tools.type.builtIn'), icon: <DotsGrid className='w-[14px] h-[14px] mr-1' /> },
    { value: 'api', text: t('tools.type.custom'), icon: <Colors className='w-[14px] h-[14px] mr-1' /> },
    { value: 'workflow', text: t('tools.type.workflow'), icon: <Route className='w-[14px] h-[14px] mr-1' /> },
  ]
  const [tagFilterValue, setTagFilterValue] = useState<string[]>([])
  const handleTagsChange = (value: string[]) => {
    setTagFilterValue(value)
  }
  const [keywords, setKeywords] = useState<string>('')
  const handleKeywordsChange = (value: string) => {
    setKeywords(value)
  }

  const [collectionList, setCollectionList] = useState<Collection[]>([])
  const filteredCollectionList = useMemo(() => {
    return collectionList.filter((collection) => {
      if (collection.type !== activeTab)
        return false
      if (tagFilterValue.length > 0 && (!collection.labels || collection.labels.every(label => !tagFilterValue.includes(label))))
        return false
      if (keywords)
        return collection.name.toLowerCase().includes(keywords.toLowerCase())
      return true
    })
  }, [activeTab, tagFilterValue, keywords, collectionList])
  const getProviderList = async () => {
    const list = await fetchCollectionList()
    setCollectionList([...list])
  }
  useEffect(() => {
    getProviderList()
  }, [])

  const [currentProvider, setCurrentProvider] = useState<Collection | undefined>()
  useEffect(() => {
    if (currentProvider && collectionList.length > 0) {
      const newCurrentProvider = collectionList.find(collection => collection.id === currentProvider.id)
      setCurrentProvider(newCurrentProvider)
    }
  }, [collectionList, currentProvider])

  return (
    <div className='relative flex h-0 overflow-hidden bg-gray-100 shrink-0 grow'>
      <div className='relative flex flex-col overflow-y-auto bg-gray-100 grow'>
        <div className={cn(
          'sticky top-0 flex justify-between items-center pt-4 px-12 pb-2 leading-[56px] bg-gray-100 z-20 flex-wrap gap-y-2',
          currentProvider && 'pr-6',
        )}>
          <TabSliderNew
            value={activeTab}
            onChange={(state) => {
              setActiveTab(state)
              if (state !== activeTab)
                setCurrentProvider(undefined)
            }}
            options={options}
          />
          <div className='flex items-center gap-2'>
            <LabelFilter value={tagFilterValue} onChange={handleTagsChange} />
            <SearchInput className='w-[200px]' value={keywords} onChange={handleKeywordsChange} />
          </div>
        </div>
        <div className={cn(
          'relative grid content-start grid-cols-1 gap-4 px-12 pt-2 pb-4 sm:grid-cols-2 md:grid-cols-3 lg:grid-cols-4 grow shrink-0',
          currentProvider && 'pr-6 sm:grid-cols-1 md:grid-cols-2 lg:grid-cols-3',
        )}>
<<<<<<< HEAD
          {/* {activeTab === 'builtin' && <ContributeCard />} */}
=======
          {activeTab === 'builtin' && <ContributeCard />}
>>>>>>> a7b33b55
          {activeTab === 'api' && <CustomCreateCard onRefreshData={getProviderList} />}
          {filteredCollectionList.map(collection => (
            <ProviderCard
              active={currentProvider?.id === collection.id}
              onSelect={() => setCurrentProvider(collection)}
              key={collection.id}
              collection={collection}
            />
          ))}
<<<<<<< HEAD
          {!filteredCollectionList.length && <div className='absolute -translate-x-1/2 -translate-y-1/2 top-1/2 left-1/2'><Empty /></div>}
=======
          {!filteredCollectionList.length && <div className='absolute top-1/2 left-1/2 -translate-x-1/2 -translate-y-1/2'><Empty /></div>}
>>>>>>> a7b33b55
        </div>
      </div>
      <div className={cn(
        'shrink-0 w-0 border-l-[0.5px] border-black/8 overflow-y-auto transition-all duration-200 ease-in-out',
        currentProvider && 'w-[420px]',
      )}>
        {currentProvider && <ProviderDetail collection={currentProvider} onRefreshData={getProviderList} />}
      </div>
      <div className='absolute top-5 right-5 p-1 cursor-pointer' onClick={() => setCurrentProvider(undefined)}><RiCloseLine className='w-4 h-4' /></div>
    </div>
  )
}
ProviderList.displayName = 'ToolProviderList'
export default ProviderList<|MERGE_RESOLUTION|>--- conflicted
+++ resolved
@@ -12,7 +12,7 @@
 import { Colors } from '@/app/components/base/icons/src/vender/line/others'
 import { Route } from '@/app/components/base/icons/src/vender/line/mapsAndTravel'
 import CustomCreateCard from '@/app/components/tools/provider/custom-create-card'
-// import ContributeCard from '@/app/components/tools/provider/contribute'
+import ContributeCard from '@/app/components/tools/provider/contribute'
 import ProviderCard from '@/app/components/tools/provider/card'
 import ProviderDetail from '@/app/components/tools/provider/detail'
 import Empty from '@/app/components/tools/add-tool-modal/empty'
@@ -67,7 +67,7 @@
   }, [collectionList, currentProvider])
 
   return (
-    <div className='relative flex h-0 overflow-hidden bg-gray-100 shrink-0 grow'>
+    <div className='relative flex overflow-hidden bg-gray-100 shrink-0 h-0 grow'>
       <div className='relative flex flex-col overflow-y-auto bg-gray-100 grow'>
         <div className={cn(
           'sticky top-0 flex justify-between items-center pt-4 px-12 pb-2 leading-[56px] bg-gray-100 z-20 flex-wrap gap-y-2',
@@ -91,11 +91,7 @@
           'relative grid content-start grid-cols-1 gap-4 px-12 pt-2 pb-4 sm:grid-cols-2 md:grid-cols-3 lg:grid-cols-4 grow shrink-0',
           currentProvider && 'pr-6 sm:grid-cols-1 md:grid-cols-2 lg:grid-cols-3',
         )}>
-<<<<<<< HEAD
-          {/* {activeTab === 'builtin' && <ContributeCard />} */}
-=======
           {activeTab === 'builtin' && <ContributeCard />}
->>>>>>> a7b33b55
           {activeTab === 'api' && <CustomCreateCard onRefreshData={getProviderList} />}
           {filteredCollectionList.map(collection => (
             <ProviderCard
@@ -105,11 +101,7 @@
               collection={collection}
             />
           ))}
-<<<<<<< HEAD
-          {!filteredCollectionList.length && <div className='absolute -translate-x-1/2 -translate-y-1/2 top-1/2 left-1/2'><Empty /></div>}
-=======
           {!filteredCollectionList.length && <div className='absolute top-1/2 left-1/2 -translate-x-1/2 -translate-y-1/2'><Empty /></div>}
->>>>>>> a7b33b55
         </div>
       </div>
       <div className={cn(
