'use client'
import type { FC } from 'react'
import React, { useEffect, useState } from 'react'
import cn from 'classnames'
import { useTranslation } from 'react-i18next'
import { useBoolean, useClickAway, useGetState } from 'ahooks'
import { Cog8ToothIcon, InformationCircleIcon } from '@heroicons/react/24/outline'
import produce from 'immer'
import ParamItem from './param-item'
import ModelIcon from './model-icon'
import ModelName from './model-name'
import Radio from '@/app/components/base/radio'
import Panel from '@/app/components/base/panel'
import type { CompletionParams } from '@/models/debug'
<<<<<<< HEAD
import { ProviderType } from '@/types/app'
import { MODEL_LIST, TONE_LIST } from '@/config'
=======
import { TONE_LIST } from '@/config'
>>>>>>> 42a41716
import Toast from '@/app/components/base/toast'
import { AlertTriangle } from '@/app/components/base/icons/src/vender/solid/alertsAndFeedback'
import { formatNumber } from '@/utils/format'
import { Brush01 } from '@/app/components/base/icons/src/vender/solid/editor'
import { Scales02 } from '@/app/components/base/icons/src/vender/solid/FinanceAndECommerce'
import { Target04 } from '@/app/components/base/icons/src/vender/solid/general'
import { Sliders02 } from '@/app/components/base/icons/src/vender/solid/mediaAndDevices'
import { fetchModelParams } from '@/service/debug'
import Loading from '@/app/components/base/loading'
import ModelSelector from '@/app/components/header/account-setting/model-page/model-selector'
import { ModelType, ProviderEnum } from '@/app/components/header/account-setting/model-page/declarations'
import { useProviderContext } from '@/context/provider-context'

export type IConfigModelProps = {
  mode: string
  modelId: string
  provider: ProviderEnum
  setModelId: (id: string, provider: ProviderEnum) => void
  completionParams: CompletionParams
  onCompletionParamsChange: (newParams: CompletionParams) => void
  disabled: boolean
}

const ConfigModel: FC<IConfigModelProps> = ({
  modelId,
  provider,
  setModelId,
  completionParams,
  onCompletionParamsChange,
  disabled,
}) => {
  const { t } = useTranslation()
<<<<<<< HEAD
  const availableModels = options.filter(item => item.type === mode)
=======
  const { textGenerationModelList } = useProviderContext()
>>>>>>> 42a41716
  const [isShowConfig, { setFalse: hideConfig, toggle: toogleShowConfig }] = useBoolean(false)
  const [maxTokenSettingTipVisible, setMaxTokenSettingTipVisible] = useState(false)
  const configContentRef = React.useRef(null)
  const currModel = textGenerationModelList.find(item => item.model_name === modelId)
  // Cache loaded model param
  const [allParams, setAllParams, getAllParams] = useGetState<Record<string, Record<string, any>>>({})
  const currParams = allParams[provider]?.[modelId]
  const hasEnableParams = currParams && Object.keys(currParams).some(key => currParams[key].enabled)
  const allSupportParams = ['temperature', 'top_p', 'presence_penalty', 'frequency_penalty', 'max_tokens']
  const currSupportParams = currParams ? allSupportParams.filter(key => currParams[key].enabled) : allSupportParams

  useEffect(() => {
    (async () => {
      if (!allParams[provider]?.[modelId]) {
        const res = await fetchModelParams(provider, modelId)
        const newAllParams = produce(allParams, (draft) => {
          if (!draft[provider])
            draft[provider] = {}

          draft[provider][modelId] = res
        })
        setAllParams(newAllParams)
      }
    })()
  }, [provider, modelId])

  useClickAway(() => {
    hideConfig()
  }, configContentRef)

  const selectedModel = { name: modelId } // options.find(option => option.id === modelId)

  const ensureModelParamLoaded = (provider: ProviderEnum, modelId: string) => {
    return new Promise<void>((resolve) => {
      if (getAllParams()[provider]?.[modelId]) {
        resolve()
        return
      }
      const runId = setInterval(() => {
        if (getAllParams()[provider]?.[modelId]) {
          resolve()
          clearInterval(runId)
        }
      }, 500)
    })
  }

  const transformValue = (value: number, fromRange: [number, number], toRange: [number, number]): number => {
    const [fromStart = 0, fromEnd] = fromRange
    const [toStart = 0, toEnd] = toRange

    // The following three if is to avoid precision loss
    if (fromStart === toStart && fromEnd === toEnd)
      return value

    if (value <= fromStart)
      return toStart

    if (value >= fromEnd)
      return toEnd

    const fromLength = fromEnd - fromStart
    const toLength = toEnd - toStart

    let adjustedValue = (value - fromStart) * (toLength / fromLength) + toStart
    adjustedValue = parseFloat(adjustedValue.toFixed(2))
    return adjustedValue
  }

  const handleSelectModel = (id: string, nextProvider = ProviderEnum.openai) => {
    return async () => {
      const prevParamsRule = getAllParams()[provider]?.[modelId]

      setModelId(id, nextProvider)

      await ensureModelParamLoaded(nextProvider, id)

      const nextParamsRule = getAllParams()[nextProvider]?.[id]
      // debugger
      const nextSelectModelMaxToken = nextParamsRule.max_tokens.max
      const newConCompletionParams = produce(completionParams, (draft: any) => {
        if (nextParamsRule.max_tokens.enabled) {
          if (completionParams.max_tokens > nextSelectModelMaxToken) {
            Toast.notify({
              type: 'warning',
              message: t('common.model.params.setToCurrentModelMaxTokenTip', { maxToken: formatNumber(nextSelectModelMaxToken) }),
            })
            draft.max_tokens = parseFloat((nextSelectModelMaxToken * 0.8).toFixed(2))
          }
          // prev don't have max token
          if (!completionParams.max_tokens)
            draft.max_tokens = nextParamsRule.max_tokens.default
        }
        else {
          delete draft.max_tokens
        }

        allSupportParams.forEach((key) => {
          if (key === 'max_tokens')
            return

          if (!nextParamsRule[key].enabled) {
            delete draft[key]
            return
          }

          if (draft[key] === undefined) {
            draft[key] = nextParamsRule[key].default || 0
            return
          }

          if (!prevParamsRule[key].enabled) {
            draft[key] = nextParamsRule[key].default || 0
            return
          }

          draft[key] = transformValue(
            draft[key],
            [prevParamsRule[key].min, prevParamsRule[key].max],
            [nextParamsRule[key].min, nextParamsRule[key].max],
          )
        })
      })
      onCompletionParamsChange(newConCompletionParams)
    }
  }

  // only openai support this
  function matchToneId(completionParams: CompletionParams): number {
    const remvoedCustomeTone = TONE_LIST.slice(0, -1)
    const CUSTOM_TONE_ID = 4
    const tone = remvoedCustomeTone.find((tone) => {
      return tone.config?.temperature === completionParams.temperature
        && tone.config?.top_p === completionParams.top_p
        && tone.config?.presence_penalty === completionParams.presence_penalty
        && tone.config?.frequency_penalty === completionParams.frequency_penalty
    })
    return tone ? tone.id : CUSTOM_TONE_ID
  }

  // tone is a preset of completionParams.
  const [toneId, setToneId] = React.useState(matchToneId(completionParams)) // default is Balanced
  const toneTabBgClassName = ({
    1: 'bg-[#F5F8FF]',
    2: 'bg-[#F4F3FF]',
    3: 'bg-[#F6FEFC]',
  })[toneId] || ''
  // set completionParams by toneId
  const handleToneChange = (id: number) => {
    if (id === 4)
      return // custom tone
    const tone = TONE_LIST.find(tone => tone.id === id)
    if (tone) {
      setToneId(id)
      onCompletionParamsChange({
        ...tone.config,
        max_tokens: completionParams.max_tokens,
      } as CompletionParams)
    }
  }

  useEffect(() => {
    setToneId(matchToneId(completionParams))
  }, [completionParams])

  const handleParamChange = (key: string, value: number) => {
    const currParamsRule = getAllParams()[provider]?.[modelId]
    let notOutRangeValue = parseFloat(value.toFixed(2))
    notOutRangeValue = Math.max(currParamsRule[key].min, notOutRangeValue)
    notOutRangeValue = Math.min(currParamsRule[key].max, notOutRangeValue)

    onCompletionParamsChange({
      ...completionParams,
      [key]: notOutRangeValue,
    })
  }
  const ableStyle = 'bg-indigo-25 border-[#2A87F5] cursor-pointer'
  const diabledStyle = 'bg-[#FFFCF5] border-[#F79009]'

  const getToneIcon = (toneId: number) => {
    const className = 'w-[14px] h-[14px]'
    const res = ({
      1: <Brush01 className={className}/>,
      2: <Scales02 className={className} />,
      3: <Target04 className={className} />,
      4: <Sliders02 className={className} />,
    })[toneId]
    return res
  }
  useEffect(() => {
    if (!currParams)
      return

    const max = currParams.max_tokens.max
    const isSupportMaxToken = currParams.max_tokens.enabled
    if (isSupportMaxToken && currModel?.model_provider.provider_name !== ProviderEnum.anthropic && completionParams.max_tokens > max * 2 / 3)
      setMaxTokenSettingTipVisible(true)
    else
      setMaxTokenSettingTipVisible(false)
  }, [currParams, completionParams.max_tokens, setMaxTokenSettingTipVisible])
  return (
    <div className='relative' ref={configContentRef}>
      <div
        className={cn('flex items-center border h-8 px-2.5 space-x-2 rounded-lg', disabled ? diabledStyle : ableStyle)}
        onClick={() => !disabled && toogleShowConfig()}
      >
        <ModelIcon
          modelId={modelId}
          providerName={provider}
        />
        <div className='text-[13px] text-gray-900 font-medium'>
          <ModelName modelId={selectedModel.name} />
        </div>
        {disabled ? <InformationCircleIcon className='w-3.5 h-3.5 text-[#F79009]' /> : <Cog8ToothIcon className='w-3.5 h-3.5 text-gray-500' />}
      </div>
      {isShowConfig && (
        <Panel
          className='absolute z-20 top-8 right-0 !w-[496px] bg-white !overflow-visible shadow-md'
          keepUnFold
          headerIcon={
            <svg width="16" height="16" viewBox="0 0 16 16" fill="none" xmlns="http://www.w3.org/2000/svg">
              <path d="M8.26865 0.790031C8.09143 0.753584 7.90866 0.753584 7.73144 0.790031C7.52659 0.832162 7.3435 0.934713 7.19794 1.01624L7.15826 1.03841L6.17628 1.58395C5.85443 1.76276 5.73846 2.16863 5.91727 2.49049C6.09608 2.81234 6.50195 2.9283 6.82381 2.74949L7.80579 2.20395C7.90681 2.14782 7.95839 2.11946 7.99686 2.10091L8.00004 2.09938L8.00323 2.10091C8.0417 2.11946 8.09327 2.14782 8.1943 2.20395L9.17628 2.74949C9.49814 2.9283 9.90401 2.81234 10.0828 2.49048C10.2616 2.16863 10.1457 1.76276 9.82381 1.58395L8.84183 1.03841L8.80215 1.01624C8.65659 0.934713 8.4735 0.832162 8.26865 0.790031Z" fill="#1C64F2" />
              <path d="M12.8238 3.25062C12.5019 3.07181 12.0961 3.18777 11.9173 3.50963C11.7385 3.83148 11.8544 4.23735 12.1763 4.41616L12.6272 4.66668L12.1763 4.91719C11.8545 5.096 11.7385 5.50186 11.9173 5.82372C12.0961 6.14558 12.502 6.26154 12.8238 6.08273L13.3334 5.79966V6.33339C13.3334 6.70158 13.6319 7.00006 14 7.00006C14.3682 7.00006 14.6667 6.70158 14.6667 6.33339V5.29435L14.6668 5.24627C14.6673 5.12441 14.6678 4.98084 14.6452 4.83482C14.6869 4.67472 14.6696 4.49892 14.5829 4.34286C14.4904 4.1764 14.3371 4.06501 14.1662 4.02099C14.0496 3.93038 13.9239 3.86116 13.8173 3.8024L13.7752 3.77915L12.8238 3.25062Z" fill="#1C64F2" />
              <path d="M3.8238 4.41616C4.14566 4.23735 4.26162 3.83148 4.08281 3.50963C3.90401 3.18777 3.49814 3.07181 3.17628 3.25062L2.22493 3.77915L2.18284 3.8024C2.07615 3.86116 1.95045 3.9304 1.83382 4.02102C1.66295 4.06506 1.50977 4.17643 1.41731 4.34286C1.33065 4.49886 1.31323 4.67459 1.35493 4.83464C1.33229 4.98072 1.33281 5.12436 1.33326 5.24627L1.33338 5.29435V6.33339C1.33338 6.70158 1.63185 7.00006 2.00004 7.00006C2.36823 7.00006 2.66671 6.70158 2.66671 6.33339V5.79961L3.17632 6.08273C3.49817 6.26154 3.90404 6.14558 4.08285 5.82372C4.26166 5.50186 4.1457 5.096 3.82384 4.91719L3.3729 4.66666L3.8238 4.41616Z" fill="#1C64F2" />
              <path d="M2.66671 9.66672C2.66671 9.29853 2.36823 9.00006 2.00004 9.00006C1.63185 9.00006 1.33338 9.29853 1.33338 9.66672V10.7058L1.33326 10.7538C1.33262 10.9298 1.33181 11.1509 1.40069 11.3594C1.46024 11.5397 1.55759 11.7051 1.68622 11.8447C1.835 12.0061 2.02873 12.1128 2.18281 12.1977L2.22493 12.221L3.17628 12.7495C3.49814 12.9283 3.90401 12.8123 4.08281 12.4905C4.26162 12.1686 4.14566 11.7628 3.8238 11.584L2.87245 11.0554C2.76582 10.9962 2.71137 10.9656 2.67318 10.9413L2.66995 10.9392L2.66971 10.9354C2.66699 10.8902 2.66671 10.8277 2.66671 10.7058V9.66672Z" fill="#1C64F2" />
              <path d="M14.6667 9.66672C14.6667 9.29853 14.3682 9.00006 14 9.00006C13.6319 9.00006 13.3334 9.29853 13.3334 9.66672V10.7058C13.3334 10.8277 13.3331 10.8902 13.3304 10.9354L13.3301 10.9392L13.3269 10.9413C13.2887 10.9656 13.2343 10.9962 13.1276 11.0554L12.1763 11.584C11.8544 11.7628 11.7385 12.1686 11.9173 12.4905C12.0961 12.8123 12.5019 12.9283 12.8238 12.7495L13.7752 12.221L13.8172 12.1977C13.9713 12.1128 14.1651 12.0061 14.3139 11.8447C14.4425 11.7051 14.5398 11.5397 14.5994 11.3594C14.6683 11.1509 14.6675 10.9298 14.6668 10.7538L14.6667 10.7058V9.66672Z" fill="#1C64F2" />
              <path d="M6.82381 13.2506C6.50195 13.0718 6.09608 13.1878 5.91727 13.5096C5.73846 13.8315 5.85443 14.2374 6.17628 14.4162L7.15826 14.9617L7.19793 14.9839C7.29819 15.04 7.41625 15.1061 7.54696 15.1556C7.66589 15.2659 7.82512 15.3333 8.00008 15.3333C8.17507 15.3333 8.33431 15.2659 8.45324 15.1556C8.58391 15.1061 8.70193 15.04 8.80215 14.9839L8.84183 14.9617L9.82381 14.4162C10.1457 14.2374 10.2616 13.8315 10.0828 13.5096C9.90401 13.1878 9.49814 13.0718 9.17628 13.2506L8.66675 13.5337V13C8.66675 12.6318 8.36827 12.3333 8.00008 12.3333C7.63189 12.3333 7.33341 12.6318 7.33341 13V13.5337L6.82381 13.2506Z" fill="#1C64F2" />
              <path d="M6.82384 6.58385C6.50199 6.40505 6.09612 6.52101 5.91731 6.84286C5.7385 7.16472 5.85446 7.57059 6.17632 7.7494L7.33341 8.39223V9.66663C7.33341 10.0348 7.63189 10.3333 8.00008 10.3333C8.36827 10.3333 8.66675 10.0348 8.66675 9.66663V8.39223L9.82384 7.7494C10.1457 7.57059 10.2617 7.16472 10.0829 6.84286C9.90404 6.52101 9.49817 6.40505 9.17632 6.58385L8.00008 7.23732L6.82384 6.58385Z" fill="#1C64F2" />
            </svg>
          }
          title={t('appDebug.modelConfig.title')}
        >
          <div className='py-3 pl-10 pr-6 text-sm'>
            <div className='flex items-center justify-between my-5 h-9'>
              <div>{t('appDebug.modelConfig.model')}</div>
<<<<<<< HEAD
              {/* model selector */}
              <div className='relative min-w-[216px]' style={{ zIndex: 30 }}>
                <div ref={triggerRef} onClick={() => !selectModelDisabled && toogleOption()} className={cn(selectModelDisabled ? 'cursor-not-allowed' : 'cursor-pointer', isShowOption ? 'rounded-tl-lg rounded-tr-lg shadow' : 'rounded-lg', 'flex justify-between items-center h-9 px-3 space-x-2 bg-gray-50 ')}>
                  <div className='flex items-center'>
                    <ModelIcon modelId={currModel?.id as string} className='shrink-0 mr-2' />
                    <div className='text-sm gray-900'>{selectedModel?.name}</div>
                  </div>
                  {!selectModelDisabled && <ChevronDownIcon className={cn(isShowOption && 'rotate-180', 'w-[14px] h-[14px] text-gray-500')} />}
                </div>
                {isShowOption && (
                  <div className='absolute right-0 w-full bg-gray-50 rounded-bl-lg rounded-br-lg shadow'>
                    {availableModels.map(item => (
                      <div key={item.id} onClick={handleSelectModel(item.id, item.provider)} className='flex items-center h-9 px-3 rounded-lg cursor-pointer hover:bg-gray-100'>
                        <ModelIcon className='shrink-0 mr-2' modelId={item.id} />
                        <div className='text-sm gray-900'>{item.name}</div>
=======
              <ModelSelector
                popClassName='right-0'
                triggerIconSmall
                value={{
                  modelName: modelId,
                  providerName: provider,
                }}
                modelType={ModelType.textGeneration}
                onChange={(model) => {
                  handleSelectModel(model.model_name, model.model_provider.provider_name as ProviderEnum)()
                }}
              />
            </div>
            {hasEnableParams && (
              <div className="border-b border-gray-100"></div>
            )}

            {/* Tone type */}
            {[ProviderEnum.openai, ProviderEnum.azure_openai].includes(provider) && (
              <div className="mt-5 mb-4">
                <div className="mb-3 text-sm text-gray-900">{t('appDebug.modelConfig.setTone')}</div>
                <Radio.Group className={cn('!rounded-lg', toneTabBgClassName)} value={toneId} onChange={handleToneChange}>
                  <>
                    {TONE_LIST.slice(0, 3).map(tone => (
                      <div className='grow flex items-center' key={tone.id}>
                        <Radio
                          value={tone.id}
                          className={cn(tone.id === toneId && 'rounded-md border border-gray-200 shadow-md', '!mr-0 grow !px-2 !justify-center text-[13px] font-medium')}
                          labelClassName={cn(tone.id === toneId
                            ? ({
                              1: 'text-[#6938EF]',
                              2: 'text-[#444CE7]',
                              3: 'text-[#107569]',
                            })[toneId]
                            : 'text-[#667085]', 'flex items-center space-x-2')}
                        >
                          <>
                            {getToneIcon(tone.id)}
                            <div>{t(`common.model.tone.${tone.name}`) as string}</div>
                            <div className=""></div>
                          </>
                        </Radio>
                        {tone.id !== toneId && tone.id + 1 !== toneId && (<div className='h-5 border-r border-gray-200'></div>)}
>>>>>>> 42a41716
                      </div>
                    ))}
                  </>
                  <Radio
                    value={TONE_LIST[3].id}
                    className={cn(toneId === 4 && 'rounded-md border border-gray-200 shadow-md', '!mr-0 grow !px-2 !justify-center text-[13px] font-medium')}
                    labelClassName={cn('flex items-center space-x-2 ', toneId === 4 ? 'text-[#155EEF]' : 'text-[#667085]')}
                  >
                    <>
                      {getToneIcon(TONE_LIST[3].id)}
                      <div>{t(`common.model.tone.${TONE_LIST[3].name}`) as string}</div>
                    </>
                  </Radio>
                </Radio.Group>
              </div>
            )}

            {/* Params */}
            <div className={cn(hasEnableParams && 'mt-4', 'space-y-4', !allParams[provider]?.[modelId] && 'flex items-center min-h-[200px]')}>
              {allParams[provider]?.[modelId]
                ? (
                  currSupportParams.map(key => (<ParamItem
                    key={key}
                    id={key}
                    name={t(`common.model.params.${key}`)}
                    tip={t(`common.model.params.${key}Tip`)}
                    {...currParams[key] as any}
                    value={(completionParams as any)[key] as any}
                    onChange={handleParamChange}
                  />))
                )
                : (
                  <Loading type='area'/>
                )}
            </div>
          </div>
          {
            maxTokenSettingTipVisible && (
              <div className='flex py-2 pr-4 pl-5 rounded-bl-xl rounded-br-xl bg-[#FFFAEB] border-t border-[#FEF0C7]'>
                <AlertTriangle className='shrink-0 mr-2 mt-[3px] w-3 h-3 text-[#F79009]' />
                <div className='mr-2 text-xs font-medium text-gray-700'>{t('common.model.params.maxTokenSettingTip')}</div>
              </div>
            )
          }
        </Panel>
      )}
    </div>

  )
}

export default React.memo(ConfigModel)<|MERGE_RESOLUTION|>--- conflicted
+++ resolved
@@ -12,12 +12,7 @@
 import Radio from '@/app/components/base/radio'
 import Panel from '@/app/components/base/panel'
 import type { CompletionParams } from '@/models/debug'
-<<<<<<< HEAD
-import { ProviderType } from '@/types/app'
-import { MODEL_LIST, TONE_LIST } from '@/config'
-=======
 import { TONE_LIST } from '@/config'
->>>>>>> 42a41716
 import Toast from '@/app/components/base/toast'
 import { AlertTriangle } from '@/app/components/base/icons/src/vender/solid/alertsAndFeedback'
 import { formatNumber } from '@/utils/format'
@@ -50,11 +45,7 @@
   disabled,
 }) => {
   const { t } = useTranslation()
-<<<<<<< HEAD
-  const availableModels = options.filter(item => item.type === mode)
-=======
   const { textGenerationModelList } = useProviderContext()
->>>>>>> 42a41716
   const [isShowConfig, { setFalse: hideConfig, toggle: toogleShowConfig }] = useBoolean(false)
   const [maxTokenSettingTipVisible, setMaxTokenSettingTipVisible] = useState(false)
   const configContentRef = React.useRef(null)
@@ -290,23 +281,6 @@
           <div className='py-3 pl-10 pr-6 text-sm'>
             <div className='flex items-center justify-between my-5 h-9'>
               <div>{t('appDebug.modelConfig.model')}</div>
-<<<<<<< HEAD
-              {/* model selector */}
-              <div className='relative min-w-[216px]' style={{ zIndex: 30 }}>
-                <div ref={triggerRef} onClick={() => !selectModelDisabled && toogleOption()} className={cn(selectModelDisabled ? 'cursor-not-allowed' : 'cursor-pointer', isShowOption ? 'rounded-tl-lg rounded-tr-lg shadow' : 'rounded-lg', 'flex justify-between items-center h-9 px-3 space-x-2 bg-gray-50 ')}>
-                  <div className='flex items-center'>
-                    <ModelIcon modelId={currModel?.id as string} className='shrink-0 mr-2' />
-                    <div className='text-sm gray-900'>{selectedModel?.name}</div>
-                  </div>
-                  {!selectModelDisabled && <ChevronDownIcon className={cn(isShowOption && 'rotate-180', 'w-[14px] h-[14px] text-gray-500')} />}
-                </div>
-                {isShowOption && (
-                  <div className='absolute right-0 w-full bg-gray-50 rounded-bl-lg rounded-br-lg shadow'>
-                    {availableModels.map(item => (
-                      <div key={item.id} onClick={handleSelectModel(item.id, item.provider)} className='flex items-center h-9 px-3 rounded-lg cursor-pointer hover:bg-gray-100'>
-                        <ModelIcon className='shrink-0 mr-2' modelId={item.id} />
-                        <div className='text-sm gray-900'>{item.name}</div>
-=======
               <ModelSelector
                 popClassName='right-0'
                 triggerIconSmall
@@ -350,7 +324,6 @@
                           </>
                         </Radio>
                         {tone.id !== toneId && tone.id + 1 !== toneId && (<div className='h-5 border-r border-gray-200'></div>)}
->>>>>>> 42a41716
                       </div>
                     ))}
                   </>
