--- conflicted
+++ resolved
@@ -13,13 +13,10 @@
 import Loading from '../../base/loading'
 import useAdvancedPromptConfig from './hooks/use-advanced-prompt-config'
 import EditHistoryModal from './config-prompt/conversation-histroy/edit-modal'
-<<<<<<< HEAD
 import { useDebugWithSingleOrMultipleModel } from './debug/hooks'
 import type { ModelAndParameter } from './debug/types'
 import PublishWithMultipleModel from './debug/debug-with-multiple-model/publish-with-multiple-model'
-=======
 import AssistantTypePicker from './config/assistant-type-picker'
->>>>>>> 3ebe9d34
 import type {
   AnnotationReplyConfig,
   DatasetConfigs,
@@ -654,6 +651,12 @@
                     )}
                   </div>
                 </div>
+              </div>
+              <Config />
+            </div>
+            {!isMobile && <div className="relative w-1/2  h-full overflow-y-auto  flex flex-col " style={{ borderColor: 'rgba(0, 0, 0, 0.02)' }}>
+              {/* Header Right */}
+              <div className='flex justify-end items-center flex-wrap px-6 h-14 space-x-2'>
                 {isChatApp && (
                   <AssistantTypePicker
                     value={isAgent ? 'agent' : 'assistant'}
@@ -669,73 +672,6 @@
                     }}
                   />
                 )}
-              </div>
-<<<<<<< HEAD
-            </div>
-
-            <div className='flex items-center flex-wrap gap-y-2 gap-x-2'>
-              <Button onClick={() => setShowConfirm(true)} className='shrink-0 mr-2 w-[70px] !h-8 !text-[13px] font-medium'>{t('appDebug.operation.resetConfig')}</Button>
-              {isMobile && (
-                <Button className='!h-8 !text-[13px] font-medium' onClick={showDebugPanel}>
-                  <span className='mr-1'>{t('appDebug.operation.debugConfig')}</span>
-                  <CodeBracketIcon className="h-4 w-4 text-gray-500" />
-                </Button>
-              )}
-              {
-                debugWithMultipleModel
-                  ? (
-                    <PublishWithMultipleModel
-                      multipleModelConfigs={multipleModelConfigs}
-                      onSelect={item => handlePublish(false, item)}
-                    />
-                  )
-                  : (
-                    <Button
-                      type='primary'
-                      onClick={() => handlePublish(false)}
-                      className={cn(cannotPublish && '!bg-primary-200 !cursor-not-allowed', 'shrink-0 w-[70px] !h-8 !text-[13px] font-medium')}
-                    >
-                      {t('appDebug.operation.applyConfig')}
-                    </Button>
-                  )
-              }
-            </div>
-          </div>
-          <div className='flex grow h-[200px]'>
-            <div className={`w-full sm:w-1/2 shrink-0 ${debugWithMultipleModel && 'max-w-[560px]'}`}>
-              <Config />
-            </div>
-            {!isMobile && <div className="relative w-1/2 grow h-full overflow-y-auto py-4 px-6 bg-gray-50 flex flex-col rounded-tl-2xl border-t border-l" style={{ borderColor: 'rgba(0, 0, 0, 0.02)' }}>
-              <Debug
-                hasSetAPIKEY={hasSettedApiKey}
-                onSetting={() => setShowAccountSettingModal({ payload: 'provider' })}
-                inputs={inputs}
-                modelParameterParams={{
-                  setModel: setModel as any,
-                  onCompletionParamsChange: setCompletionParams,
-                }}
-                debugWithMultipleModel={debugWithMultipleModel}
-                multipleModelConfigs={multipleModelConfigs}
-                onMultipleModelConfigsChange={handleMultipleModelConfigsChange}
-              />
-=======
-              <Config />
-            </div>
-            {!isMobile && <div className="relative w-1/2  h-full overflow-y-auto  flex flex-col " style={{ borderColor: 'rgba(0, 0, 0, 0.02)' }}>
-              {/* Header Right */}
-              <div className='flex justify-end items-center flex-wrap px-6 h-14 space-x-2'>
-                {/* Model and Parameters */}
-                <ModelParameterModal
-                  isAdvancedMode={isAdvancedMode}
-                  mode={mode}
-                  provider={modelConfig.provider}
-                  completionParams={completionParams}
-                  modelId={modelConfig.model_id}
-                  setModel={setModel as any}
-                  onCompletionParamsChange={(newParams: FormValue) => {
-                    setCompletionParams(newParams)
-                  }}
-                />
                 <div className='w-[1px] h-[14px] bg-gray-200'></div>
                 <Button onClick={() => setShowConfirm(true)} className='shrink-0 mr-2 w-[70px] !h-8 !text-[13px] font-medium'>{t('appDebug.operation.resetConfig')}</Button>
                 {isMobile && (
@@ -744,16 +680,39 @@
                     <CodeBracketIcon className="h-4 w-4 text-gray-500" />
                   </Button>
                 )}
-                <Button type='primary' onClick={() => handlePublish(false)} className={cn(cannotPublish && '!bg-primary-200 !cursor-not-allowed', 'shrink-0 w-[70px] !h-8 !text-[13px] font-medium')}>{t('appDebug.operation.applyConfig')}</Button>
+                {
+                  debugWithMultipleModel
+                    ? (
+                      <PublishWithMultipleModel
+                        multipleModelConfigs={multipleModelConfigs}
+                        onSelect={item => handlePublish(false, item)}
+                      />
+                    )
+                    : (
+                      <Button
+                        type='primary'
+                        onClick={() => handlePublish(false)}
+                        className={cn(cannotPublish && '!bg-primary-200 !cursor-not-allowed', 'shrink-0 w-[70px] !h-8 !text-[13px] font-medium')}
+                      >
+                        {t('appDebug.operation.applyConfig')}
+                      </Button>
+                    )
+                }
               </div>
               <div className='flex flex-col grow h-0 px-6 py-4 rounded-tl-2xl border-t border-l bg-gray-50 '>
                 <Debug
                   hasSetAPIKEY={hasSettedApiKey}
                   onSetting={() => setShowAccountSettingModal({ payload: 'provider' })}
                   inputs={inputs}
+                  modelParameterParams={{
+                    setModel: setModel as any,
+                    onCompletionParamsChange: setCompletionParams,
+                  }}
+                  debugWithMultipleModel={debugWithMultipleModel}
+                  multipleModelConfigs={multipleModelConfigs}
+                  onMultipleModelConfigsChange={handleMultipleModelConfigsChange}
                 />
               </div>
->>>>>>> 3ebe9d34
             </div>}
           </div>
         </div>
