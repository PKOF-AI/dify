--- conflicted
+++ resolved
@@ -362,46 +362,6 @@
   }
 
   useEffect(() => {
-<<<<<<< HEAD
-    fetchAppDetail({ url: '/apps', id: appId }).then(async (res: any) => {
-      setMode(res.mode)
-      const modelConfig = res.model_config
-      const promptMode = modelConfig.prompt_type === PromptMode.advanced ? PromptMode.advanced : PromptMode.simple
-      doSetPromptMode(promptMode)
-      if (promptMode === PromptMode.advanced) {
-        setChatPromptConfig(modelConfig.chat_prompt_config || clone(DEFAULT_CHAT_PROMPT_CONFIG) as any)
-        setCompletionPromptConfig(modelConfig.completion_prompt_config || clone(DEFAULT_COMPLETION_PROMPT_CONFIG) as any)
-        setCanReturnToSimpleMode(false)
-      }
-
-      const model = res.model_config.model
-
-      let datasets: any = null
-      if (modelConfig.agent_mode?.enabled)
-        datasets = modelConfig.agent_mode?.tools.filter(({ dataset }: any) => dataset?.enabled)
-
-      if (dataSets && datasets?.length && datasets?.length > 0) {
-        const { data: dataSetsWithDetail } = await fetchDatasets({ url: '/datasets', params: { page: 1, ids: datasets.map(({ dataset }: any) => dataset.id) } })
-        datasets = dataSetsWithDetail
-        setDataSets(datasets)
-      }
-
-      setIntroduction(modelConfig.opening_statement)
-      if (modelConfig.more_like_this)
-        setMoreLikeThisConfig(modelConfig.more_like_this)
-
-      if (modelConfig.suggested_questions_after_answer)
-        setSuggestedQuestionsAfterAnswerConfig(modelConfig.suggested_questions_after_answer)
-
-      if (modelConfig.speech_to_text)
-        setSpeechToTextConfig(modelConfig.speech_to_text)
-
-      if (modelConfig.text_to_speech)
-        setTextToSpeechConfig(modelConfig.text_to_speech)
-
-      if (modelConfig.retriever_resource)
-        setCitationConfig(modelConfig.retriever_resource)
-=======
     (async () => {
       const collectionList = await fetchCollectionList() as Collection[]
       setCollectionList(collectionList)
@@ -415,7 +375,6 @@
           setCompletionPromptConfig(modelConfig.completion_prompt_config || clone(DEFAULT_COMPLETION_PROMPT_CONFIG) as any)
           setCanReturnToSimpleMode(false)
         }
->>>>>>> 515b5dfa
 
         const model = res.model_config.model
 
@@ -443,6 +402,9 @@
 
         if (modelConfig.speech_to_text)
           setSpeechToTextConfig(modelConfig.speech_to_text)
+
+        if (modelConfig.text_to_speech)
+          setTextToSpeechConfig(modelConfig.text_to_speech)
 
         if (modelConfig.retriever_resource)
           setCitationConfig(modelConfig.retriever_resource)
@@ -492,6 +454,7 @@
             more_like_this: modelConfig.more_like_this,
             suggested_questions_after_answer: modelConfig.suggested_questions_after_answer,
             speech_to_text: modelConfig.speech_to_text,
+            text_to_speech: modelConfig.text_to_speech,
             retriever_resource: modelConfig.retriever_resource,
             sensitive_word_avoidance: modelConfig.sensitive_word_avoidance,
             external_data_tools: modelConfig.external_data_tools,
@@ -513,23 +476,8 @@
               }),
             } : DEFAULT_AGENT_SETTING,
           },
-<<<<<<< HEAD
-          opening_statement: modelConfig.opening_statement,
-          more_like_this: modelConfig.more_like_this,
-          suggested_questions_after_answer: modelConfig.suggested_questions_after_answer,
-          speech_to_text: modelConfig.speech_to_text,
-          text_to_speech: modelConfig.text_to_speech,
-          retriever_resource: modelConfig.retriever_resource,
-          sensitive_word_avoidance: modelConfig.sensitive_word_avoidance,
-          external_data_tools: modelConfig.external_data_tools,
-          dataSets: datasets || [],
-        },
-        completionParams: model.completion_params,
-      }
-=======
           completionParams: model.completion_params,
         }
->>>>>>> 515b5dfa
 
         if (modelConfig.file_upload)
           setVisionConfig(modelConfig.file_upload.image, true)
