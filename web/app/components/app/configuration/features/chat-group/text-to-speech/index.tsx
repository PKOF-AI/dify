'use client'
import useSWR from 'swr'
import React, { type FC } from 'react'
import { useTranslation } from 'react-i18next'
import { useContext } from 'use-context-selector'
import { usePathname } from 'next/navigation'
import Panel from '@/app/components/app/configuration/base/feature-panel'
import { Speaker } from '@/app/components/base/icons/src/vender/solid/mediaAndDevices'
import ConfigContext from '@/context/debug-configuration'
import { languages } from '@/i18n/language'
import { fetchAppVoices } from '@/service/apps'
import AudioBtn from '@/app/components/base/audio-btn'

const TextToSpeech: FC = () => {
  const { t } = useTranslation()
  const {
    textToSpeechConfig,
  } = useContext(ConfigContext)

  const pathname = usePathname()
  const matched = pathname.match(/\/app\/([^/]+)/)
  const appId = (matched?.length && matched[1]) ? matched[1] : ''
  const language = textToSpeechConfig.language
  const languageInfo = languages.find(i => i.value === textToSpeechConfig.language)

  const voiceItems = useSWR({ appId, language }, fetchAppVoices).data
  const voiceItem = voiceItems?.find(item => item.value === textToSpeechConfig.voice)

  return (
    <Panel
      title={
        <div className='flex items-center'>
          <div>{t('appDebug.feature.textToSpeech.title')}</div>
        </div>
      }
      headerIcon={<Speaker className='w-4 h-4 text-[#7839EE]' />}
      headerRight={
        <div className='text-xs text-gray-500 inline-flex items-center gap-2'>
          {languageInfo && (`${languageInfo?.name} - `)}{voiceItem?.name ?? t('appDebug.voice.defaultDisplay')}
          { languageInfo?.example && (
            <AudioBtn
              value={languageInfo?.example}
              voice={voiceItem?.value}
<<<<<<< HEAD
              isAudition={true}
              noCache={true}
=======
              isAudition
              noCache
>>>>>>> f56b984d
            />
          )}
        </div>
      }
      noBodySpacing
      isShowTextToSpeech
    />
  )
}
export default React.memo(TextToSpeech)<|MERGE_RESOLUTION|>--- conflicted
+++ resolved
@@ -41,13 +41,8 @@
             <AudioBtn
               value={languageInfo?.example}
               voice={voiceItem?.value}
-<<<<<<< HEAD
-              isAudition={true}
-              noCache={true}
-=======
               isAudition
               noCache
->>>>>>> f56b984d
             />
           )}
         </div>
