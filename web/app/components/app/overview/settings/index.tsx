'use client'
import type { FC } from 'react'
import React, { useEffect, useState } from 'react'
import { ChevronRightIcon } from '@heroicons/react/20/solid'
import Link from 'next/link'
import { Trans, useTranslation } from 'react-i18next'
import { useContextSelector } from 'use-context-selector'
import s from './style.module.css'
import Modal from '@/app/components/base/modal'
import Button from '@/app/components/base/button'
import AppIcon from '@/app/components/base/app-icon'
import Switch from '@/app/components/base/switch'
import { SimpleSelect } from '@/app/components/base/select'
import type { AppDetailResponse } from '@/models/app'
<<<<<<< HEAD
import type { AppSSO, Language } from '@/types/app'
import EmojiPicker from '@/app/components/base/emoji-picker'
=======
import type { AppIconType, Language } from '@/types/app'
>>>>>>> d688bebb
import { useToastContext } from '@/app/components/base/toast'
import { languages } from '@/i18n/language'
<<<<<<< HEAD
import Tooltip from '@/app/components/base/tooltip'
import AppContext from '@/context/app-context'
=======
import type { AppIconSelection } from '@/app/components/base/app-icon-picker'
import AppIconPicker from '@/app/components/base/app-icon-picker'
>>>>>>> d688bebb

export type ISettingsModalProps = {
  isChat: boolean
  appInfo: AppDetailResponse & Partial<AppSSO>
  isShow: boolean
  defaultValue?: string
  onClose: () => void
  onSave?: (params: ConfigParams) => Promise<void>
}

export type ConfigParams = {
  title: string
  description: string
  default_language: string
  chat_color_theme: string
  chat_color_theme_inverted: boolean
  prompt_public: boolean
  copyright: string
  privacy_policy: string
  custom_disclaimer: string
  icon_type: AppIconType
  icon: string
  icon_background?: string
  show_workflow_steps: boolean
  enable_sso: boolean
}

const prefixSettings = 'appOverview.overview.appInfo.settings'

const SettingsModal: FC<ISettingsModalProps> = ({
  isChat,
  appInfo,
  isShow = false,
  onClose,
  onSave,
}) => {
  const systemFeatures = useContextSelector(AppContext, state => state.systemFeatures)
  const { notify } = useToastContext()
  const [isShowMore, setIsShowMore] = useState(false)
  const {
    title,
    icon_type,
    icon,
    icon_background,
    icon_url,
    description,
    chat_color_theme,
    chat_color_theme_inverted,
    copyright,
    privacy_policy,
    custom_disclaimer,
    default_language,
    show_workflow_steps,
  } = appInfo.site
  const [inputInfo, setInputInfo] = useState({
    title,
    desc: description,
    chatColorTheme: chat_color_theme,
    chatColorThemeInverted: chat_color_theme_inverted,
    copyright,
    privacyPolicy: privacy_policy,
    customDisclaimer: custom_disclaimer,
    show_workflow_steps,
    enable_sso: appInfo.enable_sso,
  })
  const [language, setLanguage] = useState(default_language)
  const [saveLoading, setSaveLoading] = useState(false)
  const { t } = useTranslation()

  const [showAppIconPicker, setShowAppIconPicker] = useState(false)
  const [appIcon, setAppIcon] = useState<AppIconSelection>(
    icon_type === 'image'
      ? { type: 'image', url: icon_url!, fileId: icon }
      : { type: 'emoji', icon, background: icon_background! },
  )

  useEffect(() => {
    setInputInfo({
      title,
      desc: description,
      chatColorTheme: chat_color_theme,
      chatColorThemeInverted: chat_color_theme_inverted,
      copyright,
      privacyPolicy: privacy_policy,
      customDisclaimer: custom_disclaimer,
      show_workflow_steps,
      enable_sso: appInfo.enable_sso,
    })
    setLanguage(default_language)
    setAppIcon(icon_type === 'image'
      ? { type: 'image', url: icon_url!, fileId: icon }
      : { type: 'emoji', icon, background: icon_background! })
  }, [appInfo])

  const onHide = () => {
    onClose()
    setTimeout(() => {
      setIsShowMore(false)
    }, 200)
  }

  const onClickSave = async () => {
    if (!inputInfo.title) {
      notify({ type: 'error', message: t('app.newApp.nameNotEmpty') })
      return
    }

    const validateColorHex = (hex: string | null) => {
      if (hex === null || hex?.length === 0)
        return true

      const regex = /#([A-Fa-f0-9]{6})/
      const check = regex.test(hex)
      return check
    }

    if (inputInfo !== null) {
      if (!validateColorHex(inputInfo.chatColorTheme)) {
        notify({ type: 'error', message: t(`${prefixSettings}.invalidHexMessage`) })
        return
      }
    }

    setSaveLoading(true)
    const params = {
      title: inputInfo.title,
      description: inputInfo.desc,
      default_language: language,
      chat_color_theme: inputInfo.chatColorTheme,
      chat_color_theme_inverted: inputInfo.chatColorThemeInverted,
      prompt_public: false,
      copyright: inputInfo.copyright,
      privacy_policy: inputInfo.privacyPolicy,
      custom_disclaimer: inputInfo.customDisclaimer,
      icon_type: appIcon.type,
      icon: appIcon.type === 'emoji' ? appIcon.icon : appIcon.fileId,
      icon_background: appIcon.type === 'emoji' ? appIcon.background : undefined,
      show_workflow_steps: inputInfo.show_workflow_steps,
      enable_sso: inputInfo.enable_sso!,
    }
    await onSave?.(params)
    setSaveLoading(false)
    onHide()
  }

  const onChange = (field: string) => {
    return (e: React.ChangeEvent<HTMLInputElement | HTMLTextAreaElement>) => {
      let value: string | boolean
      if (e.target.type === 'checkbox')
        value = (e.target as HTMLInputElement).checked
      else
        value = e.target.value

      setInputInfo(item => ({ ...item, [field]: value }))
    }
  }

  return (
    <>
      <Modal
        title={t(`${prefixSettings}.title`)}
        isShow={isShow}
        onClose={onHide}
        className={`${s.settingsModal}`}
      >
        <div className={`mt-6 font-medium ${s.settingTitle} text-gray-900`}>{t(`${prefixSettings}.webName`)}</div>
        <div className='flex mt-2'>
          <AppIcon size='large'
            onClick={() => { setShowAppIconPicker(true) }}
            className='cursor-pointer !mr-3 self-center'
            iconType={appIcon.type}
            icon={appIcon.type === 'image' ? appIcon.fileId : appIcon.icon}
            background={appIcon.type === 'image' ? undefined : appIcon.background}
            imageUrl={appIcon.type === 'image' ? appIcon.url : undefined}
          />
          <input className={`flex-grow rounded-lg h-10 box-border px-3 ${s.projectName} bg-gray-100`}
            value={inputInfo.title}
            onChange={onChange('title')}
            placeholder={t('app.appNamePlaceholder') || ''}
          />
        </div>
        <div className={`mt-6 font-medium ${s.settingTitle} text-gray-900 `}>{t(`${prefixSettings}.webDesc`)}</div>
        <p className={`mt-1 ${s.settingsTip} text-gray-500`}>{t(`${prefixSettings}.webDescTip`)}</p>
        <textarea
          rows={3}
          className={`mt-2 pt-2 pb-2 px-3 rounded-lg bg-gray-100 w-full ${s.settingsTip} text-gray-900`}
          value={inputInfo.desc}
          onChange={onChange('desc')}
          placeholder={t(`${prefixSettings}.webDescPlaceholder`) as string}
        />
        <div className={`mt-6 mb-2 font-medium ${s.settingTitle} text-gray-900 `}>{t(`${prefixSettings}.language`)}</div>
        <SimpleSelect
          items={languages.filter(item => item.supported)}
          defaultValue={language}
          onSelect={item => setLanguage(item.value as Language)}
        />
        {(appInfo.mode === 'workflow' || appInfo.mode === 'advanced-chat') && <>
          <div className={`mt-6 mb-2 font-medium ${s.settingTitle} text-gray-900 `}>{t(`${prefixSettings}.workflow.title`)}</div>
          <SimpleSelect
            items={[{ name: t(`${prefixSettings}.workflow.show`), value: 'true' }, { name: t(`${prefixSettings}.workflow.hide`), value: 'false' }]}
            defaultValue={inputInfo.show_workflow_steps ? 'true' : 'false'}
            onSelect={item => setInputInfo({ ...inputInfo, show_workflow_steps: item.value === 'true' })}
          />
        </>}
        {isChat && <> <div className={`mt-8 font-medium ${s.settingTitle} text-gray-900`}>{t(`${prefixSettings}.chatColorTheme`)}</div>
          <p className={`mt-1 ${s.settingsTip} text-gray-500`}>{t(`${prefixSettings}.chatColorThemeDesc`)}</p>
          <input className={`w-full mt-2 rounded-lg h-10 box-border px-3 ${s.projectName} bg-gray-100`}
            value={inputInfo.chatColorTheme ?? ''}
            onChange={onChange('chatColorTheme')}
            placeholder='E.g #A020F0'
          />
        </>}
        {systemFeatures.enable_web_sso_switch_component && <div className='w-full mt-8'>
          <p className='system-xs-medium text-gray-500'>{t(`${prefixSettings}.sso.label`)}</p>
          <div className='flex justify-between items-center'>
            <div className='font-medium system-sm-semibold flex-grow text-gray-900'>{t(`${prefixSettings}.sso.title`)}</div>
            <Tooltip asChild={false} disabled={systemFeatures.sso_enforced_for_web} popupContent={<div className='w-[180px]'>{t(`${prefixSettings}.sso.tooltip`)}</div>}>
              <Switch disabled={!systemFeatures.sso_enforced_for_web} defaultValue={systemFeatures.sso_enforced_for_web && inputInfo.enable_sso} onChange={v => setInputInfo({ ...inputInfo, enable_sso: v })}></Switch>
            </Tooltip>
          </div>
          <p className='body-xs-regular text-gray-500'>{t(`${prefixSettings}.sso.description`)}</p>
        </div>}
        {!isShowMore && <div className='w-full cursor-pointer mt-8' onClick={() => setIsShowMore(true)}>
          <div className='flex justify-between'>
            <div className={`font-medium ${s.settingTitle} flex-grow text-gray-900`}>{t(`${prefixSettings}.more.entry`)}</div>
            <div className='flex-shrink-0 w-4 h-4 text-gray-500'>
              <ChevronRightIcon />
            </div>
          </div>
          <p className={`mt-1 ${s.policy} text-gray-500`}>{t(`${prefixSettings}.more.copyright`)} & {t(`${prefixSettings}.more.privacyPolicy`)}</p>
        </div>}
        {isShowMore && <>
          <hr className='w-full mt-6' />
          <div className={`mt-6 font-medium ${s.settingTitle} text-gray-900`}>{t(`${prefixSettings}.more.copyright`)}</div>
          <input className={`w-full mt-2 rounded-lg h-10 box-border px-3 ${s.projectName} bg-gray-100`}
            value={inputInfo.copyright}
            onChange={onChange('copyright')}
            placeholder={t(`${prefixSettings}.more.copyRightPlaceholder`) as string}
          />
          <div className={`mt-8 font-medium ${s.settingTitle} text-gray-900`}>{t(`${prefixSettings}.more.privacyPolicy`)}</div>
          <p className={`mt-1 ${s.settingsTip} text-gray-500`}>
            <Trans
              i18nKey={`${prefixSettings}.more.privacyPolicyTip`}
              components={{ privacyPolicyLink: <Link href={'https://docs.dify.ai/user-agreement/privacy-policy'} target='_blank' rel='noopener noreferrer' className='text-primary-600' /> }}
            />
          </p>
          <input className={`w-full mt-2 rounded-lg h-10 box-border px-3 ${s.projectName} bg-gray-100`}
            value={inputInfo.privacyPolicy}
            onChange={onChange('privacyPolicy')}
            placeholder={t(`${prefixSettings}.more.privacyPolicyPlaceholder`) as string}
          />
          <div className={`mt-8 font-medium ${s.settingTitle} text-gray-900`}>{t(`${prefixSettings}.more.customDisclaimer`)}</div>
          <p className={`mt-1 ${s.settingsTip} text-gray-500`}>{t(`${prefixSettings}.more.customDisclaimerTip`)}</p>
          <input className={`w-full mt-2 rounded-lg h-10 box-border px-3 ${s.projectName} bg-gray-100`}
            value={inputInfo.customDisclaimer}
            onChange={onChange('customDisclaimer')}
            placeholder={t(`${prefixSettings}.more.customDisclaimerPlaceholder`) as string}
          />
        </>}
        <div className='mt-10 flex justify-end'>
          <Button className='mr-2' onClick={onHide}>{t('common.operation.cancel')}</Button>
          <Button variant='primary' onClick={onClickSave} loading={saveLoading}>{t('common.operation.save')}</Button>
        </div>
        {showAppIconPicker && <AppIconPicker
          onSelect={(payload) => {
            setAppIcon(payload)
            setShowAppIconPicker(false)
          }}
          onClose={() => {
            setAppIcon(icon_type === 'image'
              ? { type: 'image', url: icon_url!, fileId: icon }
              : { type: 'emoji', icon, background: icon_background! })
            setShowAppIconPicker(false)
          }}
        />}
      </Modal >
    </>

  )
}
export default React.memo(SettingsModal)<|MERGE_RESOLUTION|>--- conflicted
+++ resolved
@@ -12,21 +12,13 @@
 import Switch from '@/app/components/base/switch'
 import { SimpleSelect } from '@/app/components/base/select'
 import type { AppDetailResponse } from '@/models/app'
-<<<<<<< HEAD
-import type { AppSSO, Language } from '@/types/app'
-import EmojiPicker from '@/app/components/base/emoji-picker'
-=======
-import type { AppIconType, Language } from '@/types/app'
->>>>>>> d688bebb
+import type { AppIconType, AppSSO, Language } from '@/types/app'
 import { useToastContext } from '@/app/components/base/toast'
 import { languages } from '@/i18n/language'
-<<<<<<< HEAD
 import Tooltip from '@/app/components/base/tooltip'
 import AppContext from '@/context/app-context'
-=======
 import type { AppIconSelection } from '@/app/components/base/app-icon-picker'
 import AppIconPicker from '@/app/components/base/app-icon-picker'
->>>>>>> d688bebb
 
 export type ISettingsModalProps = {
   isChat: boolean
