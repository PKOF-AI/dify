'use client'
import type { FC, SVGProps } from 'react'
import React, { useState } from 'react'
import useSWR from 'swr'
import { usePathname } from 'next/navigation'
import { Pagination } from 'react-headless-pagination'
import { useDebounce } from 'ahooks'
import { omit } from 'lodash-es'
import dayjs from 'dayjs'
import { ArrowLeftIcon, ArrowRightIcon } from '@heroicons/react/24/outline'
import { Trans, useTranslation } from 'react-i18next'
import Link from 'next/link'
import List from './list'
import Filter, { TIME_PERIOD_MAPPING } from './filter'
import s from './style.module.css'
import Loading from '@/app/components/base/loading'
import { fetchChatConversations, fetchCompletionConversations } from '@/service/log'
import { APP_PAGE_LIMIT } from '@/config'
import type { App, AppMode } from '@/types/app'
export type ILogsProps = {
  appDetail: App
}

export type QueryParam = {
<<<<<<< HEAD
  period?: number | string
=======
  period: string
>>>>>>> 84a3fe85
  annotation_status?: string
  keyword?: string
  sort_by?: string
}

const ThreeDotsIcon = ({ className }: SVGProps<SVGElement>) => {
  return <svg width="16" height="16" viewBox="0 0 16 16" fill="none" xmlns="http://www.w3.org/2000/svg" className={className ?? ''}>
    <path d="M5 6.5V5M8.93934 7.56066L10 6.5M10.0103 11.5H11.5103" stroke="#374151" strokeWidth="2" strokeLinecap="round" strokeLinejoin="round" />
  </svg>
}

const EmptyElement: FC<{ appUrl: string }> = ({ appUrl }) => {
  const { t } = useTranslation()
  const pathname = usePathname()
  const pathSegments = pathname.split('/')
  pathSegments.pop()
  return <div className='flex items-center justify-center h-full'>
    <div className='bg-background-section-burn w-[560px] h-fit box-border px-5 py-4 rounded-2xl'>
      <span className='text-text-secondary system-md-semibold'>{t('appLog.table.empty.element.title')}<ThreeDotsIcon className='inline relative -top-3 -left-1.5' /></span>
      <div className='mt-2 text-text-tertiary system-sm-regular'>
        <Trans
          i18nKey="appLog.table.empty.element.content"
          components={{ shareLink: <Link href={`${pathSegments.join('/')}/overview`} className='text-util-colors-blue-blue-600' />, testLink: <Link href={appUrl} className='text-util-colors-blue-blue-600' target='_blank' rel='noopener noreferrer' /> }}
        />
      </div>
    </div>
  </div>
}

const Logs: FC<ILogsProps> = ({ appDetail }) => {
  const { t } = useTranslation()
  const [queryParams, setQueryParams] = useState<QueryParam>({
    period: '2',
    annotation_status: 'all',
    sort_by: '-created_at',
  })
  const [currPage, setCurrPage] = React.useState<number>(0)
  const debouncedQueryParams = useDebounce(queryParams, { wait: 500 })

  // Get the app type first
  const isChatMode = appDetail.mode !== 'completion'

  const query = {
    page: currPage + 1,
    limit: APP_PAGE_LIMIT,
    ...((debouncedQueryParams.period !== '9')
      ? {
        start: dayjs().subtract(TIME_PERIOD_MAPPING[debouncedQueryParams.period].value, 'day').startOf('day').format('YYYY-MM-DD HH:mm'),
        end: dayjs().endOf('day').format('YYYY-MM-DD HH:mm'),
      }
      : {}),
    ...(isChatMode ? { sort_by: debouncedQueryParams.sort_by } : {}),
    ...omit(debouncedQueryParams, ['period']),
  }

  const getWebAppType = (appType: AppMode) => {
    if (appType !== 'completion' && appType !== 'workflow')
      return 'chat'
    return appType
  }

  // When the details are obtained, proceed to the next request
  const { data: chatConversations, mutate: mutateChatList } = useSWR(() => isChatMode
    ? {
      url: `/apps/${appDetail.id}/chat-conversations`,
      params: query,
    }
    : null, fetchChatConversations)

  const { data: completionConversations, mutate: mutateCompletionList } = useSWR(() => !isChatMode
    ? {
      url: `/apps/${appDetail.id}/completion-conversations`,
      params: query,
    }
    : null, fetchCompletionConversations)

  const total = isChatMode ? chatConversations?.total : completionConversations?.total

  return (
    <div className='flex flex-col h-full'>
      <p className='text-text-tertiary system-sm-regular'>{t('appLog.description')}</p>
      <div className='flex flex-col py-4 flex-1'>
        <Filter isChatMode={isChatMode} appId={appDetail.id} queryParams={queryParams} setQueryParams={setQueryParams} />
        {total === undefined
          ? <Loading type='app' />
          : total > 0
            ? <List logs={isChatMode ? chatConversations : completionConversations} appDetail={appDetail} onRefresh={isChatMode ? mutateChatList : mutateCompletionList} />
            : <EmptyElement appUrl={`${appDetail.site.app_base_url}/${getWebAppType(appDetail.mode)}/${appDetail.site.access_token}`} />
        }
        {/* Show Pagination only if the total is more than the limit */}
        {(total && total > APP_PAGE_LIMIT)
          ? <Pagination
            className="flex items-center w-full h-10 text-sm select-none mt-8"
            currentPage={currPage}
            edgePageCount={2}
            middlePagesSiblingCount={1}
            setCurrentPage={setCurrPage}
            totalPages={Math.ceil(total / APP_PAGE_LIMIT)}
            truncableClassName="w-8 px-0.5 text-center"
            truncableText="..."
          >
            <Pagination.PrevButton
              disabled={currPage === 0}
              className={`flex items-center mr-2 text-gray-500  focus:outline-none ${currPage === 0 ? 'cursor-not-allowed opacity-50' : 'cursor-pointer hover:text-gray-600 dark:hover:text-gray-200'}`} >
              <ArrowLeftIcon className="mr-3 h-3 w-3" />
              {t('appLog.table.pagination.previous')}
            </Pagination.PrevButton>
            <div className={`flex items-center justify-center grow ${s.pagination}`}>
              <Pagination.PageButton
                activeClassName="bg-primary-50 dark:bg-opacity-0 text-primary-600 dark:text-white"
                className="flex items-center justify-center h-8 w-8 rounded-full cursor-pointer"
                inactiveClassName="text-gray-500"
              />
            </div>
            <Pagination.NextButton
              disabled={currPage === Math.ceil(total / APP_PAGE_LIMIT) - 1}
              className={`flex items-center mr-2 text-gray-500 focus:outline-none ${currPage === Math.ceil(total / APP_PAGE_LIMIT) - 1 ? 'cursor-not-allowed opacity-50' : 'cursor-pointer hover:text-gray-600 dark:hover:text-gray-200'}`} >
              {t('appLog.table.pagination.next')}
              <ArrowRightIcon className="ml-3 h-3 w-3" />
            </Pagination.NextButton>
          </Pagination>
          : null}
      </div>
    </div>
  )
}

export default Logs<|MERGE_RESOLUTION|>--- conflicted
+++ resolved
@@ -22,11 +22,7 @@
 }
 
 export type QueryParam = {
-<<<<<<< HEAD
-  period?: number | string
-=======
   period: string
->>>>>>> 84a3fe85
   annotation_status?: string
   keyword?: string
   sort_by?: string
