--- conflicted
+++ resolved
@@ -7,19 +7,13 @@
 import EmptyDatasetCreationModal from '../empty-dataset-creation-modal'
 import Website from '../website'
 import WebsitePreview from '../website/preview'
-import FeishuPagePreview from '../feishu-page-preview'
 import s from './index.module.css'
 import cn from '@/utils/classnames'
 import type { CrawlOptions, CrawlResultItem, FileItem } from '@/models/datasets'
-<<<<<<< HEAD
-import type { FeishuPage, NotionPage } from '@/models/common'
-=======
 import type { DataSourceProvider, NotionPage } from '@/models/common'
->>>>>>> cd7ab623
 import { DataSourceType } from '@/models/datasets'
 import Button from '@/app/components/base/button'
 import { NotionPageSelector } from '@/app/components/base/notion-page-selector'
-import { FeishuPageSelector } from '@/app/components/base/feishu-page-selector'
 import { useDatasetDetailContext } from '@/context/dataset-detail'
 import { useProviderContext } from '@/context/provider-context'
 import VectorSpaceFull from '@/app/components/billing/vector-space-full'
@@ -35,8 +29,6 @@
   updateFile: (fileItem: FileItem, progress: number, list: FileItem[]) => void
   notionPages?: NotionPage[]
   updateNotionPages: (value: NotionPage[]) => void
-  feishuPages?: NotionPage[]
-  updateFeishuPages: (value: FeishuPage[]) => void
   onStepChange: () => void
   changeType: (type: DataSourceType) => void
   websitePages?: CrawlResultItem[]
@@ -58,22 +50,6 @@
       <span className={s.notionIcon} />
       <div className={s.title}>{t('datasetCreation.stepOne.notionSyncTitle')}</div>
       <div className={s.tip}>{t('datasetCreation.stepOne.notionSyncTip')}</div>
-      <Button className='h-8' variant='primary' onClick={onSetting}>{t('datasetCreation.stepOne.connect')}</Button>
-    </div>
-  )
-}
-
-type FeishuConnectorProps = {
-  onSetting: () => void
-}
-export const FeishuConnector = ({ onSetting }: FeishuConnectorProps) => {
-  const { t } = useTranslation()
-
-  return (
-    <div className={s.notionConnectionTip}>
-      <span className={s.feishuIcon} />
-      <div className={s.title}>{t('datasetCreation.stepOne.feishuSyncTitle')}</div>
-      <div className={s.tip}>{t('datasetCreation.stepOne.feishuSyncTip')}</div>
       <Button className='h-8' variant='primary' onClick={onSetting}>{t('datasetCreation.stepOne.connect')}</Button>
     </div>
   )
@@ -92,8 +68,6 @@
   updateFile,
   notionPages = [],
   updateNotionPages,
-  feishuPages = [],
-  updateFeishuPages,
   websitePages = [],
   updateWebsitePages,
   onWebsiteCrawlProviderChange,
@@ -105,7 +79,6 @@
   const [showModal, setShowModal] = useState(false)
   const [currentFile, setCurrentFile] = useState<File | undefined>()
   const [currentNotionPage, setCurrentNotionPage] = useState<NotionPage | undefined>()
-  const [currentFeishuPage, setCurrentFeishuPage] = useState<FeishuPage | undefined>()
   const [currentWebsite, setCurrentWebsite] = useState<CrawlResultItem | undefined>()
   const { t } = useTranslation()
 
@@ -125,14 +98,6 @@
 
   const hideNotionPagePreview = () => {
     setCurrentNotionPage(undefined)
-  }
-
-  const updateCurrentFeishuPage = (page: FeishuPage) => {
-    setCurrentFeishuPage(page)
-  }
-
-  const hideFeishuPagePreview = () => {
-    setCurrentFeishuPage(undefined)
   }
 
   const hideWebsitePreview = () => {
@@ -207,23 +172,6 @@
                 <div
                   className={cn(
                     s.dataSourceItem,
-                    dataSourceType === DataSourceType.FEISHU && s.active,
-                    dataSourceTypeDisable && dataSourceType !== DataSourceType.FEISHU && s.disabled,
-                  )}
-                  onClick={() => {
-                    if (dataSourceTypeDisable)
-                      return
-                    changeType(DataSourceType.FEISHU)
-                    hideFilePreview()
-                    hideFeishuPagePreview()
-                  }}
-                >
-                  <span className={cn(s.datasetIcon, s.feishu)} />
-                  {t('datasetCreation.stepOne.dataSourceType.feishu')}
-                </div>
-                <div
-                  className={cn(
-                    s.dataSourceItem,
                     dataSourceType === DataSourceType.WEB && s.active,
                     dataSourceTypeDisable && dataSourceType !== DataSourceType.WEB && s.disabled,
                   )}
@@ -276,28 +224,6 @@
               )}
             </>
           )}
-          {dataSourceType === DataSourceType.FEISHU && (
-            <>
-              {!hasConnection && <FeishuConnector onSetting={onSetting} />}
-              {hasConnection && (
-                <>
-                  <div className='mb-8 w-[640px]'>
-                    <FeishuPageSelector
-                      value={feishuPages.map(page => page.page_id)}
-                      onSelect={updateFeishuPages}
-                      onPreview={updateCurrentFeishuPage}
-                    />
-                  </div>
-                  {isShowVectorSpaceFull && (
-                    <div className='max-w-[640px] mb-4'>
-                      <VectorSpaceFull />
-                    </div>
-                  )}
-                  <Button disabled={isShowVectorSpaceFull || !feishuPages.length} className={s.submitButton} variant='primary' onClick={onStepChange}>{t('datasetCreation.stepOne.button')}</Button>
-                </>
-              )}
-            </>
-          )}
           {dataSourceType === DataSourceType.WEB && (
             <>
               <div className={cn('mb-8 w-[640px]', !shouldShowDataSourceTypeList && 'mt-12')}>
@@ -330,7 +256,6 @@
       </div>
       {currentFile && <FilePreview file={currentFile} hidePreview={hideFilePreview} />}
       {currentNotionPage && <NotionPagePreview currentPage={currentNotionPage} hidePreview={hideNotionPagePreview} />}
-      {currentFeishuPage && <FeishuPagePreview currentPage={currentFeishuPage} hidePreview={hideFeishuPagePreview} />}
       {currentWebsite && <WebsitePreview payload={currentWebsite} hidePreview={hideWebsitePreview} />}
     </div>
   )
