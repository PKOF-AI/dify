import { useContext } from 'use-context-selector'
import { useTranslation } from 'react-i18next'
import cn from 'classnames'
import Button from '../../base/button'
import Tag from '../../base/tag'
import Tooltip from '../../base/tooltip'
import { getIcon } from '../common/retrieval-method-info'
import s from './style.module.css'
import DatasetDetailContext from '@/context/dataset-detail'
import type { HitTestingResponse } from '@/models/datasets'
import { hitTesting } from '@/service/datasets'
import { asyncRunSafe } from '@/utils'
import { RETRIEVE_METHOD, type RetrievalConfig } from '@/types/app'

type TextAreaWithButtonIProps = {
  datasetId: string
  onUpdateList: () => void
  setHitResult: (res: HitTestingResponse) => void
  loading: boolean
  setLoading: (v: boolean) => void
  text: string
  setText: (v: string) => void
  onClickRetrievalMethod: () => void
  retrievalConfig: RetrievalConfig
  isEconomy: boolean
  onSubmit?: () => void
}

const TextAreaWithButton = ({
  datasetId,
  onUpdateList,
  setHitResult,
  setLoading,
  loading,
  text,
  setText,
  onClickRetrievalMethod,
  retrievalConfig,
  isEconomy,
  onSubmit: _onSubmit,
}: TextAreaWithButtonIProps) => {
  const { t } = useTranslation()
  const { indexingTechnique } = useContext(DatasetDetailContext)

  function handleTextChange(event: any) {
    setText(event.target.value)
  }

  const onSubmit = async () => {
    setLoading(true)
    const [e, res] = await asyncRunSafe<HitTestingResponse>(
      hitTesting({
        datasetId,
        queryText: text,
        retrieval_model: {
          ...retrievalConfig,
          search_method: isEconomy ? RETRIEVE_METHOD.keywordSearch : retrievalConfig.search_method,
        },
      }) as Promise<HitTestingResponse>,
    )
    if (!e) {
      setHitResult(res)
      onUpdateList?.()
    }
    setLoading(false)
    _onSubmit && _onSubmit()
  }

  const retrievalMethod = isEconomy ? RETRIEVE_METHOD.invertedIndex : retrievalConfig.search_method
  const Icon = getIcon(retrievalMethod)
  return (
    <>
      <div className={s.wrapper}>
        <div className='pt-2 rounded-tl-xl rounded-tr-xl bg-[#EEF4FF]'>
          <div className="px-4 pb-2 flex justify-between h-8 items-center">
            <span className="text-gray-800 font-semibold text-sm">
              {t('datasetHitTesting.input.title')}
            </span>
            <Tooltip
              selector={'change-retrieval-method'}
              htmlContent={t('dataset.retrieval.changeRetrievalMethod')}
            >
              <div
                onClick={onClickRetrievalMethod}
                className='flex px-2 h-7 items-center space-x-1 bg-white hover:bg-[#ECE9FE] rounded-md shadow-sm cursor-pointer text-[#6927DA]'
              >
                <Icon className='w-3.5 h-3.5'></Icon>
                <div className='text-xs font-medium'>{t(`dataset.retrieval.${retrievalMethod}.title`)}</div>
              </div>
            </Tooltip>
          </div>
          <div className='h-2 rounded-tl-xl rounded-tr-xl bg-white'></div>
        </div>
        <div className='px-4 pb-11'>
          <textarea
            value={text}
            onChange={handleTextChange}
            placeholder={t('datasetHitTesting.input.placeholder') as string}
            className={s.textarea}
          />
          <div className="absolute inset-x-0 bottom-0 flex items-center justify-between mx-4 mt-2 mb-2">
            {text?.length > 200
              ? (
                <Tooltip
                  content={t('datasetHitTesting.input.countWarning') as string}
                  selector="hit-testing-warning"
                >
                  <div>
                    <Tag color="red" className="!text-red-600">
                      {text?.length}
                      <span className="text-red-300 mx-0.5">/</span>
                      200
                    </Tag>
                  </div>
                </Tooltip>
              )
              : (
                <Tag
                  color="gray"
                  className={cn('!text-gray-500', text?.length ? '' : 'opacity-50')}
                >
                  {text?.length}
                  <span className="text-gray-300 mx-0.5">/</span>
                  200
                </Tag>
              )}
<<<<<<< HEAD

            <div>
              <Button
                onClick={onSubmit}
                type="primary"
                loading={loading}
                disabled={(!text?.length || text?.length > 200)}
              >
                {t('datasetHitTesting.input.testing')}
              </Button>
            </div>
=======
            <Tooltip
              selector="hit-testing-submit"
              disabled={indexingTechnique === 'high_quality'}
              content={t('datasetHitTesting.input.indexWarning') as string}
            >
              <div>
                <Button
                  onClick={onSubmit}
                  type="primary"
                  loading={loading}
                  disabled={(!text?.length || text?.length > 200)}
                >
                  {t('datasetHitTesting.input.testing')}
                </Button>
              </div>
            </Tooltip>
>>>>>>> 838cfe04
          </div>
        </div>

      </div>
    </>
  )
}

export default TextAreaWithButton<|MERGE_RESOLUTION|>--- conflicted
+++ resolved
@@ -124,19 +124,6 @@
                   200
                 </Tag>
               )}
-<<<<<<< HEAD
-
-            <div>
-              <Button
-                onClick={onSubmit}
-                type="primary"
-                loading={loading}
-                disabled={(!text?.length || text?.length > 200)}
-              >
-                {t('datasetHitTesting.input.testing')}
-              </Button>
-            </div>
-=======
             <Tooltip
               selector="hit-testing-submit"
               disabled={indexingTechnique === 'high_quality'}
@@ -153,7 +140,6 @@
                 </Button>
               </div>
             </Tooltip>
->>>>>>> 838cfe04
           </div>
         </div>
 
