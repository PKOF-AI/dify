/* eslint-disable no-mixed-operators */
'use client'
import type { FC } from 'react'
import React, { useEffect, useState } from 'react'
import { ArrowDownIcon, TrashIcon } from '@heroicons/react/24/outline'
import { ExclamationCircleIcon } from '@heroicons/react/24/solid'
import dayjs from 'dayjs'
import { pick } from 'lodash-es'
import { useContext } from 'use-context-selector'
import { useRouter } from 'next/navigation'
import { useTranslation } from 'react-i18next'
import cn from 'classnames'
import s from './style.module.css'
import Switch from '@/app/components/base/switch'
import Divider from '@/app/components/base/divider'
import Popover from '@/app/components/base/popover'
import Modal from '@/app/components/base/modal'
import Button from '@/app/components/base/button'
import Tooltip from '@/app/components/base/tooltip'
import { ToastContext } from '@/app/components/base/toast'
import type { IndicatorProps } from '@/app/components/header/indicator'
import Indicator from '@/app/components/header/indicator'
import { asyncRunSafe } from '@/utils'
import { formatNumber } from '@/utils/format'
import { archiveDocument, deleteDocument, disableDocument, enableDocument, syncDocument, unArchiveDocument } from '@/service/datasets'
import NotionIcon from '@/app/components/base/notion-icon'
import ProgressBar from '@/app/components/base/progress-bar'
import { DataSourceType, type DocumentDisplayStatus, type SimpleDocumentDetail } from '@/models/datasets'
import type { CommonResponse } from '@/models/common'
import { FilePlus02 } from '@/app/components/base/icons/src/vender/line/files'

export const SettingsIcon: FC<{ className?: string }> = ({ className }) => {
  return <svg width="16" height="16" viewBox="0 0 16 16" fill="none" xmlns="http://www.w3.org/2000/svg" className={className ?? ''}>
    <path d="M2 5.33325L10 5.33325M10 5.33325C10 6.43782 10.8954 7.33325 12 7.33325C13.1046 7.33325 14 6.43782 14 5.33325C14 4.22868 13.1046 3.33325 12 3.33325C10.8954 3.33325 10 4.22868 10 5.33325ZM6 10.6666L14 10.6666M6 10.6666C6 11.7712 5.10457 12.6666 4 12.6666C2.89543 12.6666 2 11.7712 2 10.6666C2 9.56202 2.89543 8.66659 4 8.66659C5.10457 8.66659 6 9.56202 6 10.6666Z" stroke="#667085" strokeWidth="1.5" strokeLinecap="round" strokeLinejoin="round" />
  </svg>
}

export const SyncIcon: FC<{ className?: string }> = () => {
  return <svg width="16" height="16" viewBox="0 0 16 16" fill="none" xmlns="http://www.w3.org/2000/svg">
    <path d="M5.69773 13.1783C7.29715 13.8879 9.20212 13.8494 10.8334 12.9075C13.5438 11.3427 14.4724 7.87704 12.9076 5.16672L12.7409 4.87804M3.09233 10.8335C1.52752 8.12314 2.45615 4.65746 5.16647 3.09265C6.7978 2.15081 8.70277 2.11227 10.3022 2.82185M1.66226 10.8892L3.48363 11.3773L3.97166 9.5559M12.0284 6.44393L12.5164 4.62256L14.3378 5.1106" stroke="#667085" stroke-width="1.5" stroke-linecap="round" stroke-linejoin="round"/>
  </svg>
}

export const FilePlusIcon: FC<{ className?: string }> = ({ className }) => {
  return <svg width="16" height="16" viewBox="0 0 16 16" fill="none" xmlns="http://www.w3.org/2000/svg" className={className ?? ''}>
    <path d="M13.3332 6.99992V4.53325C13.3332 3.41315 13.3332 2.85309 13.1152 2.42527C12.9234 2.04895 12.6175 1.74299 12.2412 1.55124C11.8133 1.33325 11.2533 1.33325 10.1332 1.33325H5.8665C4.7464 1.33325 4.18635 1.33325 3.75852 1.55124C3.3822 1.74299 3.07624 2.04895 2.88449 2.42527C2.6665 2.85309 2.6665 3.41315 2.6665 4.53325V11.4666C2.6665 12.5867 2.6665 13.1467 2.88449 13.5746C3.07624 13.9509 3.3822 14.2569 3.75852 14.4486C4.18635 14.6666 4.7464 14.6666 5.8665 14.6666H7.99984M9.33317 7.33325H5.33317M6.6665 9.99992H5.33317M10.6665 4.66659H5.33317M11.9998 13.9999V9.99992M9.99984 11.9999H13.9998" stroke="#667085" strokeWidth="1.5" strokeLinecap="round" strokeLinejoin="round" />
  </svg>
}

export const ArchiveIcon: FC<{ className?: string }> = ({ className }) => {
  return <svg width="16" height="16" viewBox="0 0 16 16" fill="none" xmlns="http://www.w3.org/2000/svg" className={className ?? ''}>
    <path d="M2.66683 5.33106C2.55749 5.32824 2.47809 5.32191 2.40671 5.30771C1.87779 5.2025 1.46432 4.78904 1.35912 4.26012C1.3335 4.13132 1.3335 3.97644 1.3335 3.66667C1.3335 3.3569 1.3335 3.20201 1.35912 3.07321C1.46432 2.54429 1.87779 2.13083 2.40671 2.02562C2.53551 2 2.69039 2 3.00016 2H13.0002C13.3099 2 13.4648 2 13.5936 2.02562C14.1225 2.13083 14.536 2.54429 14.6412 3.07321C14.6668 3.20201 14.6668 3.3569 14.6668 3.66667C14.6668 3.97644 14.6668 4.13132 14.6412 4.26012C14.536 4.78904 14.1225 5.2025 13.5936 5.30771C13.5222 5.32191 13.4428 5.32824 13.3335 5.33106M6.66683 8.66667H9.3335M2.66683 5.33333H13.3335V10.8C13.3335 11.9201 13.3335 12.4802 13.1155 12.908C12.9238 13.2843 12.6178 13.5903 12.2415 13.782C11.8137 14 11.2536 14 10.1335 14H5.86683C4.74672 14 4.18667 14 3.75885 13.782C3.38252 13.5903 3.07656 13.2843 2.88482 12.908C2.66683 12.4802 2.66683 11.9201 2.66683 10.8V5.33333Z" stroke="#667085" strokeWidth="1.5" strokeLinecap="round" strokeLinejoin="round" />
  </svg>
}

export const useIndexStatus = () => {
  const { t } = useTranslation()
  return {
    queuing: { color: 'orange', text: t('datasetDocuments.list.status.queuing') }, // waiting
    indexing: { color: 'blue', text: t('datasetDocuments.list.status.indexing') }, // indexing splitting parsing cleaning
    paused: { color: 'orange', text: t('datasetDocuments.list.status.paused') }, // paused
    error: { color: 'red', text: t('datasetDocuments.list.status.error') }, // error
    available: { color: 'green', text: t('datasetDocuments.list.status.available') }, // completed，archived = false，enabled = true
    enabled: { color: 'green', text: t('datasetDocuments.list.status.enabled') }, // completed，archived = false，enabled = true
    disabled: { color: 'gray', text: t('datasetDocuments.list.status.disabled') }, // completed，archived = false，enabled = false
    archived: { color: 'gray', text: t('datasetDocuments.list.status.archived') }, // completed，archived = true
  }
}

// status item for list
export const StatusItem: FC<{
  status: DocumentDisplayStatus
  reverse?: boolean
  scene?: 'list' | 'detail'
  textCls?: string
}> = ({ status, reverse = false, scene = 'list', textCls = '' }) => {
  const DOC_INDEX_STATUS_MAP = useIndexStatus()
  const localStatus = status.toLowerCase() as keyof typeof DOC_INDEX_STATUS_MAP
  return <div className={
    cn('flex items-center',
      reverse ? 'flex-row-reverse' : '',
      scene === 'detail' ? s.statusItemDetail : '')
  }>
    <Indicator color={DOC_INDEX_STATUS_MAP[localStatus]?.color as IndicatorProps['color']} className={reverse ? 'ml-2' : 'mr-2'} />
    <span className={cn('text-gray-700 text-sm', textCls)}>{DOC_INDEX_STATUS_MAP[localStatus]?.text}</span>
  </div>
}

type OperationName = 'delete' | 'archive' | 'enable' | 'disable' | 'sync' | 'un_archive'

// operation action for list and detail
export const OperationAction: FC<{
  detail: {
    enabled: boolean
    archived: boolean
    id: string
    data_source_type: string
    doc_form: string
  }
  datasetId: string
  onUpdate: (operationName?: string) => void
  scene?: 'list' | 'detail'
  className?: string
  showNewSegmentModal?: () => void
}> = ({ datasetId, detail, onUpdate, scene = 'list', className = '', showNewSegmentModal }) => {
  const { id, enabled = false, archived = false, data_source_type } = detail || {}
  const [showModal, setShowModal] = useState(false)
  const { notify } = useContext(ToastContext)
  const { t } = useTranslation()
  const router = useRouter()

  const isListScene = scene === 'list'

  const onOperate = async (operationName: OperationName) => {
    let opApi = deleteDocument
    switch (operationName) {
      case 'archive':
        opApi = archiveDocument
        break
      case 'un_archive':
        opApi = unArchiveDocument
        break
      case 'enable':
        opApi = enableDocument
        break
      case 'disable':
        opApi = disableDocument
        break
      case 'sync':
        opApi = syncDocument
        break
      default:
        opApi = deleteDocument
        break
    }
    const [e] = await asyncRunSafe<CommonResponse>(opApi({ datasetId, documentId: id }) as Promise<CommonResponse>)
    if (!e)
      notify({ type: 'success', message: t('common.actionMsg.modifiedSuccessfully') })
    else
      notify({ type: 'error', message: t('common.actionMsg.modificationFailed') })
    onUpdate(operationName)
  }

  const Operations = (props: any) => <div className='w-full py-1'>
    {!isListScene && <>
      <div className='flex justify-between items-center mx-4 pt-2'>
        <span className={cn(s.actionName, 'font-medium')}>
          {!archived && enabled ? t('datasetDocuments.list.index.enable') : t('datasetDocuments.list.index.disable')}
        </span>
        <Tooltip
          selector={`detail-switch-${id}`}
          content={t('datasetDocuments.list.action.enableWarning') as string}
          className='!font-semibold'
          disabled={!archived}
        >
          <div>
            <Switch
              defaultValue={archived ? false : enabled}
              onChange={v => !archived && onOperate(v ? 'enable' : 'disable')}
              disabled={archived}
              size='md'
            />
          </div>
        </Tooltip>
      </div>
      <div className='mx-4 pb-1 pt-0.5 text-xs text-gray-500'>
        {!archived && enabled ? t('datasetDocuments.list.index.enableTip') : t('datasetDocuments.list.index.disableTip')}
      </div>
      <Divider />
    </>}
    {!archived && (
      <>
        <div className={s.actionItem} onClick={() => router.push(`/datasets/${datasetId}/documents/${detail.id}/settings`)}>
          <SettingsIcon />
          <span className={s.actionName}>{t('datasetDocuments.list.action.settings')}</span>
        </div>
        {
          !isListScene && (
            <div className={s.actionItem} onClick={showNewSegmentModal}>
              <FilePlus02 className='w-4 h-4 text-gray-500' />
              <span className={s.actionName}>{t('datasetDocuments.list.action.add')}</span>
            </div>
          )
        }
        {
          data_source_type === 'notion_import' && (
            <div className={s.actionItem} onClick={() => onOperate('sync')}>
              <SyncIcon />
              <span className={s.actionName}>{t('datasetDocuments.list.action.sync')}</span>
            </div>
          )
        }
        <Divider className='my-1' />
      </>
    )}
    {!archived && <div className={s.actionItem} onClick={() => onOperate('archive')}>
      <ArchiveIcon />
      <span className={s.actionName}>{t('datasetDocuments.list.action.archive')}</span>
    </div>}
    <div
      className={cn(s.actionItem, s.deleteActionItem, 'group')}
      onClick={() => {
        setShowModal(true)
        props?.onClose()
      }}>
      <TrashIcon className={'w-4 h-4 stroke-current text-gray-500 stroke-2 group-hover:text-red-500'} />
      <span className={cn(s.actionName, 'group-hover:text-red-500')}>{t('datasetDocuments.list.action.delete')}</span>
    </div>
  </div>

  return <div className='flex items-center' onClick={e => e.stopPropagation()}>
    {isListScene && <>
      {archived
        ? <Tooltip selector={`list-switch-${id}`} content={t('datasetDocuments.list.action.enableWarning') as string} className='!font-semibold'>
          <div>
            <Switch defaultValue={false} onChange={() => { }} disabled={true} size='md' />
          </div>
        </Tooltip>
        : <Switch defaultValue={enabled} onChange={v => onOperate(v ? 'enable' : 'disable')} size='md' />
      }
      <Divider className='!ml-4 !mr-2 !h-3' type='vertical' />
    </>}
    <Popover
<<<<<<< HEAD
      htmlContent={<Operations />}
=======
      htmlContent={
        <div className='w-full py-1'>
          {!isListScene && <>
            <div className='flex justify-between items-center mx-4 pt-2'>
              <span className={cn(s.actionName, 'font-medium')}>
                {!archived && enabled ? t('datasetDocuments.list.index.enable') : t('datasetDocuments.list.index.disable')}
              </span>
              <Tooltip
                selector={`detail-switch-${id}`}
                content={t('datasetDocuments.list.action.enableWarning') as string}
                className='!font-semibold'
                disabled={!archived}
              >
                <div>
                  <Switch
                    defaultValue={archived ? false : enabled}
                    onChange={v => !archived && onOperate(v ? 'enable' : 'disable')}
                    disabled={archived}
                    size='md'
                  />
                </div>
              </Tooltip>
            </div>
            <div className='mx-4 pb-1 pt-0.5 text-xs text-gray-500'>
              {!archived && enabled ? t('datasetDocuments.list.index.enableTip') : t('datasetDocuments.list.index.disableTip')}
            </div>
            <Divider />
          </>}
          {!archived && (
            <>
              <div className={s.actionItem} onClick={() => router.push(`/datasets/${datasetId}/documents/${detail.id}/settings`)}>
                <SettingsIcon />
                <span className={s.actionName}>{t('datasetDocuments.list.action.settings')}</span>
              </div>
              {
                !isListScene && (
                  <div className={s.actionItem} onClick={showNewSegmentModal}>
                    <FilePlus02 className='w-4 h-4 text-gray-500' />
                    <span className={s.actionName}>{t('datasetDocuments.list.action.add')}</span>
                  </div>
                )
              }
              {
                data_source_type === 'notion_import' && (
                  <div className={s.actionItem} onClick={() => onOperate('sync')}>
                    <SyncIcon />
                    <span className={s.actionName}>{t('datasetDocuments.list.action.sync')}</span>
                  </div>
                )
              }
              <Divider className='my-1' />
            </>
          )}
          {!archived && <div className={s.actionItem} onClick={() => onOperate('archive')}>
            <ArchiveIcon />
            <span className={s.actionName}>{t('datasetDocuments.list.action.archive')}</span>
          </div>}
          {archived && (
            <div className={s.actionItem} onClick={() => onOperate('un_archive')}>
              <ArchiveIcon />
              <span className={s.actionName}>{t('datasetDocuments.list.action.unarchive')}</span>
            </div>
          )}
          <div className={cn(s.actionItem, s.deleteActionItem, 'group')} onClick={() => setShowModal(true)}>
            <TrashIcon className={'w-4 h-4 stroke-current text-gray-500 stroke-2 group-hover:text-red-500'} />
            <span className={cn(s.actionName, 'group-hover:text-red-500')}>{t('datasetDocuments.list.action.delete')}</span>
          </div>
        </div>
      }
>>>>>>> b58e2ed5
      trigger='click'
      position='br'
      btnElement={<div className={cn(s.actionIcon, s.commonIcon)} />}
      btnClassName={open => cn(isListScene ? s.actionIconWrapperList : s.actionIconWrapperDetail, open ? '!bg-gray-100 !shadow-none' : '!bg-transparent')}
      className={`!w-[200px] h-fit !z-20 ${className}`}
    />
    {showModal && <Modal isShow={showModal} onClose={() => setShowModal(false)} className={s.delModal} closable>
      <div>
        <div className={s.warningWrapper}>
          <ExclamationCircleIcon className={s.warningIcon} />
        </div>
        <div className='text-xl font-semibold text-gray-900 mb-1'>{t('datasetDocuments.list.delete.title')}</div>
        <div className='text-sm text-gray-500 mb-10'>{t('datasetDocuments.list.delete.content')}</div>
        <div className='flex gap-2 justify-end'>
          <Button onClick={() => setShowModal(false)}>{t('common.operation.cancel')}</Button>
          <Button
            type='warning'
            onClick={() => onOperate('delete')}
            className='border-red-700 border-[0.5px]'
          >
            {t('common.operation.sure')}
          </Button>
        </div>
      </div>
    </Modal>}
  </div>
}

export const renderTdValue = (value: string | number | null, isEmptyStyle = false) => {
  return (
    <div className={cn(isEmptyStyle ? 'text-gray-400' : 'text-gray-700', s.tdValue)}>
      {value ?? '-'}
    </div>
  )
}

const renderCount = (count: number | undefined) => {
  if (!count)
    return renderTdValue(0, true)

  if (count < 1000)
    return count

  return `${formatNumber((count / 1000).toFixed(1))}k`
}

type LocalDoc = SimpleDocumentDetail & { percent?: number }
type IDocumentListProps = {
  documents: LocalDoc[]
  datasetId: string
  onUpdate: () => void
}

/**
 * Document list component including basic information
 */
const DocumentList: FC<IDocumentListProps> = ({ documents = [], datasetId, onUpdate }) => {
  const { t } = useTranslation()
  const router = useRouter()
  const [localDocs, setLocalDocs] = useState<LocalDoc[]>(documents)
  const [enableSort, setEnableSort] = useState(false)

  useEffect(() => {
    setLocalDocs(documents)
  }, [documents])

  const onClickSort = () => {
    setEnableSort(!enableSort)
    if (!enableSort) {
      const sortedDocs = [...localDocs].sort((a, b) => dayjs(a.created_at).isBefore(dayjs(b.created_at)) ? -1 : 1)
      setLocalDocs(sortedDocs)
    }
    else {
      setLocalDocs(documents)
    }
  }

  return (
    <>
      <table className={`w-full border-collapse border-0 text-sm mt-3 ${s.documentTable}`}>
        <thead className="h-8 leading-8 border-b border-gray-200 text-gray-500 font-medium text-xs uppercase">
          <tr>
            <td className='w-12'>#</td>
            <td>{t('datasetDocuments.list.table.header.fileName')}</td>
            <td className='w-24'>{t('datasetDocuments.list.table.header.words')}</td>
            <td className='w-24'>{t('datasetDocuments.list.table.header.hitCount')}</td>
            <td className='w-44'>
              <div className='flex justify-between items-center'>
                {t('datasetDocuments.list.table.header.uploadTime')}
                <ArrowDownIcon className={cn('h-3 w-3 stroke-current stroke-2 cursor-pointer', enableSort ? 'text-gray-500' : 'text-gray-300')} onClick={onClickSort} />
              </div>
            </td>
            <td className='w-40'>{t('datasetDocuments.list.table.header.status')}</td>
            <td className='w-20'>{t('datasetDocuments.list.table.header.action')}</td>
          </tr>
        </thead>
        <tbody className="text-gray-700">
          {localDocs.map((doc) => {
            const suffix = doc.name.split('.').pop() || 'txt'
            return <tr
              key={doc.id}
              className={'border-b border-gray-200 h-8 hover:bg-gray-50 cursor-pointer'}
              onClick={() => {
                router.push(`/datasets/${datasetId}/documents/${doc.id}`)
              }}>
              <td className='text-left align-middle text-gray-500 text-xs'>{doc.position}</td>
              <td className={s.tdValue}>
                {
                  doc?.data_source_type === DataSourceType.NOTION
                    ? <NotionIcon className='inline-flex -mt-[3px] mr-1.5 align-middle' type='page' src={doc.data_source_info.notion_page_icon} />
                    : <div className={cn(s[`${doc?.data_source_info?.upload_file?.extension ?? suffix}Icon`], s.commonIcon, 'mr-1.5')}></div>
                }
                {
                  doc.data_source_type === DataSourceType.NOTION
                    ? <span>{doc.name}</span>
                    : <span>{doc?.name?.replace(/\.[^/.]+$/, '')}<span className='text-gray-500'>.{suffix}</span></span>
                }
              </td>
              <td>{renderCount(doc.word_count)}</td>
              <td>{renderCount(doc.hit_count)}</td>
              <td className='text-gray-500 text-[13px]'>
                {dayjs.unix(doc.created_at).format(t('datasetHitTesting.dateTimeFormat') as string)}
              </td>
              <td>
                {
                  (['indexing', 'splitting', 'parsing', 'cleaning'].includes(doc.indexing_status) && doc?.data_source_type === DataSourceType.NOTION)
                    ? <ProgressBar percent={doc.percent || 0} />
                    : <StatusItem status={doc.display_status} />
                }
              </td>
              <td>
                <OperationAction
                  datasetId={datasetId}
                  detail={pick(doc, ['enabled', 'archived', 'id', 'data_source_type', 'doc_form'])}
                  onUpdate={onUpdate}
                />
              </td>
            </tr>
          })}
        </tbody>
      </table>
    </>
  )
}

export default DocumentList<|MERGE_RESOLUTION|>--- conflicted
+++ resolved
@@ -141,74 +141,10 @@
     onUpdate(operationName)
   }
 
-  const Operations = (props: any) => <div className='w-full py-1'>
-    {!isListScene && <>
-      <div className='flex justify-between items-center mx-4 pt-2'>
-        <span className={cn(s.actionName, 'font-medium')}>
-          {!archived && enabled ? t('datasetDocuments.list.index.enable') : t('datasetDocuments.list.index.disable')}
-        </span>
-        <Tooltip
-          selector={`detail-switch-${id}`}
-          content={t('datasetDocuments.list.action.enableWarning') as string}
-          className='!font-semibold'
-          disabled={!archived}
-        >
-          <div>
-            <Switch
-              defaultValue={archived ? false : enabled}
-              onChange={v => !archived && onOperate(v ? 'enable' : 'disable')}
-              disabled={archived}
-              size='md'
-            />
-          </div>
-        </Tooltip>
-      </div>
-      <div className='mx-4 pb-1 pt-0.5 text-xs text-gray-500'>
-        {!archived && enabled ? t('datasetDocuments.list.index.enableTip') : t('datasetDocuments.list.index.disableTip')}
-      </div>
-      <Divider />
-    </>}
-    {!archived && (
-      <>
-        <div className={s.actionItem} onClick={() => router.push(`/datasets/${datasetId}/documents/${detail.id}/settings`)}>
-          <SettingsIcon />
-          <span className={s.actionName}>{t('datasetDocuments.list.action.settings')}</span>
-        </div>
-        {
-          !isListScene && (
-            <div className={s.actionItem} onClick={showNewSegmentModal}>
-              <FilePlus02 className='w-4 h-4 text-gray-500' />
-              <span className={s.actionName}>{t('datasetDocuments.list.action.add')}</span>
-            </div>
-          )
-        }
-        {
-          data_source_type === 'notion_import' && (
-            <div className={s.actionItem} onClick={() => onOperate('sync')}>
-              <SyncIcon />
-              <span className={s.actionName}>{t('datasetDocuments.list.action.sync')}</span>
-            </div>
-          )
-        }
-        <Divider className='my-1' />
-      </>
-    )}
-    {!archived && <div className={s.actionItem} onClick={() => onOperate('archive')}>
-      <ArchiveIcon />
-      <span className={s.actionName}>{t('datasetDocuments.list.action.archive')}</span>
-    </div>}
-    <div
-      className={cn(s.actionItem, s.deleteActionItem, 'group')}
-      onClick={() => {
-        setShowModal(true)
-        props?.onClose()
-      }}>
-      <TrashIcon className={'w-4 h-4 stroke-current text-gray-500 stroke-2 group-hover:text-red-500'} />
-      <span className={cn(s.actionName, 'group-hover:text-red-500')}>{t('datasetDocuments.list.action.delete')}</span>
-    </div>
-  </div>
-
-  return <div className='flex items-center' onClick={e => e.stopPropagation()}>
+  return <div
+    className='flex items-center'
+    onClick={e => e.stopPropagation()}
+  >
     {isListScene && <>
       {archived
         ? <Tooltip selector={`list-switch-${id}`} content={t('datasetDocuments.list.action.enableWarning') as string} className='!font-semibold'>
@@ -221,9 +157,6 @@
       <Divider className='!ml-4 !mr-2 !h-3' type='vertical' />
     </>}
     <Popover
-<<<<<<< HEAD
-      htmlContent={<Operations />}
-=======
       htmlContent={
         <div className='w-full py-1'>
           {!isListScene && <>
@@ -293,7 +226,6 @@
           </div>
         </div>
       }
->>>>>>> b58e2ed5
       trigger='click'
       position='br'
       btnElement={<div className={cn(s.actionIcon, s.commonIcon)} />}
