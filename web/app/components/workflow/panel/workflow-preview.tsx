--- conflicted
+++ resolved
@@ -32,22 +32,11 @@
     setCurrentTab(tab)
   }
 
-<<<<<<< HEAD
-  const [height, setHieght] = useState(0)
-  const ref = useRef<HTMLDivElement>(null)
-
   useEffect(() => {
     if (showDebugAndPreviewPanel && showInputsPanel)
       setCurrentTab('INPUT')
   }, [showDebugAndPreviewPanel, showInputsPanel])
 
-  const adjustResultHeight = () => {
-    if (ref.current)
-      setHieght(ref.current?.clientHeight - 16 - 16 - 2 - 1)
-  }
-
-=======
->>>>>>> b374d20b
   useEffect(() => {
     if ((workflowRunningData?.result.status === WorkflowRunningStatus.Succeeded || workflowRunningData?.result.status === WorkflowRunningStatus.Failed) && !workflowRunningData.resultText)
       switchTab('DETAIL')
