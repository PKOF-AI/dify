import {
  forwardRef,
  memo,
  useCallback,
  useImperativeHandle,
  useMemo,
} from 'react'
import { useNodes } from 'reactflow'
import { BlockEnum } from '../../types'
import {
  useStore,
  useWorkflowStore,
} from '../../store'
import type { StartNodeType } from '../../nodes/start/types'
import Empty from './empty'
import UserInput from './user-input'
import ConversationVariableModal from './conversation-variable-modal'
import { useChat } from './hooks'
import type { ChatWrapperRefType } from './index'
import Chat from '@/app/components/base/chat/chat'
import type { ChatItem, OnSend } from '@/app/components/base/chat/types'
import { useFeaturesStore } from '@/app/components/base/features/hooks'
import {
  fetchSuggestedQuestions,
  stopChatMessageResponding,
} from '@/service/debug'
import { useStore as useAppStore } from '@/app/components/app/store'
import { getLastAnswer } from '@/app/components/base/chat/utils'

type ChatWrapperProps = {
  showConversationVariableModal: boolean
  onConversationModalHide: () => void
  showInputsFieldsPanel: boolean
}

const ChatWrapper = forwardRef<ChatWrapperRefType, ChatWrapperProps>(({ showConversationVariableModal, onConversationModalHide, showInputsFieldsPanel }, ref) => {
  const nodes = useNodes<StartNodeType>()
  const startNode = nodes.find(node => node.data.type === BlockEnum.Start)
  const startVariables = startNode?.data.variables
  const appDetail = useAppStore(s => s.appDetail)
  const workflowStore = useWorkflowStore()
  const featuresStore = useFeaturesStore()
  const inputs = useStore(s => s.inputs)
  const features = featuresStore!.getState().features

  const config = useMemo(() => {
    return {
      opening_statement: features.opening?.opening_statement || '',
      suggested_questions: features.opening?.suggested_questions || [],
      suggested_questions_after_answer: features.suggested,
      text_to_speech: features.text2speech,
      speech_to_text: features.speech2text,
      retriever_resource: features.citation,
      sensitive_word_avoidance: features.moderation,
      file_upload: features.file,
    }
  }, [features])

  const {
    conversationId,
    chatList,
    chatListRef,
    handleUpdateChatList,
    handleStop,
    isResponding,
    suggestedQuestions,
    handleSend,
    handleRestart,
  } = useChat(
    config,
    {
      inputs,
      promptVariables: (startVariables as any) || [],
    },
    [],
    taskId => stopChatMessageResponding(appDetail!.id, taskId),
  )

  const doSend = useCallback<OnSend>((query, files, last_answer) => {
    handleSend(
      {
        query,
        files,
        inputs: workflowStore.getState().inputs,
        conversation_id: conversationId,
<<<<<<< HEAD
        parent_message_id: last_answer?.id || chatListRef.current.at(-1)?.id || null,
=======
        parent_message_id: last_answer?.id || getLastAnswer(chatListRef.current)?.id || null,
>>>>>>> bf64ff21
      },
      {
        onGetSuggestedQuestions: (messageId, getAbortController) => fetchSuggestedQuestions(appDetail!.id, messageId, getAbortController),
      },
    )
  }, [chatListRef, conversationId, handleSend, workflowStore, appDetail])

  const doRegenerate = useCallback((chatItem: ChatItem) => {
    const index = chatList.findIndex(item => item.id === chatItem.id)
    if (index === -1)
      return

    const prevMessages = chatList.slice(0, index)
    const question = prevMessages.pop()
<<<<<<< HEAD
    const lastAnswer = prevMessages.at(-1)
=======
    const lastAnswer = getLastAnswer(prevMessages)
>>>>>>> bf64ff21

    if (!question)
      return

    handleUpdateChatList(prevMessages)
<<<<<<< HEAD
    doSend(question.content, question.message_files, (!lastAnswer || lastAnswer.isOpeningStatement) ? undefined : lastAnswer)
=======
    doSend(question.content, question.message_files, lastAnswer)
>>>>>>> bf64ff21
  }, [chatList, handleUpdateChatList, doSend])

  useImperativeHandle(ref, () => {
    return {
      handleRestart,
    }
  }, [handleRestart])

  return (
    <>
      <Chat
        config={{
          ...config,
          supportCitationHitInfo: true,
        } as any}
        chatList={chatList}
        isResponding={isResponding}
        chatContainerClassName='px-3'
        chatContainerInnerClassName='pt-6 w-full max-w-full mx-auto'
        chatFooterClassName='px-4 rounded-bl-2xl'
        chatFooterInnerClassName='pb-4 w-full max-w-full mx-auto'
        onSend={doSend}
        onRegenerate={doRegenerate}
        onStopResponding={handleStop}
        chatNode={(
          <>
            {showInputsFieldsPanel && <UserInput />}
            {
              !chatList.length && (
                <Empty />
              )
            }
          </>
        )}
        noSpacing
        suggestedQuestions={suggestedQuestions}
        showPromptLog
        chatAnswerContainerInner='!pr-2'
      />
      {showConversationVariableModal && (
        <ConversationVariableModal
          conversationID={conversationId}
          onHide={onConversationModalHide}
        />
      )}
    </>
  )
})

ChatWrapper.displayName = 'ChatWrapper'

export default memo(ChatWrapper)<|MERGE_RESOLUTION|>--- conflicted
+++ resolved
@@ -83,11 +83,7 @@
         files,
         inputs: workflowStore.getState().inputs,
         conversation_id: conversationId,
-<<<<<<< HEAD
-        parent_message_id: last_answer?.id || chatListRef.current.at(-1)?.id || null,
-=======
         parent_message_id: last_answer?.id || getLastAnswer(chatListRef.current)?.id || null,
->>>>>>> bf64ff21
       },
       {
         onGetSuggestedQuestions: (messageId, getAbortController) => fetchSuggestedQuestions(appDetail!.id, messageId, getAbortController),
@@ -102,21 +98,13 @@
 
     const prevMessages = chatList.slice(0, index)
     const question = prevMessages.pop()
-<<<<<<< HEAD
-    const lastAnswer = prevMessages.at(-1)
-=======
     const lastAnswer = getLastAnswer(prevMessages)
->>>>>>> bf64ff21
 
     if (!question)
       return
 
     handleUpdateChatList(prevMessages)
-<<<<<<< HEAD
-    doSend(question.content, question.message_files, (!lastAnswer || lastAnswer.isOpeningStatement) ? undefined : lastAnswer)
-=======
     doSend(question.content, question.message_files, lastAnswer)
->>>>>>> bf64ff21
   }, [chatList, handleUpdateChatList, doSend])
 
   useImperativeHandle(ref, () => {
