--- conflicted
+++ resolved
@@ -449,11 +449,7 @@
         type = curr?.type
       }
       else {
-<<<<<<< HEAD
-        if (curr && curr.type === VarType.object)
-=======
         if (curr?.type === VarType.object)
->>>>>>> 3d27d15f
           curr = curr.children
       }
     })
