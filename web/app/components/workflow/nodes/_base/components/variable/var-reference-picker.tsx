'use client'
import type { FC } from 'react'
import React, { useCallback, useEffect, useMemo, useRef, useState } from 'react'
import { useTranslation } from 'react-i18next'
import {
  RiArrowDownSLine,
  RiCloseLine,
} from '@remixicon/react'
import produce from 'immer'
import { useStoreApi } from 'reactflow'
import VarReferencePopup from './var-reference-popup'
<<<<<<< HEAD
import { getNodeInfoById, isENV, isSystemVar } from './utils'
=======
import { getNodeInfoById, getVarType, isSystemVar, toNodeAvailableVars } from './utils'
import cn from '@/utils/classnames'
>>>>>>> 109de52f
import type { Node, NodeOutPutVar, ValueSelector, Var } from '@/app/components/workflow/types'
import { BlockEnum } from '@/app/components/workflow/types'
import { VarBlockIcon } from '@/app/components/workflow/block-icon'
import { Line3 } from '@/app/components/base/icons/src/public/common'
import { Env } from '@/app/components/base/icons/src/vender/line/others'
import { Variable02 } from '@/app/components/base/icons/src/vender/solid/development'
import {
  PortalToFollowElem,
  PortalToFollowElemContent,
  PortalToFollowElemTrigger,
} from '@/app/components/base/portal-to-follow-elem'
import {
  useIsChatMode,
  useWorkflow,
  useWorkflowVariables,
} from '@/app/components/workflow/hooks'
import { VarType as VarKindType } from '@/app/components/workflow/nodes/tool/types'
import TypeSelector from '@/app/components/workflow/nodes/_base/components/selector'
import AddButton from '@/app/components/base/button/add-button'
const TRIGGER_DEFAULT_WIDTH = 227

type Props = {
  className?: string
  nodeId: string
  isShowNodeName: boolean
  readonly: boolean
  value: ValueSelector | string
  onChange: (value: ValueSelector | string, varKindType: VarKindType, varInfo?: Var) => void
  onOpen?: () => void
  isSupportConstantValue?: boolean
  defaultVarKindType?: VarKindType
  onlyLeafNodeVar?: boolean
  filterVar?: (payload: Var, valueSelector: ValueSelector) => boolean
  availableNodes?: Node[]
  availableVars?: NodeOutPutVar[]
  isAddBtnTrigger?: boolean
}

const VarReferencePicker: FC<Props> = ({
  nodeId,
  readonly,
  className,
  isShowNodeName,
  value,
  onOpen = () => { },
  onChange,
  isSupportConstantValue,
  defaultVarKindType = VarKindType.constant,
  onlyLeafNodeVar,
  filterVar = () => true,
  availableNodes: passedInAvailableNodes,
  availableVars,
  isAddBtnTrigger,
}) => {
  const { t } = useTranslation()
  const store = useStoreApi()
  const {
    getNodes,
  } = store.getState()
  const isChatMode = useIsChatMode()

  const { getTreeLeafNodes, getBeforeNodesInSameBranch } = useWorkflow()
  const { getCurrentVariableType, getNodeAvailableVars } = useWorkflowVariables()
  const availableNodes = useMemo(() => {
    return passedInAvailableNodes || (onlyLeafNodeVar ? getTreeLeafNodes(nodeId) : getBeforeNodesInSameBranch(nodeId))
  }, [getBeforeNodesInSameBranch, getTreeLeafNodes, nodeId, onlyLeafNodeVar, passedInAvailableNodes])
  const startNode = availableNodes.find((node: any) => {
    return node.data.type === BlockEnum.Start
  })

  const node = getNodes().find(n => n.id === nodeId)
  const isInIteration = !!node?.data.isInIteration
  const iterationNode = isInIteration ? getNodes().find(n => n.id === node.parentId) : null

  const triggerRef = useRef<HTMLDivElement>(null)
  const [triggerWidth, setTriggerWidth] = useState(TRIGGER_DEFAULT_WIDTH)
  useEffect(() => {
    if (triggerRef.current)
      setTriggerWidth(triggerRef.current.clientWidth)
    // eslint-disable-next-line react-hooks/exhaustive-deps
  }, [triggerRef.current])

  const [varKindType, setVarKindType] = useState<VarKindType>(defaultVarKindType)
  const isConstant = isSupportConstantValue && varKindType === VarKindType.constant

  const outputVars = useMemo(() => {
    if (availableVars)
      return availableVars

    const vars = getNodeAvailableVars({
      parentNode: iterationNode,
      beforeNodes: availableNodes,
      isChatMode,
      filterVar,
    })

    return vars
  }, [iterationNode, availableNodes, isChatMode, filterVar, availableVars, getNodeAvailableVars])

  const [open, setOpen] = useState(false)
  useEffect(() => {
    onOpen()
    // eslint-disable-next-line react-hooks/exhaustive-deps
  }, [open])
  const hasValue = !isConstant && value.length > 0

  const isIterationVar = useMemo(() => {
    if (!isInIteration)
      return false
    if (value[0] === node?.parentId && ['item', 'index'].includes(value[1]))
      return true
    return false
  }, [isInIteration, value, node])

  const outputVarNodeId = hasValue ? value[0] : ''
  const outputVarNode = useMemo(() => {
    if (!hasValue || isConstant)
      return null

    if (isIterationVar)
      return iterationNode?.data

    if (isSystemVar(value as ValueSelector))
      return startNode?.data

    return getNodeInfoById(availableNodes, outputVarNodeId)?.data
  }, [value, hasValue, isConstant, isIterationVar, iterationNode, availableNodes, outputVarNodeId, startNode])

  const varName = useMemo(() => {
    if (hasValue) {
      const isSystem = isSystemVar(value as ValueSelector)
      const varName = value.length >= 3 ? (value as ValueSelector).slice(-2).join('.') : value[value.length - 1]
      return `${isSystem ? 'sys.' : ''}${varName}`
    }
    return ''
  }, [hasValue, value])

  const varKindTypes = [
    {
      label: 'Variable',
      value: VarKindType.variable,
    },
    {
      label: 'Constant',
      value: VarKindType.constant,
    },
  ]

  const handleVarKindTypeChange = useCallback((value: VarKindType) => {
    setVarKindType(value)
    if (value === VarKindType.constant)
      onChange('', value)
    else
      onChange([], value)
  }, [onChange])

  const inputRef = useRef<HTMLInputElement>(null)
  const [isFocus, setIsFocus] = useState(false)
  const [controlFocus, setControlFocus] = useState(0)
  useEffect(() => {
    if (controlFocus && inputRef.current) {
      inputRef.current.focus()
      setIsFocus(true)
    }
  }, [controlFocus])

  const handleVarReferenceChange = useCallback((value: ValueSelector, varInfo: Var) => {
    // sys var not passed to backend
    const newValue = produce(value, (draft) => {
      if (draft[1] && draft[1].startsWith('sys')) {
        draft.shift()
        const paths = draft[0].split('.')
        paths.forEach((p, i) => {
          draft[i] = p
        })
      }
    })
    onChange(newValue, varKindType, varInfo)
    setOpen(false)
  }, [onChange, varKindType])

  const handleStaticChange = useCallback((e: React.ChangeEvent<HTMLInputElement>) => {
    onChange(e.target.value as string, varKindType)
  }, [onChange, varKindType])

  const handleClearVar = useCallback(() => {
    if (varKindType === VarKindType.constant)
      onChange('', varKindType)
    else
      onChange([], varKindType)
  }, [onChange, varKindType])

  const type = getCurrentVariableType({
    parentNode: iterationNode,
    valueSelector: value as ValueSelector,
    availableNodes,
    isChatMode,
    isConstant: !!isConstant,
  })

  const isEnv = isENV(value as ValueSelector)

  // 8(left/right-padding) + 14(icon) + 4 + 14 + 2 = 42 + 17 buff
  const availableWidth = triggerWidth - 56
  const [maxNodeNameWidth, maxVarNameWidth, maxTypeWidth] = (() => {
    const totalTextLength = ((outputVarNode?.title || '') + (varName || '') + (type || '')).length
    const PRIORITY_WIDTH = 15
    const maxNodeNameWidth = PRIORITY_WIDTH + Math.floor((outputVarNode?.title?.length || 0) / totalTextLength * availableWidth)
    const maxVarNameWidth = -PRIORITY_WIDTH + Math.floor((varName?.length || 0) / totalTextLength * availableWidth)
    const maxTypeWidth = Math.floor((type?.length || 0) / totalTextLength * availableWidth)
    return [maxNodeNameWidth, maxVarNameWidth, maxTypeWidth]
  })()

  return (
    <div className={cn(className, !readonly && 'cursor-pointer')}>
      <PortalToFollowElem
        open={open}
        onOpenChange={setOpen}
        placement={isAddBtnTrigger ? 'bottom-end' : 'bottom-start'}
      >
        <PortalToFollowElemTrigger onClick={() => {
          if (readonly)
            return
          !isConstant ? setOpen(!open) : setControlFocus(Date.now())
        }} className='!flex'>
          {isAddBtnTrigger
            ? (
              <div>
                <AddButton onClick={() => { }}></AddButton>
              </div>
            )
            : (<div ref={triggerRef} className={cn((open || isFocus) ? 'border-gray-300' : 'border-gray-100', 'relative group/wrap flex items-center w-full h-8 p-1 rounded-lg bg-gray-100 border')}>
              {isSupportConstantValue
                ? <div onClick={(e) => {
                  e.stopPropagation()
                  setOpen(false)
                  setControlFocus(Date.now())
                }} className='mr-1 flex items-center space-x-1'>
                  <TypeSelector
                    noLeft
                    triggerClassName='!text-xs'
                    readonly={readonly}
                    DropDownIcon={RiArrowDownSLine}
                    value={varKindType}
                    options={varKindTypes}
                    onChange={handleVarKindTypeChange}
                  />
                  <div className='h-4 w-px bg-black/5'></div>
                </div>
                : (!hasValue && <div className='ml-1.5 mr-1'>
                  <Variable02 className='w-3.5 h-3.5 text-gray-400' />
                </div>)}
              {isConstant
                ? (
                  <input
                    type='text'
                    className='w-full h-8 leading-8 pl-0.5 bg-transparent text-[13px] font-normal text-gray-900 placeholder:text-gray-400 focus:outline-none overflow-hidden'
                    value={isConstant ? value : ''}
                    onChange={handleStaticChange}
                    onFocus={() => setIsFocus(true)}
                    onBlur={() => setIsFocus(false)}
                    readOnly={readonly}
                  />
                )
                : (
                  <div className={cn('inline-flex h-full items-center px-1.5 rounded-[5px]', hasValue && 'bg-white')}>
                    {hasValue
                      ? (
                        <>
                          {isShowNodeName && !isEnv && (
                            <div className='flex items-center'>
                              <div className='p-[1px]'>
                                <VarBlockIcon
                                  className='!text-gray-900'
                                  type={outputVarNode?.type || BlockEnum.Start}
                                />
                              </div>
                              <div className='mx-0.5 text-xs font-medium text-gray-700 truncate' title={outputVarNode?.title} style={{
                                maxWidth: maxNodeNameWidth,
                              }}>{outputVarNode?.title}</div>
                              <Line3 className='mr-0.5'></Line3>
                            </div>
                          )}
                          <div className='flex items-center text-primary-600'>
                            {!hasValue && <Variable02 className='w-3.5 h-3.5' />}
                            {isEnv && <Env className='w-3.5 h-3.5 text-[#7839EE]' />}
                            <div className={cn('ml-0.5 text-xs font-medium truncate', isEnv && '!text-gray-900')} title={varName} style={{
                              maxWidth: maxVarNameWidth,
                            }}>{varName}</div>
                          </div>
                          <div className='ml-0.5 text-xs font-normal text-gray-500 capitalize truncate' title={type} style={{
                            maxWidth: maxTypeWidth,
                          }}>{type}</div>
                        </>
                      )
                      : <div className='text-[13px] font-normal text-gray-400'>{t('workflow.common.setVarValuePlaceholder')}</div>}
                  </div>
                )}
              {(hasValue && !readonly) && (<div
                className='invisible group-hover/wrap:visible absolute h-5 right-1 top-[50%] translate-y-[-50%] group p-1 rounded-md hover:bg-black/5 cursor-pointer'
                onClick={handleClearVar}
              >
                <RiCloseLine className='w-3.5 h-3.5 text-gray-500 group-hover:text-gray-800' />
              </div>)}
            </div>)}
        </PortalToFollowElemTrigger>
        <PortalToFollowElemContent style={{
          zIndex: 100,
        }}>
          {!isConstant && (
            <VarReferencePopup
              vars={outputVars}
              onChange={handleVarReferenceChange}
              itemWidth={isAddBtnTrigger ? 260 : triggerWidth}
            />
          )}
        </PortalToFollowElemContent>
      </PortalToFollowElem>
    </div >
  )
}
export default React.memo(VarReferencePicker)<|MERGE_RESOLUTION|>--- conflicted
+++ resolved
@@ -9,12 +9,8 @@
 import produce from 'immer'
 import { useStoreApi } from 'reactflow'
 import VarReferencePopup from './var-reference-popup'
-<<<<<<< HEAD
 import { getNodeInfoById, isENV, isSystemVar } from './utils'
-=======
-import { getNodeInfoById, getVarType, isSystemVar, toNodeAvailableVars } from './utils'
 import cn from '@/utils/classnames'
->>>>>>> 109de52f
 import type { Node, NodeOutPutVar, ValueSelector, Var } from '@/app/components/workflow/types'
 import { BlockEnum } from '@/app/components/workflow/types'
 import { VarBlockIcon } from '@/app/components/workflow/block-icon'
