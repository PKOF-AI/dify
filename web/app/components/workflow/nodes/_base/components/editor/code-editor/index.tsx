'use client'
import type { FC } from 'react'
import Editor, { loader } from '@monaco-editor/react'
import React, { useEffect, useMemo, useRef, useState } from 'react'
import Base from '../base'
import cn from '@/utils/classnames'
import { CodeLanguage } from '@/app/components/workflow/nodes/code/types'
import {
  getFilesInLogs,
} from '@/app/components/base/file-uploader/utils'

import './style.css'

// load file from local instead of cdn https://github.com/suren-atoyan/monaco-react/issues/482
loader.config({ paths: { vs: '/vs' } })

const CODE_EDITOR_LINE_HEIGHT = 18

export type Props = {
  value?: string | object
  placeholder?: JSX.Element | string
  onChange?: (value: string) => void
  title?: JSX.Element
  language: CodeLanguage
  headerRight?: JSX.Element
  readOnly?: boolean
  isJSONStringifyBeauty?: boolean
  height?: number
  isInNode?: boolean
  onMount?: (editor: any, monaco: any) => void
  noWrapper?: boolean
  isExpand?: boolean
  showFileList?: boolean
}

export const languageMap = {
  [CodeLanguage.javascript]: 'javascript',
  [CodeLanguage.python3]: 'python',
  [CodeLanguage.json]: 'json',
}

const DEFAULT_THEME = {
  base: 'vs',
  inherit: true,
  rules: [],
  colors: {
    'editor.background': '#F2F4F7', // #00000000 transparent. But it will has a blue border
  },
}

const CodeEditor: FC<Props> = ({
  value = '',
  placeholder = '',
  onChange = () => { },
  title = '',
  headerRight,
  language,
  readOnly,
  isJSONStringifyBeauty,
  height,
  isInNode,
  onMount,
  noWrapper,
  isExpand,
  showFileList,
}) => {
  const [isFocus, setIsFocus] = React.useState(false)
  const [isMounted, setIsMounted] = React.useState(false)
  const minHeight = height || 200
  const [editorContentHeight, setEditorContentHeight] = useState(56)

  const valueRef = useRef(value)
  useEffect(() => {
    valueRef.current = value
  }, [value])

  const fileList = useMemo(() => {
    if (typeof value === 'object')
      return getFilesInLogs(value)
    return []
  }, [value])

  const editorRef = useRef<any>(null)
  const resizeEditorToContent = () => {
    if (editorRef.current) {
      const contentHeight = editorRef.current.getContentHeight() // Math.max(, minHeight)
      setEditorContentHeight(contentHeight)
    }
  }

  const handleEditorChange = (value: string | undefined) => {
    onChange(value || '')
    setTimeout(() => {
      resizeEditorToContent()
    }, 10)
  }

  const handleEditorDidMount = (editor: any, monaco: any) => {
    editorRef.current = editor
    resizeEditorToContent()

    editor.onDidFocusEditorText(() => {
      setIsFocus(true)
    })
    editor.onDidBlurEditorText(() => {
      setIsFocus(false)
    })

    monaco.editor.defineTheme('default-theme', DEFAULT_THEME)

    monaco.editor.defineTheme('blur-theme', {
      base: 'vs',
      inherit: true,
      rules: [],
      colors: {
        'editor.background': '#F2F4F7',
      },
    })

    monaco.editor.defineTheme('focus-theme', {
      base: 'vs',
      inherit: true,
      rules: [],
      colors: {
        'editor.background': '#ffffff',
      },
    })

    monaco.editor.setTheme('default-theme') // Fix: sometimes not load the default theme

    onMount?.(editor, monaco)
    setIsMounted(true)
  }

  const outPutValue = (() => {
    if (!isJSONStringifyBeauty)
      return value as string
    try {
      return JSON.stringify(value as object, null, 2)
    }
    catch (e) {
      return value as string
    }
  })()

  const theme = (() => {
    if (noWrapper)
      return 'default-theme'

    return isFocus ? 'focus-theme' : 'blur-theme'
  })()
  const handleGenerated = (code: string) => {
    handleEditorChange(code)
  }

  const main = (
    <>
      {/* https://www.npmjs.com/package/@monaco-editor/react */}
      <Editor
        // className='min-h-[100%]' // h-full
        // language={language === CodeLanguage.javascript ? 'javascript' : 'python'}
        language={languageMap[language] || 'javascript'}
        theme={isMounted ? theme : 'default-theme'} // sometimes not load the default theme
        value={outPutValue}
        onChange={handleEditorChange}
        // https://microsoft.github.io/monaco-editor/typedoc/interfaces/editor.IEditorOptions.html
        options={{
          readOnly,
          domReadOnly: true,
          quickSuggestions: false,
          minimap: { enabled: false },
          lineNumbersMinChars: 1, // would change line num width
          wordWrap: 'on', // auto line wrap
          // lineNumbers: (num) => {
          //   return <div>{num}</div>
          // }
          // hide ambiguousCharacters warning
          unicodeHighlight: {
            ambiguousCharacters: false,
          },
        }}
        onMount={handleEditorDidMount}
      />
      {!outPutValue && !isFocus && <div className='pointer-events-none absolute left-[36px] top-0 leading-[18px] text-[13px] font-normal text-gray-300'>{placeholder}</div>}
    </>
  )

  return (
    <div className={cn(isExpand && 'h-full')}>
      {noWrapper
        ? <div className='relative no-wrapper' style={{
          height: isExpand ? '100%' : (editorContentHeight) / 2 + CODE_EDITOR_LINE_HEIGHT, // In IDE, the last line can always be in lop line. So there is some blank space in the bottom.
          minHeight: CODE_EDITOR_LINE_HEIGHT,
        }}>
          {main}
        </div>
        : (
          <Base
            className='relative'
            title={title}
            value={outPutValue}
            headerRight={headerRight}
            isFocus={isFocus && !readOnly}
            minHeight={minHeight}
            isInNode={isInNode}
<<<<<<< HEAD
            onGenerated={handleGenerated}
            codeLanguages={language}
=======
            fileList={fileList}
            showFileList={showFileList}
>>>>>>> a9db06f5
          >
            {main}
          </Base>
        )}
    </div>
  )
}
export default React.memo(CodeEditor)<|MERGE_RESOLUTION|>--- conflicted
+++ resolved
@@ -203,13 +203,10 @@
             isFocus={isFocus && !readOnly}
             minHeight={minHeight}
             isInNode={isInNode}
-<<<<<<< HEAD
             onGenerated={handleGenerated}
             codeLanguages={language}
-=======
             fileList={fileList}
             showFileList={showFileList}
->>>>>>> a9db06f5
           >
             {main}
           </Base>
