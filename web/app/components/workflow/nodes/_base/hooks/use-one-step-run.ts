--- conflicted
+++ resolved
@@ -206,10 +206,7 @@
             onWorkflowStarted: () => {
             },
             onWorkflowFinished: (params) => {
-<<<<<<< HEAD
-=======
               // TODO: use onIterationFinish instead. Wait for api.
->>>>>>> 5d642d29
               handleNodeDataUpdate({
                 id,
                 data: {
@@ -242,10 +239,7 @@
               _iterationResult = newIterationRunResult
               setIterationRunResult(newIterationRunResult)
             },
-<<<<<<< HEAD
-=======
             // onIterationFinish: (pa)
->>>>>>> 5d642d29
             onNodeStarted: (params) => {
               const newIterationRunResult = produce(_iterationResult, (draft) => {
                 draft[draft.length - 1].push({
