--- conflicted
+++ resolved
@@ -1117,42 +1117,9 @@
     if (getNodesReadOnly())
       return
 
-<<<<<<< HEAD
-    const {
-      getNodes,
-      setNodes,
-    } = store.getState()
-    const nodes = getNodes()
-
-    const selectedNode = nodes.find(node => node.data.selected && node.data.type !== BlockEnum.Start)
-
-    if (selectedNode) {
-      const nodeType = selectedNode.data.type
-
-      const newNode = generateNewNode({
-        data: {
-          ...NODES_INITIAL_DATA[nodeType as BlockEnum],
-          ...selectedNode.data,
-          selected: false,
-          _isBundled: false,
-          _connectedSourceHandleIds: [],
-          _connectedTargetHandleIds: [],
-          title: genNewNodeTitleFromOld(selectedNode.data.title),
-        },
-        position: {
-          x: selectedNode.position.x + selectedNode.width! + 10,
-          y: selectedNode.position.y,
-        },
-      })
-
-      setNodes([...nodes, newNode])
-    }
-  }, [store, t, getNodesReadOnly])
-=======
     handleNodesCopy()
     handleNodesPaste()
   }, [getNodesReadOnly, handleNodesCopy, handleNodesPaste])
->>>>>>> eb8dc15a
 
   const handleNodesDelete = useCallback(() => {
     if (getNodesReadOnly())
