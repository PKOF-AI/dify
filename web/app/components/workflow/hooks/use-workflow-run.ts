--- conflicted
+++ resolved
@@ -362,10 +362,7 @@
         },
         onIterationFinish: (params) => {
           const { data } = params
-<<<<<<< HEAD
-=======
-
->>>>>>> 5d642d29
+
           const {
             workflowRunningData,
             setWorkflowRunningData,
@@ -391,11 +388,7 @@
           const newNodes = produce(nodes, (draft) => {
             const currentNode = draft.find(node => node.id === data.node_id)!
 
-<<<<<<< HEAD
-            currentNode.data._runningStatus = 'succeeded'
-=======
             currentNode.data._runningStatus = data.status
->>>>>>> 5d642d29
           })
           setNodes(newNodes)
 
