import {
  memo,
} from 'react'
import produce from 'immer'
import {
  useReactFlow,
  useStoreApi,
  useViewport,
} from 'reactflow'
import { useEventListener } from 'ahooks'
import {
  useStore,
  useWorkflowStore,
} from './store'
<<<<<<< HEAD
=======
import { useNodesInteractions } from './hooks'
>>>>>>> 545f142f
import { CUSTOM_NODE } from './constants'
import CustomNode from './nodes'
import CustomNoteNode from './note-node'
import { CUSTOM_NOTE_NODE } from './note-node/constants'

const CandidateNode = () => {
  const store = useStoreApi()
  const reactflow = useReactFlow()
  const workflowStore = useWorkflowStore()
  const candidateNode = useStore(s => s.candidateNode)
  const mousePosition = useStore(s => s.mousePosition)
  const { zoom } = useViewport()
  const { handleNodeSelect } = useNodesInteractions()

  useEventListener('click', (e) => {
    const { candidateNode, mousePosition } = workflowStore.getState()

    if (candidateNode) {
      e.preventDefault()
      const {
        getNodes,
        setNodes,
      } = store.getState()
      const { screenToFlowPosition } = reactflow
      const nodes = getNodes()
      const { x, y } = screenToFlowPosition({ x: mousePosition.pageX, y: mousePosition.pageY })
      const newNodes = produce(nodes, (draft) => {
        draft.push({
          ...candidateNode,
          data: {
            ...candidateNode.data,
            _isCandidate: false,
          },
          position: {
            x,
            y,
          },
        })
      })
      setNodes(newNodes)
      workflowStore.setState({ candidateNode: undefined })

      if (candidateNode.type === CUSTOM_NOTE_NODE)
        handleNodeSelect(candidateNode.id)
    }
  })

  useEventListener('contextmenu', (e) => {
    const { candidateNode } = workflowStore.getState()
    if (candidateNode) {
      e.preventDefault()
      workflowStore.setState({ candidateNode: undefined })
    }
  })

  if (!candidateNode)
    return null

  return (
    <div
      className='absolute z-10'
      style={{
        left: mousePosition.elementX,
        top: mousePosition.elementY,
        transform: `scale(${zoom})`,
        transformOrigin: '0 0',
      }}
    >
      {
        candidateNode.type === CUSTOM_NODE && (
          <CustomNode {...candidateNode as any} />
        )
      }
      {
        candidateNode.type === CUSTOM_NOTE_NODE && (
          <CustomNoteNode {...candidateNode as any} />
        )
      }
    </div>
  )
}

export default memo(CandidateNode)<|MERGE_RESOLUTION|>--- conflicted
+++ resolved
@@ -12,10 +12,7 @@
   useStore,
   useWorkflowStore,
 } from './store'
-<<<<<<< HEAD
-=======
 import { useNodesInteractions } from './hooks'
->>>>>>> 545f142f
 import { CUSTOM_NODE } from './constants'
 import CustomNode from './nodes'
 import CustomNoteNode from './note-node'
