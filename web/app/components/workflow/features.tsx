--- conflicted
+++ resolved
@@ -2,21 +2,15 @@
   memo,
   useCallback,
 } from 'react'
-<<<<<<< HEAD
-=======
 import { useTranslation } from 'react-i18next'
 import { RiCloseLine } from '@remixicon/react'
 import { useNodes } from 'reactflow'
->>>>>>> 406497fc
 import { useStore } from './store'
 import {
   useIsChatMode,
   useNodesReadOnly,
   useNodesSyncDraft,
 } from './hooks'
-<<<<<<< HEAD
-import NewFeaturePanel from '@/app/components/base/features/new-feature-panel'
-=======
 import { type CommonNodeType, type InputVar, InputVarType, type Node } from './types'
 import useConfig from './nodes/start/use-config'
 import type { StartNodeType } from './nodes/start/types'
@@ -25,7 +19,6 @@
   FeaturesPanel,
 } from '@/app/components/base/features'
 import type { PromptVariable } from '@/models/debug'
->>>>>>> 406497fc
 
 const Features = () => {
   const setShowFeaturesPanel = useStore(s => s.setShowFeaturesPanel)
@@ -57,15 +50,6 @@
   }, [handleSyncWorkflowDraft, setShowFeaturesPanel])
 
   return (
-<<<<<<< HEAD
-    <NewFeaturePanel
-      show
-      isChatMode={isChatMode}
-      disabled={nodesReadOnly}
-      onChange={handleFeaturesChange}
-      onClose={() => setShowFeaturesPanel(false)}
-    />
-=======
     <div className='fixed top-16 left-2 bottom-2 w-[600px] rounded-2xl border-[0.5px] border-gray-200 bg-white shadow-xl z-10'>
       <div className='flex items-center justify-between px-4 pt-3'>
         {t('workflow.common.features')}
@@ -100,7 +84,6 @@
         />
       </div>
     </div>
->>>>>>> 406497fc
   )
 }
 
