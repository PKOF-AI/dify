'use client'
import type { FC } from 'react'
import { useRouter } from 'next/navigation'
import { useTranslation } from 'react-i18next'
import React, { useEffect } from 'react'
import ToolProviderList from '@/app/components/tools/provider-list'
import { useAppContext } from '@/context/app-context'

const Layout: FC = () => {
  const { t } = useTranslation()
  const router = useRouter()
  const { isCurrentWorkspaceDatasetOperator } = useAppContext()

  useEffect(() => {
<<<<<<< HEAD
    document.title = `${t('tools.title')} - haizhi`
=======
    document.title = `${t('tools.title')} - Dify`
    if (isCurrentWorkspaceDatasetOperator)
      return router.replace('/datasets')
>>>>>>> a7b33b55
  }, [])

  useEffect(() => {
    if (isCurrentWorkspaceDatasetOperator)
      return router.replace('/datasets')
  }, [isCurrentWorkspaceDatasetOperator])

  return <ToolProviderList />
}
export default React.memo(Layout)<|MERGE_RESOLUTION|>--- conflicted
+++ resolved
@@ -12,13 +12,9 @@
   const { isCurrentWorkspaceDatasetOperator } = useAppContext()
 
   useEffect(() => {
-<<<<<<< HEAD
-    document.title = `${t('tools.title')} - haizhi`
-=======
     document.title = `${t('tools.title')} - Dify`
     if (isCurrentWorkspaceDatasetOperator)
       return router.replace('/datasets')
->>>>>>> a7b33b55
   }, [])
 
   useEffect(() => {
