'use client'

import { useEffect, useRef } from 'react'
import useSWRInfinite from 'swr/infinite'
import { debounce } from 'lodash-es'
import { useTranslation } from 'react-i18next'
import NewDatasetCard from './NewDatasetCard'
import DatasetCard from './DatasetCard'
import type { DataSetListResponse } from '@/models/datasets'
import { fetchDatasets } from '@/service/datasets'
import { useAppContext } from '@/context/app-context'

const getKey = (
  pageIndex: number,
  previousPageData: DataSetListResponse,
  tags: string[],
  keyword: string,
) => {
  if (!pageIndex || previousPageData.has_more) {
    const params: any = {
      url: 'datasets',
      params: {
        page: pageIndex + 1,
        limit: 30,
      },
    }
    if (tags.length)
      params.params.tag_ids = tags
    if (keyword)
      params.params.keyword = keyword
    return params
  }
  return null
}

type Props = {
  containerRef: React.RefObject<HTMLDivElement>
  tags: string[]
  keywords: string
}

const Datasets = ({
  containerRef,
  tags,
  keywords,
}: Props) => {
  const { isCurrentWorkspaceEditor } = useAppContext()
  const { data, isLoading, setSize, mutate } = useSWRInfinite(
    (pageIndex: number, previousPageData: DataSetListResponse) => getKey(pageIndex, previousPageData, tags, keywords),
    fetchDatasets,
    { revalidateFirstPage: false, revalidateAll: true },
  )
  const loadingStateRef = useRef(false)
  const anchorRef = useRef<HTMLAnchorElement>(null)

  const { t } = useTranslation()

  useEffect(() => {
    loadingStateRef.current = isLoading
    document.title = `${t('dataset.knowledge')} - haizhi`
  }, [isLoading])

  useEffect(() => {
    const onScroll = debounce(() => {
      if (!loadingStateRef.current) {
        const { scrollTop, clientHeight } = containerRef.current!
        const anchorOffset = anchorRef.current!.offsetTop
        if (anchorOffset - scrollTop - clientHeight < 100)
          setSize(size => size + 1)
      }
    }, 50)

    containerRef.current?.addEventListener('scroll', onScroll)
    return () => containerRef.current?.removeEventListener('scroll', onScroll)
  }, [])

  return (
    <nav className='grid content-start grid-cols-1 gap-4 px-12 pt-2 sm:grid-cols-2 md:grid-cols-3 lg:grid-cols-4 grow shrink-0'>
<<<<<<< HEAD
      {isCurrentWorkspaceManager && <NewDatasetCard ref={anchorRef} />}
=======
      { isCurrentWorkspaceEditor && <NewDatasetCard ref={anchorRef} /> }
>>>>>>> c03e6ee4
      {data?.map(({ data: datasets }) => datasets.map(dataset => (
        <DatasetCard key={dataset.id} dataset={dataset} onSuccess={mutate} />),
      ))}
    </nav>
  )
}

export default Datasets<|MERGE_RESOLUTION|>--- conflicted
+++ resolved
@@ -76,11 +76,7 @@
 
   return (
     <nav className='grid content-start grid-cols-1 gap-4 px-12 pt-2 sm:grid-cols-2 md:grid-cols-3 lg:grid-cols-4 grow shrink-0'>
-<<<<<<< HEAD
-      {isCurrentWorkspaceManager && <NewDatasetCard ref={anchorRef} />}
-=======
       { isCurrentWorkspaceEditor && <NewDatasetCard ref={anchorRef} /> }
->>>>>>> c03e6ee4
       {data?.map(({ data: datasets }) => datasets.map(dataset => (
         <DatasetCard key={dataset.id} dataset={dataset} onSuccess={mutate} />),
       ))}
