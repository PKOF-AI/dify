'use client'
import i18n from 'i18next'
import { initReactI18next } from 'react-i18next'

import { LanguagesSupported } from '@/i18n/language'

const loadLangResources = (lang: string) => ({
  translation: {
    common: require(`./${lang}/common`).default,
    layout: require(`./${lang}/layout`).default,
    login: require(`./${lang}/login`).default,
    register: require(`./${lang}/register`).default,
    app: require(`./${lang}/app`).default,
    appOverview: require(`./${lang}/app-overview`).default,
    appDebug: require(`./${lang}/app-debug`).default,
    appApi: require(`./${lang}/app-api`).default,
    appLog: require(`./${lang}/app-log`).default,
    appAnnotation: require(`./${lang}/app-annotation`).default,
    share: require(`./${lang}/share-app`).default,
    dataset: require(`./${lang}/dataset`).default,
    datasetDocuments: require(`./${lang}/dataset-documents`).default,
    datasetHitTesting: require(`./${lang}/dataset-hit-testing`).default,
    datasetSettings: require(`./${lang}/dataset-settings`).default,
    datasetCreation: require(`./${lang}/dataset-creation`).default,
    explore: require(`./${lang}/explore`).default,
    billing: require(`./${lang}/billing`).default,
    custom: require(`./${lang}/custom`).default,
    tools: require(`./${lang}/tools`).default,
    workflow: require(`./${lang}/workflow`).default,
    runLog: require(`./${lang}/run-log`).default,
    plugin: require(`./${lang}/plugin`).default,
<<<<<<< HEAD
=======
    pluginTags: require(`./${lang}/plugin-tags`).default,
>>>>>>> a9de7f24
  },
})

// Automatically generate the resources object
const resources = LanguagesSupported.reduce((acc: any, lang: string) => {
  acc[lang] = loadLangResources(lang)
  return acc
}, {})

i18n.use(initReactI18next)
  .init({
    lng: undefined,
    fallbackLng: 'en-US',
    resources,
  })

export const changeLanguage = i18n.changeLanguage
export default i18n<|MERGE_RESOLUTION|>--- conflicted
+++ resolved
@@ -29,10 +29,7 @@
     workflow: require(`./${lang}/workflow`).default,
     runLog: require(`./${lang}/run-log`).default,
     plugin: require(`./${lang}/plugin`).default,
-<<<<<<< HEAD
-=======
     pluginTags: require(`./${lang}/plugin-tags`).default,
->>>>>>> a9de7f24
   },
 })
 
