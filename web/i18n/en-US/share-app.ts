--- conflicted
+++ resolved
@@ -10,12 +10,8 @@
     unpinnedTitle: 'Chats',
     newChatDefaultName: 'New conversation',
     resetChat: 'Reset conversation',
-<<<<<<< HEAD
     captureImage: 'Capture Image',
-    powerBy: 'Powered by',
-=======
     poweredBy: 'Powered by',
->>>>>>> feefeb44
     prompt: 'Prompt',
     privatePromptConfigTitle: 'Conversation settings',
     publicPromptConfigTitle: 'Initial Prompt',
