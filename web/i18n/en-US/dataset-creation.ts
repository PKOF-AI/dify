const translation = {
  steps: {
    header: {
      creation: 'Create Knowledge',
      update: 'Add data',
    },
    one: 'Choose data source',
    two: 'Text Preprocessing and Cleaning',
    three: 'Execute and finish',
  },
  error: {
    unavailable: 'This Knowledge is not available',
  },
  firecrawl: {
    configFirecrawl: 'Configure 🔥Firecrawl',
    apiKeyPlaceholder: 'API key from firecrawl.dev',
    getApiKeyLinkText: 'Get your API key from firecrawl.dev',
  },
  jinaReader: {
    configJinaReader: 'Configure Jina Reader',
    apiKeyPlaceholder: 'API key from jina.ai',
    getApiKeyLinkText: 'Get your free API key at jina.ai',
  },
  stepOne: {
    filePreview: 'File Preview',
    pagePreview: 'Page Preview',
    dataSourceType: {
      file: 'Import from file',
      notion: 'Sync from Notion',
      web: 'Sync from website',
    },
    uploader: {
      title: 'Upload file',
      button: 'Drag and drop file, or',
      browse: 'Browse',
      tip: 'Supports {{supportTypes}}. Max {{size}}MB each.',
      validation: {
        typeError: 'File type not supported',
        size: 'File too large. Maximum is {{size}}MB',
        count: 'Multiple files not supported',
        filesNumber: 'You have reached the batch upload limit of {{filesNumber}}.',
      },
      cancel: 'Cancel',
      change: 'Change',
      failed: 'Upload failed',
    },
    notionSyncTitle: 'Notion is not connected',
    notionSyncTip: 'To sync with Notion, connection to Notion must be established first.',
    connect: 'Go to connect',
    button: 'Next',
    emptyDatasetCreation: 'I want to create an empty Knowledge',
    modal: {
      title: 'Create an empty Knowledge',
      tip: 'An empty Knowledge will contain no documents, and you can upload documents any time.',
      input: 'Knowledge name',
      placeholder: 'Please input',
      nameNotEmpty: 'Name cannot be empty',
      nameLengthInvalid: 'Name must be between 1 to 40 characters',
      cancelButton: 'Cancel',
      confirmButton: 'Create',
      failed: 'Creation failed',
    },
    website: {
      chooseProvider: 'Select a provider',
      fireCrawlNotConfigured: 'Firecrawl is not configured',
      fireCrawlNotConfiguredDescription: 'Configure Firecrawl with API key to use it.',
      jinaReaderNotConfigured: 'Jina Reader is not configured',
<<<<<<< HEAD
      jinaReaderNotConfiguredDescription: 'Best HTML to Markdown converter. Fast & reliable!',
=======
      jinaReaderNotConfiguredDescription: 'Set up Jina Reader by entering your free API key for access.',
>>>>>>> b14d59e9
      configure: 'Configure',
      run: 'Run',
      firecrawlTitle: 'Extract web content with 🔥Firecrawl',
      firecrawlDoc: 'Firecrawl docs',
      firecrawlDocLink: 'https://docs.dify.ai/guides/knowledge-base/sync-from-website',
      jinaReaderTitle: 'Convert the entire site to Markdown',
      jinaReaderDoc: 'Learn more about Jina Reader',
      jinaReaderDocLink: 'https://jina.ai/reader',
      useSitemap: 'Use sitemap',
      useSitemapTooltip: 'Follow the sitemap to crawl the site. If not, Jina Reader will crawl iteratively based on page relevance, yielding fewer but higher-quality pages.',
      options: 'Options',
      crawlSubPage: 'Crawl sub-pages',
      limit: 'Limit',
      maxDepth: 'Max depth',
      excludePaths: 'Exclude paths',
      includeOnlyPaths: 'Include only paths',
      extractOnlyMainContent: 'Extract only main content (no headers, navs, footers, etc.)',
      exceptionErrorTitle: 'An exception occurred while running crawling job:',
      unknownError: 'Unknown error',
      totalPageScraped: 'Total pages scraped:',
      selectAll: 'Select All',
      resetAll: 'Reset All',
      scrapTimeInfo: 'Scraped {{total}} pages in total within {{time}}s',
      preview: 'Preview',
      maxDepthTooltip: 'Maximum depth to crawl relative to the entered URL. Depth 0 just scrapes the page of the entered url, depth 1 scrapes the url and everything after enteredURL + one /, and so on.',
    },
  },
  stepTwo: {
    segmentation: 'Chunk settings',
    auto: 'Automatic',
    autoDescription: 'Automatically set chunk and preprocessing rules. Unfamiliar users are recommended to select this.',
    custom: 'Custom',
    customDescription: 'Customize chunks rules, chunks length, and preprocessing rules, etc.',
    separator: 'Delimiter',
    separatorTip: 'A delimiter is the character used to separate text. \\n\\n and \\n are commonly used delimiters for separating paragraphs and lines. Combined with commas (\\n\\n,\\n), paragraphs will be segmented by lines when exceeding the maximum chunk length. You can also use special delimiters defined by yourself (e.g. ***).',
    separatorPlaceholder: '\\n\\n for separating paragraphs; \\n for separating lines',
    maxLength: 'Maximum chunk length',
    overlap: 'Chunk overlap',
    overlapTip: 'Setting the chunk overlap can maintain the semantic relevance between them, enhancing the retrieve effect. It is recommended to set 10%-25% of the maximum chunk size.',
    overlapCheck: 'chunk overlap should not bigger than maximum chunk length',
    rules: 'Text preprocessing rules',
    removeExtraSpaces: 'Replace consecutive spaces, newlines and tabs',
    removeUrlEmails: 'Delete all URLs and email addresses',
    removeStopwords: 'Remove stopwords such as "a", "an", "the"',
    preview: 'Confirm & Preview',
    reset: 'Reset',
    indexMode: 'Index mode',
    qualified: 'High Quality',
    recommend: 'Recommend',
    qualifiedTip: 'Call default system embedding interface for processing to provide higher accuracy when users query.',
    warning: 'Please set up the model provider API key first.',
    click: 'Go to settings',
    economical: 'Economical',
    economicalTip: 'Use offline vector engines, keyword indexes, etc. to reduce accuracy without spending tokens',
    QATitle: 'Segmenting in Question & Answer format',
    QATip: 'Enable this option will consume more tokens',
    QALanguage: 'Segment using',
    estimateCost: 'Estimation',
    estimateSegment: 'Estimated chunks',
    segmentCount: 'chunks',
    calculating: 'Calculating...',
    fileSource: 'Preprocess documents',
    notionSource: 'Preprocess pages',
    websiteSource: 'Preprocess website',
    other: 'and other ',
    fileUnit: ' files',
    notionUnit: ' pages',
    webpageUnit: ' pages',
    previousStep: 'Previous step',
    nextStep: 'Save & Process',
    save: 'Save & Process',
    cancel: 'Cancel',
    sideTipTitle: 'Why chunk and preprocess?',
    sideTipP1: 'When processing text data, chunk and cleaning are two important preprocessing steps.',
    sideTipP2: 'Segmentation splits long text into paragraphs so models can understand better. This improves the quality and relevance of model results.',
    sideTipP3: 'Cleaning removes unnecessary characters and formats, making Knowledge cleaner and easier to parse.',
    sideTipP4: 'Proper chunk and cleaning improve model performance, providing more accurate and valuable results.',
    previewTitle: 'Preview',
    previewTitleButton: 'Preview',
    previewButton: 'Switching to Q&A format',
    previewSwitchTipStart: 'The current chunk preview is in text format, switching to a question-and-answer format preview will',
    previewSwitchTipEnd: ' consume additional tokens',
    characters: 'characters',
    indexSettingTip: 'To change the index method & embedding model, please go to the ',
    retrievalSettingTip: 'To change the retrieval setting, please go to the ',
    datasetSettingLink: 'Knowledge settings.',
  },
  stepThree: {
    creationTitle: '🎉 Knowledge created',
    creationContent: 'We automatically named the Knowledge, you can modify it at any time',
    label: 'Knowledge name',
    additionTitle: '🎉 Document uploaded',
    additionP1: 'The document has been uploaded to the Knowledge',
    additionP2: ', you can find it in the document list of the Knowledge.',
    stop: 'Stop processing',
    resume: 'Resume processing',
    navTo: 'Go to document',
    sideTipTitle: 'What\'s next',
    sideTipContent: 'After the document finishes indexing, the Knowledge can be integrated into the application as context, you can find the context setting in the prompt orchestration page. You can also create it as an independent ChatGPT indexing plugin for release.',
    modelTitle: 'Are you sure to stop embedding?',
    modelContent: 'If you need to resume processing later, you will continue from where you left off.',
    modelButtonConfirm: 'Confirm',
    modelButtonCancel: 'Cancel',
  },
}

export default translation<|MERGE_RESOLUTION|>--- conflicted
+++ resolved
@@ -65,11 +65,7 @@
       fireCrawlNotConfigured: 'Firecrawl is not configured',
       fireCrawlNotConfiguredDescription: 'Configure Firecrawl with API key to use it.',
       jinaReaderNotConfigured: 'Jina Reader is not configured',
-<<<<<<< HEAD
-      jinaReaderNotConfiguredDescription: 'Best HTML to Markdown converter. Fast & reliable!',
-=======
       jinaReaderNotConfiguredDescription: 'Set up Jina Reader by entering your free API key for access.',
->>>>>>> b14d59e9
       configure: 'Configure',
       run: 'Run',
       firecrawlTitle: 'Extract web content with 🔥Firecrawl',
