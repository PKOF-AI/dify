--- conflicted
+++ resolved
@@ -82,21 +82,13 @@
     verify: '验证',
     didNotReceiveCode: '没有收到验证码？',
     resend: '重新发送',
-<<<<<<< HEAD
-    useAnotherMethod: '使用其他方式登陆',
-=======
     useAnotherMethod: '使用其他方式登录',
->>>>>>> 870d2785
     emptyCode: '验证码不能为空',
     invalidCode: '验证码无效',
   },
   resetPassword: '重置密码',
   resetPasswordDesc: '请输入您的电子邮件地址以重置密码。我们将向您发送一封电子邮件。',
-<<<<<<< HEAD
-  backToLogin: '返回登陆',
-=======
   backToLogin: '返回登录',
->>>>>>> 870d2785
   setYourAccount: '设置您的账户',
 }
 
