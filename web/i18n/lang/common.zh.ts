--- conflicted
+++ resolved
@@ -23,14 +23,11 @@
     lineBreak: '换行',
     sure: '我确定',
     download: '下载',
-<<<<<<< HEAD
     delete: '删除',
     settings: '设置',
-=======
     setup: '设置',
     getForFree: '免费获取',
     reload: '刷新',
->>>>>>> e8c14bb7
   },
   placeholder: {
     input: '请输入',
