const translation = {
  title: '我的应用',
  sidebar: {
    discovery: '发现',
    chat: '智聊',
    workspace: '工作区',
    action: {
      pin: '置顶',
      unpin: '取消置顶',
      delete: '删除',
    },
    delete: {
      title: '删除程序',
      content: '您确定要删除此程序吗？',
    },
  },
  apps: {
    title: '探索 Dify 的应用',
    description: '使用这些模板应用程序，或根据模板自定义您自己的应用程序。',
    allCategories: '所有类别',
  },
  appCard: {
    addToWorkspace: '添加到工作区',
    customize: '自定义',
  },
  appCustomize: {
    title: '从 {{name}} 创建应用程序',
    subTitle: '应用程序图标和名称',
    nameRequired: '应用程序名称不能为空',
  },
  category: {
    Assistant: '助手',
    Writing: '写作',
    Translate: '翻译',
    Programming: '编程',
    HR: '人力资源',
  },
  universalChat: {
    welcome: '开始和 Dify 聊天吧',
    welcomeDescribe: '您的 AI 对话伴侣，为您提供个性化的帮助',
    model: '模型',
    plugins: {
      name: '插件',
      google_search: {
        name: '谷歌搜索',
        more: {
          left: '启用插件，首先',
          link: '设置您的 SerpAPI 密钥',
          right: '',
        },
      },
      web_reader: {
        name: '解析链接',
        description: '从任何网页链接获取所需信息',
      },
      wikipedia: {
        name: '维基百科',
      },
    },
    thought: {
      show: '显示',
      hide: '隐藏',
      processOfThought: '思考过程',
      res: {
        webReader: {
          normal: '解析链接 {url}',
          hasPageInfo: '解析链接 {url} 的下一页',
        },
<<<<<<< HEAD
        search: '搜索 {{query}}',
=======
        google: '搜索谷歌 {{query}}',
        wikipedia: '搜索维基百科 {{query}}',
>>>>>>> a3638d4b
        dataset: '检索数据集 {datasetName}',
      },
    },
    viewConfigDetailTip: '在对话中，无法更改上述设置',
  },
}

export default translation<|MERGE_RESOLUTION|>--- conflicted
+++ resolved
@@ -66,12 +66,8 @@
           normal: '解析链接 {url}',
           hasPageInfo: '解析链接 {url} 的下一页',
         },
-<<<<<<< HEAD
-        search: '搜索 {{query}}',
-=======
         google: '搜索谷歌 {{query}}',
         wikipedia: '搜索维基百科 {{query}}',
->>>>>>> a3638d4b
         dataset: '检索数据集 {datasetName}',
       },
     },
