--- conflicted
+++ resolved
@@ -83,14 +83,9 @@
   {
     value: 'ko-KR',
     name: '한국어 (대한민국)',
-<<<<<<< HEAD
     prompt_name: 'Korean',
-    example: '안녕, Dify!',
-    supported: false,
-=======
     example: '안녕하세요, Dify!',
     supported: true,
->>>>>>> eee95190
   },
   {
     value: 'ru-RU',
