--- conflicted
+++ resolved
@@ -63,17 +63,6 @@
       GIN_MODE: 'release'
       WORKER_TIMEOUT: 15
       ENABLE_NETWORK: 'true'
-<<<<<<< HEAD
-      HTTP_PROXY: 'http://proxy:3128'
-      HTTPS_PROXY: 'http://proxy:3128'
-    volumes:
-      - ./volumes/sandbox/dependencies:/dependencies
-    networks:
-      - proxy_network
-
-  # Proxy server
-  proxy:
-=======
       HTTP_PROXY: 'http://ssrf_proxy:3128'
       HTTPS_PROXY: 'http://ssrf_proxy:3128'
     volumes:
@@ -85,7 +74,6 @@
   # for more information, please refer to
   # https://docs.dify.ai/getting-started/install-self-hosted/install-faq#id-16.-why-is-ssrf_proxy-needed
   ssrf_proxy:
->>>>>>> 47c4b73d
     image: ubuntu/squid:latest
     restart: always
     ports:
@@ -93,15 +81,9 @@
       - "8194:8194"
     volumes:
       # pls clearly modify the squid.conf file to fit your network environment.
-<<<<<<< HEAD
-      - ./volumes/proxy/squid.conf:/etc/squid/squid.conf
-    networks:
-      - proxy_network
-=======
       - ./volumes/ssrf_proxy/squid.conf:/etc/squid/squid.conf
     networks:
       - ssrf_proxy_network
->>>>>>> 47c4b73d
       - default
   # Qdrant vector store.
   # uncomment to use qdrant as vector store.
@@ -120,12 +102,7 @@
 
 
 networks:
-<<<<<<< HEAD
-  # create a network between sandbox, api and proxy, and can not access outside.
-  proxy_network:
-=======
   # create a network between sandbox, api and ssrf_proxy, and can not access outside.
   ssrf_proxy_network:
->>>>>>> 47c4b73d
     driver: bridge
     internal: true