--- conflicted
+++ resolved
@@ -266,20 +266,17 @@
       RELYT_USER: postgres
       RELYT_PASSWORD: difyai123456
       RELYT_DATABASE: postgres
-<<<<<<< HEAD
       # ElasticSearch configurations
       ELASTICSEARCH_HOST: 127.0.0.1
       ELASTICSEARCH_PORT: 9200
       ELASTICSEARCH_API_KEY_ID: difyai
       ELASTICSEARCH_API_KEY: difyai123456
-=======
       # pgvector configurations
       PGVECTOR_HOST: pgvector
       PGVECTOR_PORT: 5432
       PGVECTOR_USER: postgres
       PGVECTOR_PASSWORD: difyai123456
       PGVECTOR_DATABASE: dify
->>>>>>> e6db7ad1
       # Notion import configuration, support public and internal
       NOTION_INTEGRATION_TYPE: public
       NOTION_CLIENT_SECRET: you-client-secret
