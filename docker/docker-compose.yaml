x-shared-env: &shared-api-worker-env
  LOG_LEVEL: ${LOG_LEVEL:-INFO}
  LOG_FILE: ${LOG_FILE:-}
  DEBUG: ${DEBUG:-false}
  FLASK_DEBUG: ${FLASK_DEBUG:-false}
  SECRET_KEY: ${SECRET_KEY:-sk-9f73s3ljTXVcMT3Blb3ljTqtsKiGHXVcMT3BlbkFJLK7U}
  INIT_PASSWORD: ${INIT_PASSWORD:-}
  CONSOLE_WEB_URL: ${CONSOLE_WEB_URL:-}
  CONSOLE_API_URL: ${CONSOLE_API_URL:-}
  SERVICE_API_URL: ${SERVICE_API_URL:-}
  APP_WEB_URL: ${APP_WEB_URL:-}
  CHECK_UPDATE_URL: ${CHECK_UPDATE_URL:-https://updates.dify.ai}
  OPENAI_API_BASE: ${OPENAI_API_BASE:-https://api.openai.com/v1}
  FILES_URL: ${FILES_URL:-}
  FILES_ACCESS_TIMEOUT: ${FILES_ACCESS_TIMEOUT:-300}
  APP_MAX_ACTIVE_REQUESTS: ${APP_MAX_ACTIVE_REQUESTS:-0}
  MIGRATION_ENABLED: ${MIGRATION_ENABLED:-true}
  DEPLOY_ENV: ${DEPLOY_ENV:-PRODUCTION}
  DIFY_BIND_ADDRESS: ${DIFY_BIND_ADDRESS:-0.0.0.0}
  DIFY_PORT: ${DIFY_PORT:-5001}
  SERVER_WORKER_AMOUNT: ${SERVER_WORKER_AMOUNT:-}
  SERVER_WORKER_CLASS: ${SERVER_WORKER_CLASS:-}
  CELERY_WORKER_CLASS: ${CELERY_WORKER_CLASS:-}
  GUNICORN_TIMEOUT: ${GUNICORN_TIMEOUT:-360}
  CELERY_WORKER_AMOUNT: ${CELERY_WORKER_AMOUNT:-}
  CELERY_AUTO_SCALE: ${CELERY_AUTO_SCALE:-false}
  CELERY_MAX_WORKERS: ${CELERY_MAX_WORKERS:-}
  CELERY_MIN_WORKERS: ${CELERY_MIN_WORKERS:-}
  API_TOOL_DEFAULT_CONNECT_TIMEOUT: ${API_TOOL_DEFAULT_CONNECT_TIMEOUT:-10}
  API_TOOL_DEFAULT_READ_TIMEOUT: ${API_TOOL_DEFAULT_READ_TIMEOUT:-60}
  DB_USERNAME: ${DB_USERNAME:-postgres}
  DB_PASSWORD: ${DB_PASSWORD:-difyai123456}
  DB_HOST: ${DB_HOST:-db}
  DB_PORT: ${DB_PORT:-5432}
  DB_DATABASE: ${DB_DATABASE:-dify}
  SQLALCHEMY_POOL_SIZE: ${SQLALCHEMY_POOL_SIZE:-30}
  SQLALCHEMY_POOL_RECYCLE: ${SQLALCHEMY_POOL_RECYCLE:-3600}
  SQLALCHEMY_ECHO: ${SQLALCHEMY_ECHO:-false}
  REDIS_HOST: ${REDIS_HOST:-redis}
  REDIS_PORT: ${REDIS_PORT:-6379}
  REDIS_USERNAME: ${REDIS_USERNAME:-}
  REDIS_PASSWORD: ${REDIS_PASSWORD:-difyai123456}
  REDIS_USE_SSL: ${REDIS_USE_SSL:-false}
  REDIS_DB: 0
  CELERY_BROKER_URL: ${CELERY_BROKER_URL:-redis://:difyai123456@redis:6379/1}
  BROKER_USE_SSL: ${BROKER_USE_SSL:-false}
  WEB_API_CORS_ALLOW_ORIGINS: ${WEB_API_CORS_ALLOW_ORIGINS:-*}
  CONSOLE_CORS_ALLOW_ORIGINS: ${CONSOLE_CORS_ALLOW_ORIGINS:-*}
  STORAGE_TYPE: ${STORAGE_TYPE:-local}
  STORAGE_LOCAL_PATH: storage
  S3_USE_AWS_MANAGED_IAM: ${S3_USE_AWS_MANAGED_IAM:-false}
  S3_ENDPOINT: ${S3_ENDPOINT:-}
  S3_BUCKET_NAME: ${S3_BUCKET_NAME:-}
  S3_ACCESS_KEY: ${S3_ACCESS_KEY:-}
  S3_SECRET_KEY: ${S3_SECRET_KEY:-}
  S3_REGION: ${S3_REGION:-us-east-1}
  AZURE_BLOB_ACCOUNT_NAME: ${AZURE_BLOB_ACCOUNT_NAME:-}
  AZURE_BLOB_ACCOUNT_KEY: ${AZURE_BLOB_ACCOUNT_KEY:-}
  AZURE_BLOB_CONTAINER_NAME: ${AZURE_BLOB_CONTAINER_NAME:-}
  AZURE_BLOB_ACCOUNT_URL: ${AZURE_BLOB_ACCOUNT_URL:-}
  GOOGLE_STORAGE_BUCKET_NAME: ${GOOGLE_STORAGE_BUCKET_NAME:-}
  GOOGLE_STORAGE_SERVICE_ACCOUNT_JSON_BASE64: ${GOOGLE_STORAGE_SERVICE_ACCOUNT_JSON_BASE64:-}
  ALIYUN_OSS_BUCKET_NAME: ${ALIYUN_OSS_BUCKET_NAME:-}
  ALIYUN_OSS_ACCESS_KEY: ${ALIYUN_OSS_ACCESS_KEY:-}
  ALIYUN_OSS_SECRET_KEY: ${ALIYUN_OSS_SECRET_KEY:-}
  ALIYUN_OSS_ENDPOINT: ${ALIYUN_OSS_ENDPOINT:-}
  ALIYUN_OSS_REGION: ${ALIYUN_OSS_REGION:-}
  ALIYUN_OSS_AUTH_VERSION: ${ALIYUN_OSS_AUTH_VERSION:-v4}
  TENCENT_COS_BUCKET_NAME: ${TENCENT_COS_BUCKET_NAME:-}
  TENCENT_COS_SECRET_KEY: ${TENCENT_COS_SECRET_KEY:-}
  TENCENT_COS_SECRET_ID: ${TENCENT_COS_SECRET_ID:-}
  TENCENT_COS_REGION: ${TENCENT_COS_REGION:-}
  TENCENT_COS_SCHEME: ${TENCENT_COS_SCHEME:-}
  OCI_ENDPOINT: ${OCI_ENDPOINT:-}
  OCI_BUCKET_NAME: ${OCI_BUCKET_NAME:-}
  OCI_ACCESS_KEY: ${OCI_ACCESS_KEY:-}
  OCI_SECRET_KEY: ${OCI_SECRET_KEY:-}
  OCI_REGION: ${OCI_REGION:-}
  VECTOR_STORE: ${VECTOR_STORE:-weaviate}
  WEAVIATE_ENDPOINT: ${WEAVIATE_ENDPOINT:-http://weaviate:8080}
  WEAVIATE_API_KEY: ${WEAVIATE_API_KEY:-WVF5YThaHlkYwhGUSmCRgsX3tD5ngdN8pkih}
  QDRANT_URL: ${QDRANT_URL:-http://qdrant:6333}
  QDRANT_API_KEY: ${QDRANT_API_KEY:-difyai123456}
  QDRANT_CLIENT_TIMEOUT: ${QDRANT_CLIENT_TIMEOUT:-20}
  QDRANT_GRPC_ENABLED: ${QDRANT_GRPC_ENABLED:-false}
  QDRANT_GRPC_PORT: ${QDRANT_GRPC_PORT:-6334}
  MILVUS_HOST: ${MILVUS_HOST:-127.0.0.1}
  MILVUS_PORT: ${MILVUS_PORT:-19530}
  MILVUS_USER: ${MILVUS_USER:-root}
  MILVUS_PASSWORD: ${MILVUS_PASSWORD:-Milvus}
  MILVUS_SECURE: ${MILVUS_SECURE:-false}
  MYSCALE_HOST: ${MYSCALE_HOST:-myscale}
  MYSCALE_PORT: ${MYSCALE_PORT:-8123}
  MYSCALE_USER: ${MYSCALE_USER:-default}
  MYSCALE_PASSWORD: ${MYSCALE_PASSWORD:-}
  MYSCALE_DATABASE: ${MYSCALE_DATABASE:-dify}
  MYSCALE_FTS_PARAMS: ${MYSCALE_FTS_PARAMS:-}
  RELYT_HOST: ${RELYT_HOST:-db}
  RELYT_PORT: ${RELYT_PORT:-5432}
  RELYT_USER: ${RELYT_USER:-postgres}
  RELYT_PASSWORD: ${RELYT_PASSWORD:-difyai123456}
  RELYT_DATABASE: ${RELYT_DATABASE:-postgres}
  PGVECTOR_HOST: ${PGVECTOR_HOST:-pgvector}
  PGVECTOR_PORT: ${PGVECTOR_PORT:-5432}
  PGVECTOR_USER: ${PGVECTOR_USER:-postgres}
  PGVECTOR_PASSWORD: ${PGVECTOR_PASSWORD:-difyai123456}
  PGVECTOR_DATABASE: ${PGVECTOR_DATABASE:-dify}
  TIDB_VECTOR_HOST: ${TIDB_VECTOR_HOST:-tidb}
  TIDB_VECTOR_PORT: ${TIDB_VECTOR_PORT:-4000}
  TIDB_VECTOR_USER: ${TIDB_VECTOR_USER:-}
  TIDB_VECTOR_PASSWORD: ${TIDB_VECTOR_PASSWORD:-}
  TIDB_VECTOR_DATABASE: ${TIDB_VECTOR_DATABASE:-dify}
  ORACLE_HOST: ${ORACLE_HOST:-oracle}
  ORACLE_PORT: ${ORACLE_PORT:-1521}
  ORACLE_USER: ${ORACLE_USER:-dify}
  ORACLE_PASSWORD: ${ORACLE_PASSWORD:-dify}
  ORACLE_DATABASE: ${ORACLE_DATABASE:-FREEPDB1}
  CHROMA_HOST: ${CHROMA_HOST:-127.0.0.1}
  CHROMA_PORT: ${CHROMA_PORT:-8000}
  CHROMA_TENANT: ${CHROMA_TENANT:-default_tenant}
  CHROMA_DATABASE: ${CHROMA_DATABASE:-default_database}
  CHROMA_AUTH_PROVIDER: ${CHROMA_AUTH_PROVIDER:-chromadb.auth.token_authn.TokenAuthClientProvider}
  CHROMA_AUTH_CREDENTIALS: ${CHROMA_AUTH_CREDENTIALS:-}
  ELASTICSEARCH_HOST: ${ELASTICSEARCH_HOST:-0.0.0.0}
  ELASTICSEARCH_PORT: ${ELASTICSEARCH_PORT:-9200}
  ELASTICSEARCH_USERNAME: ${ELASTICSEARCH_USERNAME:-elastic}
  ELASTICSEARCH_PASSWORD: ${ELASTICSEARCH_PASSWORD:-elastic}
  KIBANA_PORT: ${KIBANA_PORT:-5601}
  # AnalyticDB configuration
  ANALYTICDB_KEY_ID: ${ANALYTICDB_KEY_ID:-}
  ANALYTICDB_KEY_SECRET: ${ANALYTICDB_KEY_SECRET:-}
  ANALYTICDB_REGION_ID: ${ANALYTICDB_REGION_ID:-}
  ANALYTICDB_INSTANCE_ID: ${ANALYTICDB_INSTANCE_ID:-}
  ANALYTICDB_ACCOUNT: ${ANALYTICDB_ACCOUNT:-}
  ANALYTICDB_PASSWORD: ${ANALYTICDB_PASSWORD:-}
  ANALYTICDB_NAMESPACE: ${ANALYTICDB_NAMESPACE:-dify}
  ANALYTICDB_NAMESPACE_PASSWORD: ${ANALYTICDB_NAMESPACE_PASSWORD:-}
  OPENSEARCH_HOST: ${OPENSEARCH_HOST:-opensearch}
  OPENSEARCH_PORT: ${OPENSEARCH_PORT:-9200}
  OPENSEARCH_USER: ${OPENSEARCH_USER:-admin}
  OPENSEARCH_PASSWORD: ${OPENSEARCH_PASSWORD:-admin}
  OPENSEARCH_SECURE: ${OPENSEARCH_SECURE:-true}
  TENCENT_VECTOR_DB_URL: ${TENCENT_VECTOR_DB_URL:-http://127.0.0.1}
  TENCENT_VECTOR_DB_API_KEY: ${TENCENT_VECTOR_DB_API_KEY:-dify}
  TENCENT_VECTOR_DB_TIMEOUT: ${TENCENT_VECTOR_DB_TIMEOUT:-30}
  TENCENT_VECTOR_DB_USERNAME: ${TENCENT_VECTOR_DB_USERNAME:-dify}
  TENCENT_VECTOR_DB_DATABASE: ${TENCENT_VECTOR_DB_DATABASE:-dify}
  TENCENT_VECTOR_DB_SHARD: ${TENCENT_VECTOR_DB_SHARD:-1}
  TENCENT_VECTOR_DB_REPLICAS: ${TENCENT_VECTOR_DB_REPLICAS:-2}
  UPLOAD_FILE_SIZE_LIMIT: ${UPLOAD_FILE_SIZE_LIMIT:-15}
  UPLOAD_FILE_BATCH_LIMIT: ${UPLOAD_FILE_BATCH_LIMIT:-5}
  ETL_TYPE: ${ETL_TYPE:-dify}
  UNSTRUCTURED_API_URL: ${UNSTRUCTURED_API_URL:-}
  MULTIMODAL_SEND_IMAGE_FORMAT: ${MULTIMODAL_SEND_IMAGE_FORMAT:-base64}
  UPLOAD_IMAGE_FILE_SIZE_LIMIT: ${UPLOAD_IMAGE_FILE_SIZE_LIMIT:-10}
  SENTRY_DSN: ${API_SENTRY_DSN:-}
  SENTRY_TRACES_SAMPLE_RATE: ${API_SENTRY_TRACES_SAMPLE_RATE:-1.0}
  SENTRY_PROFILES_SAMPLE_RATE: ${API_SENTRY_PROFILES_SAMPLE_RATE:-1.0}
  NOTION_INTEGRATION_TYPE: ${NOTION_INTEGRATION_TYPE:-public}
  NOTION_CLIENT_SECRET: ${NOTION_CLIENT_SECRET:-}
  NOTION_CLIENT_ID: ${NOTION_CLIENT_ID:-}
  NOTION_INTERNAL_SECRET: ${NOTION_INTERNAL_SECRET:-}
  MAIL_TYPE: ${MAIL_TYPE:-resend}
  MAIL_DEFAULT_SEND_FROM: ${MAIL_DEFAULT_SEND_FROM:-}
  SMTP_SERVER: ${SMTP_SERVER:-}
  SMTP_PORT: ${SMTP_PORT:-465}
  SMTP_USERNAME: ${SMTP_USERNAME:-}
  SMTP_PASSWORD: ${SMTP_PASSWORD:-}
  SMTP_USE_TLS: ${SMTP_USE_TLS:-true}
  SMTP_OPPORTUNISTIC_TLS: ${SMTP_OPPORTUNISTIC_TLS:-false}
  RESEND_API_KEY: ${RESEND_API_KEY:-your-resend-api-key}
  RESEND_API_URL: https://api.resend.com
  INDEXING_MAX_SEGMENTATION_TOKENS_LENGTH: ${INDEXING_MAX_SEGMENTATION_TOKENS_LENGTH:-1000}
  INVITE_EXPIRY_HOURS: ${INVITE_EXPIRY_HOURS:-72}
  RESET_PASSWORD_TOKEN_EXPIRY_HOURS: ${RESET_PASSWORD_TOKEN_EXPIRY_HOURS:-24}
  CODE_EXECUTION_ENDPOINT: ${CODE_EXECUTION_ENDPOINT:-http://sandbox:8194}
  CODE_EXECUTION_API_KEY: ${SANDBOX_API_KEY:-dify-sandbox}
  CODE_MAX_NUMBER: ${CODE_MAX_NUMBER:-9223372036854775807}
  CODE_MIN_NUMBER: ${CODE_MIN_NUMBER:--9223372036854775808}
  CODE_MAX_STRING_LENGTH: ${CODE_MAX_STRING_LENGTH:-80000}
  TEMPLATE_TRANSFORM_MAX_LENGTH: ${TEMPLATE_TRANSFORM_MAX_LENGTH:-80000}
  CODE_MAX_STRING_ARRAY_LENGTH: ${CODE_MAX_STRING_ARRAY_LENGTH:-30}
  CODE_MAX_OBJECT_ARRAY_LENGTH: ${CODE_MAX_OBJECT_ARRAY_LENGTH:-30}
  CODE_MAX_NUMBER_ARRAY_LENGTH: ${CODE_MAX_NUMBER_ARRAY_LENGTH:-1000}
  SSRF_PROXY_HTTP_URL: ${SSRF_PROXY_HTTP_URL:-http://ssrf_proxy:3128}
  SSRF_PROXY_HTTPS_URL: ${SSRF_PROXY_HTTPS_URL:-http://ssrf_proxy:3128}

name: cmc
services:
  # API service
  api:
<<<<<<< HEAD
    # image: langgenius/dify-api:0.7.0
    build:
      context: ../api
=======
    image: langgenius/dify-api:0.7.1
>>>>>>> 1f944c6e
    restart: always
    environment:
      # Use the shared environment variables.
      <<: *shared-api-worker-env
      # Startup mode, 'api' starts the API server.
      MODE: api
    depends_on:
      - db
      - redis
    volumes:
      # Mount the storage directory to the container, for storing user files.
      - ./volumes/app/storage:/app/api/storage
    networks:
      - ssrf_proxy_network
      - default
    extra_hosts:
      - "host.docker.internal:172.17.0.1"

  # worker service
  # The Celery worker for processing the queue.
  worker:
<<<<<<< HEAD
    # image: langgenius/dify-api:0.7.0
    build:
      context: ../api
=======
    image: langgenius/dify-api:0.7.1
>>>>>>> 1f944c6e
    restart: always
    environment:
      # Use the shared environment variables.
      <<: *shared-api-worker-env
      # Startup mode, 'worker' starts the Celery worker for processing the queue.
      MODE: worker
    depends_on:
      - db
      - redis
    volumes:
      # Mount the storage directory to the container, for storing user files.
      - ./volumes/app/storage:/app/api/storage
    networks:
      - ssrf_proxy_network
      - default
    extra_hosts:
      - "host.docker.internal:172.17.0.1"

  # Frontend web application.
  web:
<<<<<<< HEAD
    # image: langgenius/dify-web:0.7.0
    build:
      context: ../web
=======
    image: langgenius/dify-web:0.7.1
>>>>>>> 1f944c6e
    restart: always
    environment:
      CONSOLE_API_URL: ${CONSOLE_API_URL:-}
      APP_API_URL: ${APP_API_URL:-}
      SENTRY_DSN: ${WEB_SENTRY_DSN:-}
      NEXT_TELEMETRY_DISABLED: ${NEXT_TELEMETRY_DISABLED:-0}

  # The postgres database.
  db:
    image: postgres:15-alpine
    restart: always
    environment:
      PGUSER: ${PGUSER:-postgres}
      POSTGRES_PASSWORD: ${POSTGRES_PASSWORD:-difyai123456}
      POSTGRES_DB: ${POSTGRES_DB:-dify}
      PGDATA: ${PGDATA:-/var/lib/postgresql/data/pgdata}
    command: >
      postgres -c 'max_connections=${POSTGRES_MAX_CONNECTIONS:-100}'
               -c 'shared_buffers=${POSTGRES_SHARED_BUFFERS:-128MB}'
               -c 'work_mem=${POSTGRES_WORK_MEM:-4MB}'
               -c 'maintenance_work_mem=${POSTGRES_MAINTENANCE_WORK_MEM:-64MB}'
               -c 'effective_cache_size=${POSTGRES_EFFECTIVE_CACHE_SIZE:-4096MB}'
    volumes:
      - ./volumes/db/data:/var/lib/postgresql/data
    healthcheck:
      test: [ "CMD", "pg_isready" ]
      interval: 1s
      timeout: 3s
      retries: 30

  # The redis cache.
  redis:
    image: redis:6-alpine
    restart: always
    volumes:
      # Mount the redis data directory to the container.
      - ./volumes/redis/data:/data
    # Set the redis password when startup redis server.
    command: redis-server --requirepass ${REDIS_PASSWORD:-difyai123456}
    healthcheck:
      test: [ "CMD", "redis-cli", "ping" ]

  # The DifySandbox
  sandbox:
    image: langgenius/dify-sandbox:0.2.6
    restart: always
    environment:
      # The DifySandbox configurations
      # Make sure you are changing this key for your deployment with a strong key.
      # You can generate a strong key using `openssl rand -base64 42`.
      API_KEY: ${SANDBOX_API_KEY:-dify-sandbox}
      GIN_MODE: ${SANDBOX_GIN_MODE:-release}
      WORKER_TIMEOUT: ${SANDBOX_WORKER_TIMEOUT:-15}
      ENABLE_NETWORK: ${SANDBOX_ENABLE_NETWORK:-true}
      HTTP_PROXY: ${SANDBOX_HTTP_PROXY:-http://ssrf_proxy:3128}
      HTTPS_PROXY: ${SANDBOX_HTTPS_PROXY:-http://ssrf_proxy:3128}
      SANDBOX_PORT: ${SANDBOX_PORT:-8194}
    volumes:
      - ./volumes/sandbox/dependencies:/dependencies
    networks:
      - ssrf_proxy_network

  # ssrf_proxy server
  # for more information, please refer to
  # https://docs.dify.ai/learn-more/faq/self-host-faq#id-18.-why-is-ssrf_proxy-needed
  ssrf_proxy:
    image: ubuntu/squid:latest
    restart: always
    volumes:
      - ./ssrf_proxy/squid.conf.template:/etc/squid/squid.conf.template
      - ./ssrf_proxy/docker-entrypoint.sh:/docker-entrypoint-mount.sh
    entrypoint: [ "sh", "-c", "cp /docker-entrypoint-mount.sh /docker-entrypoint.sh && sed -i 's/\r$$//' /docker-entrypoint.sh && chmod +x /docker-entrypoint.sh && /docker-entrypoint.sh" ]
    environment:
      # pls clearly modify the squid env vars to fit your network environment.
      HTTP_PORT: ${SSRF_HTTP_PORT:-3128}
      COREDUMP_DIR: ${SSRF_COREDUMP_DIR:-/var/spool/squid}
      REVERSE_PROXY_PORT: ${SSRF_REVERSE_PROXY_PORT:-8194}
      SANDBOX_HOST: ${SSRF_SANDBOX_HOST:-sandbox}
      SANDBOX_PORT: ${SANDBOX_PORT:-8194}
    networks:
      - ssrf_proxy_network
      - default

  # Certbot service
  # use `docker-compose --profile certbot up` to start the certbot service.
  certbot:
    image: certbot/certbot
    profiles:
      - certbot
    volumes:
      - ./volumes/certbot/conf:/etc/letsencrypt
      - ./volumes/certbot/www:/var/www/html
      - ./volumes/certbot/logs:/var/log/letsencrypt
      - ./volumes/certbot/conf/live:/etc/letsencrypt/live
      - ./certbot/update-cert.template.txt:/update-cert.template.txt
      - ./certbot/docker-entrypoint.sh:/docker-entrypoint.sh
    environment:
      - CERTBOT_EMAIL=${CERTBOT_EMAIL}
      - CERTBOT_DOMAIN=${CERTBOT_DOMAIN}
      - CERTBOT_OPTIONS=${CERTBOT_OPTIONS:-}
    entrypoint: [ "/docker-entrypoint.sh" ]
    command: ["tail", "-f", "/dev/null"]

  # The nginx reverse proxy.
  # used for reverse proxying the API service and Web service.
  nginx:
    image: nginx:latest
    restart: always
    volumes:
      - ./nginx/nginx.conf.template:/etc/nginx/nginx.conf.template
      - ./nginx/proxy.conf.template:/etc/nginx/proxy.conf.template
      - ./nginx/https.conf.template:/etc/nginx/https.conf.template
      - ./nginx/conf.d:/etc/nginx/conf.d
      - ./nginx/docker-entrypoint.sh:/docker-entrypoint-mount.sh
      - ./nginx/ssl:/etc/ssl # cert dir (legacy)
      - ./volumes/certbot/conf/live:/etc/letsencrypt/live # cert dir (with certbot container)
      - ./volumes/certbot/conf:/etc/letsencrypt
      - ./volumes/certbot/www:/var/www/html
    entrypoint: [ "sh", "-c", "cp /docker-entrypoint-mount.sh /docker-entrypoint.sh && sed -i 's/\r$$//' /docker-entrypoint.sh && chmod +x /docker-entrypoint.sh && /docker-entrypoint.sh" ]
    environment:
      NGINX_SERVER_NAME: ${NGINX_SERVER_NAME:-_}
      NGINX_HTTPS_ENABLED: ${NGINX_HTTPS_ENABLED:-false}
      NGINX_SSL_PORT: ${NGINX_SSL_PORT:-443}
      NGINX_PORT: ${NGINX_PORT:-80}
      # You're required to add your own SSL certificates/keys to the `./nginx/ssl` directory
      # and modify the env vars below in .env if HTTPS_ENABLED is true.
      NGINX_SSL_CERT_FILENAME: ${NGINX_SSL_CERT_FILENAME:-dify.crt}
      NGINX_SSL_CERT_KEY_FILENAME: ${NGINX_SSL_CERT_KEY_FILENAME:-dify.key}
      NGINX_SSL_PROTOCOLS: ${NGINX_SSL_PROTOCOLS:-TLSv1.1 TLSv1.2 TLSv1.3}
      NGINX_WORKER_PROCESSES: ${NGINX_WORKER_PROCESSES:-auto}
      NGINX_CLIENT_MAX_BODY_SIZE: ${NGINX_CLIENT_MAX_BODY_SIZE:-15M}
      NGINX_KEEPALIVE_TIMEOUT: ${NGINX_KEEPALIVE_TIMEOUT:-65}
      NGINX_PROXY_READ_TIMEOUT: ${NGINX_PROXY_READ_TIMEOUT:-3600s}
      NGINX_PROXY_SEND_TIMEOUT: ${NGINX_PROXY_SEND_TIMEOUT:-3600s}
      NGINX_ENABLE_CERTBOT_CHALLENGE: ${NGINX_ENABLE_CERTBOT_CHALLENGE:-false}
      CERTBOT_DOMAIN: ${CERTBOT_DOMAIN:-}
    depends_on:
      - api
      - web
    ports:
      - "${EXPOSE_NGINX_PORT:-80}:${NGINX_PORT:-80}"
      - "${EXPOSE_NGINX_SSL_PORT:-443}:${NGINX_SSL_PORT:-443}"
    extra_hosts:
      - "host.docker.internal:172.17.0.1"

  # The Weaviate vector store.
  weaviate:
    image: semitechnologies/weaviate:1.19.0
    profiles:
      - ''
      - weaviate
    restart: always
    volumes:
      # Mount the Weaviate data directory to the con tainer.
      - ./volumes/weaviate:/var/lib/weaviate
    environment:
      # The Weaviate configurations
      # You can refer to the [Weaviate](https://weaviate.io/developers/weaviate/config-refs/env-vars) documentation for more information.
      PERSISTENCE_DATA_PATH: ${WEAVIATE_PERSISTENCE_DATA_PATH:-/var/lib/weaviate}
      QUERY_DEFAULTS_LIMIT: ${WEAVIATE_QUERY_DEFAULTS_LIMIT:-25}
      AUTHENTICATION_ANONYMOUS_ACCESS_ENABLED: ${WEAVIATE_AUTHENTICATION_ANONYMOUS_ACCESS_ENABLED:-false}
      DEFAULT_VECTORIZER_MODULE: ${WEAVIATE_DEFAULT_VECTORIZER_MODULE:-none}
      CLUSTER_HOSTNAME: ${WEAVIATE_CLUSTER_HOSTNAME:-node1}
      AUTHENTICATION_APIKEY_ENABLED: ${WEAVIATE_AUTHENTICATION_APIKEY_ENABLED:-true}
      AUTHENTICATION_APIKEY_ALLOWED_KEYS: ${WEAVIATE_AUTHENTICATION_APIKEY_ALLOWED_KEYS:-WVF5YThaHlkYwhGUSmCRgsX3tD5ngdN8pkih}
      AUTHENTICATION_APIKEY_USERS: ${WEAVIATE_AUTHENTICATION_APIKEY_USERS:-hello@dify.ai}
      AUTHORIZATION_ADMINLIST_ENABLED: ${WEAVIATE_AUTHORIZATION_ADMINLIST_ENABLED:-true}
      AUTHORIZATION_ADMINLIST_USERS: ${WEAVIATE_AUTHORIZATION_ADMINLIST_USERS:-hello@dify.ai}

  # Qdrant vector store.
  # (if used, you need to set VECTOR_STORE to qdrant in the api & worker service.)
  qdrant:
    image: langgenius/qdrant:v1.7.3
    profiles:
      - qdrant
    restart: always
    volumes:
      - ./volumes/qdrant:/qdrant/storage
    environment:
      QDRANT_API_KEY: ${QDRANT_API_KEY:-difyai123456}

  # The pgvector vector database.
  pgvector:
    image: pgvector/pgvector:pg16
    profiles:
      - pgvector
    restart: always
    environment:
      PGUSER: ${PGVECTOR_PGUSER:-postgres}
      # The password for the default postgres user.
      POSTGRES_PASSWORD: ${PGVECTOR_POSTGRES_PASSWORD:-difyai123456}
      # The name of the default postgres database.
      POSTGRES_DB: ${PGVECTOR_POSTGRES_DB:-dify}
      # postgres data directory
      PGDATA: ${PGVECTOR_PGDATA:-/var/lib/postgresql/data/pgdata}
    volumes:
      - ./volumes/pgvector/data:/var/lib/postgresql/data
    healthcheck:
      test: [ "CMD", "pg_isready" ]
      interval: 1s
      timeout: 3s
      retries: 30

  # pgvecto-rs vector store
  pgvecto-rs:
    image: tensorchord/pgvecto-rs:pg16-v0.3.0
    profiles:
      - pgvecto-rs
    restart: always
    environment:
      PGUSER: ${PGVECTOR_PGUSER:-postgres}
      # The password for the default postgres user.
      POSTGRES_PASSWORD: ${PGVECTOR_POSTGRES_PASSWORD:-difyai123456}
      # The name of the default postgres database.
      POSTGRES_DB: ${PGVECTOR_POSTGRES_DB:-dify}
      # postgres data directory
      PGDATA: ${PGVECTOR_PGDATA:-/var/lib/postgresql/data/pgdata}
    volumes:
      - ./volumes/pgvecto_rs/data:/var/lib/postgresql/data
    healthcheck:
      test: [ "CMD", "pg_isready" ]
      interval: 1s
      timeout: 3s
      retries: 30

  # Chroma vector database
  chroma:
    image: ghcr.io/chroma-core/chroma:0.5.1
    profiles:
      - chroma
    restart: always
    volumes:
      - ./volumes/chroma:/chroma/chroma
    environment:
      CHROMA_SERVER_AUTHN_CREDENTIALS: ${CHROMA_SERVER_AUTHN_CREDENTIALS:-difyai123456}
      CHROMA_SERVER_AUTHN_PROVIDER: ${CHROMA_SERVER_AUTHN_PROVIDER:-chromadb.auth.token_authn.TokenAuthenticationServerProvider}
      IS_PERSISTENT: ${CHROMA_IS_PERSISTENT:-TRUE}

  # Oracle vector database
  oracle:
    image: container-registry.oracle.com/database/free:latest
    profiles:
      - oracle
    restart: always
    volumes:
      - type: volume
        source: oradata
        target: /opt/oracle/oradata
      - ./startupscripts:/opt/oracle/scripts/startup
    environment:
      - ORACLE_PWD=${ORACLE_PWD:-Dify123456}
      - ORACLE_CHARACTERSET=${ORACLE_CHARACTERSET:-AL32UTF8}

  # Milvus vector database services
  etcd:
    container_name: milvus-etcd
    image: quay.io/coreos/etcd:v3.5.5
    profiles:
      - milvus
    environment:
      - ETCD_AUTO_COMPACTION_MODE=${ETCD_AUTO_COMPACTION_MODE:-revision}
      - ETCD_AUTO_COMPACTION_RETENTION=${ETCD_AUTO_COMPACTION_RETENTION:-1000}
      - ETCD_QUOTA_BACKEND_BYTES=${ETCD_QUOTA_BACKEND_BYTES:-4294967296}
      - ETCD_SNAPSHOT_COUNT=${ETCD_SNAPSHOT_COUNT:-50000}
    volumes:
      - ./volumes/milvus/etcd:/etcd
    command: etcd -advertise-client-urls=http://127.0.0.1:2379 -listen-client-urls http://0.0.0.0:2379 --data-dir /etcd
    healthcheck:
      test: [ "CMD", "etcdctl", "endpoint", "health" ]
      interval: 30s
      timeout: 20s
      retries: 3
    networks:
      - milvus

  minio:
    container_name: milvus-minio
    image: minio/minio:RELEASE.2023-03-20T20-16-18Z
    profiles:
      - milvus
    environment:
      MINIO_ACCESS_KEY: ${MINIO_ACCESS_KEY:-minioadmin}
      MINIO_SECRET_KEY: ${MINIO_SECRET_KEY:-minioadmin}
    volumes:
      - ./volumes/milvus/minio:/minio_data
    command: minio server /minio_data --console-address ":9001"
    healthcheck:
      test: [ "CMD", "curl", "-f", "http://localhost:9000/minio/health/live" ]
      interval: 30s
      timeout: 20s
      retries: 3
    networks:
      - milvus

  milvus-standalone:
    container_name: milvus-standalone
    image: milvusdb/milvus:v2.3.1
    profiles:
      - milvus
    command: [ "milvus", "run", "standalone" ]
    environment:
      ETCD_ENDPOINTS: ${ETCD_ENDPOINTS:-etcd:2379}
      MINIO_ADDRESS: ${MINIO_ADDRESS:-minio:9000}
      common.security.authorizationEnabled: ${MILVUS_AUTHORIZATION_ENABLED:-true}
    volumes:
      - ./volumes/milvus/milvus:/var/lib/milvus
    healthcheck:
      test: [ "CMD", "curl", "-f", "http://localhost:9091/healthz" ]
      interval: 30s
      start_period: 90s
      timeout: 20s
      retries: 3
    depends_on:
      - "etcd"
      - "minio"
    networks:
      - milvus

  # Opensearch vector database
  opensearch:
    container_name: opensearch
    image: opensearchproject/opensearch:latest
    profiles:
      - opensearch
    environment:
      - discovery.type=${OPENSEARCH_DISCOVERY_TYPE:-single-node}
      - bootstrap.memory_lock=${OPENSEARCH_BOOTSTRAP_MEMORY_LOCK:-true}
      - OPENSEARCH_JAVA_OPTS=-Xms${OPENSEARCH_JAVA_OPTS_MIN:-512m} -Xmx${OPENSEARCH_JAVA_OPTS_MAX:-1024m}
      - OPENSEARCH_INITIAL_ADMIN_PASSWORD=${OPENSEARCH_INITIAL_ADMIN_PASSWORD:-Qazwsxedc!@#123}
    ulimits:
      memlock:
        soft: ${OPENSEARCH_MEMLOCK_SOFT:--1}
        hard: ${OPENSEARCH_MEMLOCK_HARD:--1}
      nofile:
        soft: ${OPENSEARCH_NOFILE_SOFT:-65536}
        hard: ${OPENSEARCH_NOFILE_HARD:-65536}
    volumes:
      - ./volumes/opensearch/data:/usr/share/opensearch/data
    networks:
      - opensearch-net

  opensearch-dashboards:
    container_name: opensearch-dashboards
    image: opensearchproject/opensearch-dashboards:latest
    profiles:
      - opensearch
    environment:
      OPENSEARCH_HOSTS: '["https://opensearch:9200"]'
    volumes:
      - ./volumes/opensearch/opensearch_dashboards.yml:/usr/share/opensearch-dashboards/config/opensearch_dashboards.yml
    networks:
      - opensearch-net
    depends_on:
      - opensearch

  # MyScale vector database
  myscale:
    container_name: myscale
    image: myscale/myscaledb:1.6.4
    profiles:
      - myscale
    restart: always
    tty: true
    volumes:
      - ./volumes/myscale/data:/var/lib/clickhouse
      - ./volumes/myscale/log:/var/log/clickhouse-server
      - ./volumes/myscale/config/users.d/custom_users_config.xml:/etc/clickhouse-server/users.d/custom_users_config.xml
    ports:
      - "${MYSCALE_PORT:-8123}:${MYSCALE_PORT:-8123}"

  # https://www.elastic.co/guide/en/elasticsearch/reference/current/settings.html
  # https://www.elastic.co/guide/en/elasticsearch/reference/current/docker.html#docker-prod-prerequisites
  elasticsearch:
    image: docker.elastic.co/elasticsearch/elasticsearch:8.14.3
    container_name: elasticsearch
    profiles:
      - elasticsearch
    restart: always
    volumes:
      - dify_es01_data:/usr/share/elasticsearch/data
    environment:
      - ELASTIC_PASSWORD=${ELASTICSEARCH_PASSWORD:-elastic}
      - cluster.name=dify-es-cluster
      - node.name=dify-es0
      - discovery.type=single-node
      - xpack.license.self_generated.type=trial
      - xpack.security.enabled=true
      - xpack.security.enrollment.enabled=false
      - xpack.security.http.ssl.enabled=false
    ports:
      - ${ELASTICSEARCH_PORT:-9200}:9200
    healthcheck:
      test: ["CMD", "curl", "-s", "http://localhost:9200/_cluster/health?pretty"]
      interval: 30s
      timeout: 10s
      retries: 50

  # https://www.elastic.co/guide/en/kibana/current/docker.html
  # https://www.elastic.co/guide/en/kibana/current/settings.html
  kibana:
    image: docker.elastic.co/kibana/kibana:8.14.3
    container_name: kibana
    profiles:
      - elasticsearch
    depends_on:
      - elasticsearch
    restart: always
    environment:
      - XPACK_ENCRYPTEDSAVEDOBJECTS_ENCRYPTIONKEY=d1a66dfd-c4d3-4a0a-8290-2abcb83ab3aa
      - NO_PROXY=localhost,127.0.0.1,elasticsearch,kibana
      - XPACK_SECURITY_ENABLED=true
      - XPACK_SECURITY_ENROLLMENT_ENABLED=false
      - XPACK_SECURITY_HTTP_SSL_ENABLED=false
      - XPACK_FLEET_ISAIRGAPPED=true
      - I18N_LOCALE=zh-CN
      - SERVER_PORT=5601
      - ELASTICSEARCH_HOSTS="http://elasticsearch:9200"
    ports:
      - ${KIBANA_PORT:-5601}:5601
    healthcheck:
      test: [ "CMD-SHELL", "curl -s http://localhost:5601 >/dev/null || exit 1" ]
      interval: 30s
      timeout: 10s
      retries: 3

  # unstructured .
  # (if used, you need to set ETL_TYPE to Unstructured in the api & worker service.)
  unstructured:
    image: downloads.unstructured.io/unstructured-io/unstructured-api:latest
    profiles:
      - unstructured
    restart: always
    volumes:
      - ./volumes/unstructured:/app/data

networks:
  # create a network between sandbox, api and ssrf_proxy, and can not access outside.
  ssrf_proxy_network:
    driver: bridge
    internal: true
  milvus:
    driver: bridge
  opensearch-net:
    driver: bridge
    internal: true

volumes:
  oradata:
  dify_es01_data:<|MERGE_RESOLUTION|>--- conflicted
+++ resolved
@@ -189,13 +189,7 @@
 services:
   # API service
   api:
-<<<<<<< HEAD
-    # image: langgenius/dify-api:0.7.0
-    build:
-      context: ../api
-=======
     image: langgenius/dify-api:0.7.1
->>>>>>> 1f944c6e
     restart: always
     environment:
       # Use the shared environment variables.
@@ -217,13 +211,7 @@
   # worker service
   # The Celery worker for processing the queue.
   worker:
-<<<<<<< HEAD
-    # image: langgenius/dify-api:0.7.0
-    build:
-      context: ../api
-=======
     image: langgenius/dify-api:0.7.1
->>>>>>> 1f944c6e
     restart: always
     environment:
       # Use the shared environment variables.
@@ -244,13 +232,7 @@
 
   # Frontend web application.
   web:
-<<<<<<< HEAD
-    # image: langgenius/dify-web:0.7.0
-    build:
-      context: ../web
-=======
     image: langgenius/dify-web:0.7.1
->>>>>>> 1f944c6e
     restart: always
     environment:
       CONSOLE_API_URL: ${CONSOLE_API_URL:-}
