--- conflicted
+++ resolved
@@ -257,7 +257,6 @@
       RELYT_USER: postgres
       RELYT_PASSWORD: difyai123456
       RELYT_DATABASE: postgres
-<<<<<<< HEAD
       # tencent configurations
       TENCENT_VECTOR_DB_URL: http://127.0.0.1
       TENCENT_VECTOR_DB_API_KEY: dify
@@ -266,14 +265,12 @@
       TENCENT_VECTOR_DB_DATABASE: dify
       TENCENT_VECTOR_DB_SHARD: 1
       TENCENT_VECTOR_DB_REPLICAS: 2
-=======
       # pgvector configurations
       PGVECTOR_HOST: pgvector
       PGVECTOR_PORT: 5432
       PGVECTOR_USER: postgres
       PGVECTOR_PASSWORD: difyai123456
       PGVECTOR_DATABASE: dify
->>>>>>> 897e07f6
       # Notion import configuration, support public and internal
       NOTION_INTEGRATION_TYPE: public
       NOTION_CLIENT_SECRET: you-client-secret
