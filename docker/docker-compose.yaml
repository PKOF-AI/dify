--- conflicted
+++ resolved
@@ -251,19 +251,16 @@
       RELYT_USER: postgres
       RELYT_PASSWORD: difyai123456
       RELYT_DATABASE: postgres
-<<<<<<< HEAD
       # relyt configurations
       ELASTICSEARCH_HOST: localhost
       ELASTICSEARCH_PORT: 9200
       ELASTICSEARCH_API_KEY_ID: difyai
       ELASTICSEARCH_API_KEY: difyai123456
-=======
       # Notion import configuration, support public and internal
       NOTION_INTEGRATION_TYPE: public
       NOTION_CLIENT_SECRET: you-client-secret
       NOTION_CLIENT_ID: you-client-id
       NOTION_INTERNAL_SECRET: you-internal-secret
->>>>>>> 4ea2755f
     depends_on:
       - db
       - redis
