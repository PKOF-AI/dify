--- conflicted
+++ resolved
@@ -251,7 +251,6 @@
       RELYT_USER: postgres
       RELYT_PASSWORD: difyai123456
       RELYT_DATABASE: postgres
-<<<<<<< HEAD
       # tencent configurations
       TENCENT_VECTOR_DB_URL: http://127.0.0.1
       TENCENT_VECTOR_DB_API_KEY: dify
@@ -260,13 +259,11 @@
       TENCENT_VECTOR_DB_DATABASE: dify
       TENCENT_VECTOR_DB_SHARD: 1
       TENCENT_VECTOR_DB_REPLICAS: 2
-=======
       # Notion import configuration, support public and internal
       NOTION_INTEGRATION_TYPE: public
       NOTION_CLIENT_SECRET: you-client-secret
       NOTION_CLIENT_ID: you-client-id
       NOTION_INTERNAL_SECRET: you-internal-secret
->>>>>>> d1263700
     depends_on:
       - db
       - redis
