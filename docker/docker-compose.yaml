--- conflicted
+++ resolved
@@ -2,11 +2,7 @@
 services:
   # API service
   api:
-<<<<<<< HEAD
     image: dify_local:latest
-=======
-    image: langgenius/dify-api:0.6.6
->>>>>>> 44857702
     restart: always
     environment:
       # Startup mode, 'api' starts the API server.
@@ -173,11 +169,7 @@
   # worker service
   # The Celery worker for processing the queue.
   worker:
-<<<<<<< HEAD
     image: dify_local:latest
-=======
-    image: langgenius/dify-api:0.6.6
->>>>>>> 44857702
     restart: always
     environment:
       # Startup mode, 'worker' starts the Celery worker for processing the queue.
