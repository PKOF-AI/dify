name: Run Pytest

on:
  pull_request:
    branches:
      - main
    paths:
      - api/**
      - docker/**

concurrency:
  group: api-tests-${{ github.head_ref || github.run_id }}
  cancel-in-progress: true

jobs:
  test:
    name: API Tests
    runs-on: ubuntu-latest
    strategy:
      matrix:
        python-version:
          - "3.10"
          - "3.11"

    steps:
      - name: Checkout code
        uses: actions/checkout@v4

      - name: Install Poetry
        uses: abatilo/actions-poetry@v3

      - name: Set up Python ${{ matrix.python-version }}
        uses: actions/setup-python@v5
        with:
          python-version: ${{ matrix.python-version }}
          cache: 'poetry'
          cache-dependency-path: |
            api/pyproject.toml
            api/poetry.lock

      - name: Poetry check
        run: |
          poetry check -C api --lock
          poetry show -C api

      - name: Install dependencies
        run: poetry install -C api --with dev

      - name: Run Unit tests
        run: poetry run -C api bash dev/pytest/pytest_unit_tests.sh

      - name: Run ModelRuntime
        run: poetry run -C api bash dev/pytest/pytest_model_runtime.sh

      - name: Run Tool
        run: poetry run -C api bash dev/pytest/pytest_tools.sh

      - name: Set up dotenvs
        run: |
          cp docker/.env.example docker/.env
          cp docker/middleware.env.example docker/middleware.env

      - name: Expose Service Ports
        run: sh .github/workflows/expose_service_ports.sh

      - name: Set up Sandbox
        uses: hoverkraft-tech/compose-action@v2.0.0
        with:
          compose-file: |
            docker/docker-compose.middleware.yaml
          services: |
            sandbox
            ssrf_proxy

      - name: Run Workflow
        run: poetry run -C api bash dev/pytest/pytest_workflow.sh

<<<<<<< HEAD
      - name: Set up Vector Stores (Weaviate, Qdrant, PGVector, Milvus, PgVecto-RS, Chroma, ElasticSearch)
=======
      - name: Set up Vector Stores (Weaviate, Qdrant, PGVector, Milvus, PgVecto-RS, Chroma, MyScale)
>>>>>>> 0e820723
        uses: hoverkraft-tech/compose-action@v2.0.0
        with:
          compose-file: |
            docker/docker-compose.yaml
          services: |
            weaviate
            qdrant
            etcd
            minio
            milvus-standalone
            pgvecto-rs
            pgvector
            chroma
<<<<<<< HEAD
            elasticsearch
=======
            myscale
>>>>>>> 0e820723
      - name: Test Vector Stores
        run: poetry run -C api bash dev/pytest/pytest_vdb.sh<|MERGE_RESOLUTION|>--- conflicted
+++ resolved
@@ -75,11 +75,7 @@
       - name: Run Workflow
         run: poetry run -C api bash dev/pytest/pytest_workflow.sh
 
-<<<<<<< HEAD
-      - name: Set up Vector Stores (Weaviate, Qdrant, PGVector, Milvus, PgVecto-RS, Chroma, ElasticSearch)
-=======
-      - name: Set up Vector Stores (Weaviate, Qdrant, PGVector, Milvus, PgVecto-RS, Chroma, MyScale)
->>>>>>> 0e820723
+      - name: Set up Vector Stores (Weaviate, Qdrant, PGVector, Milvus, PgVecto-RS, Chroma, MyScale, ElasticSearch)
         uses: hoverkraft-tech/compose-action@v2.0.0
         with:
           compose-file: |
@@ -93,10 +89,7 @@
             pgvecto-rs
             pgvector
             chroma
-<<<<<<< HEAD
+            myscale
             elasticsearch
-=======
-            myscale
->>>>>>> 0e820723
       - name: Test Vector Stores
         run: poetry run -C api bash dev/pytest/pytest_vdb.sh