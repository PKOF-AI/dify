--- conflicted
+++ resolved
@@ -46,11 +46,7 @@
             docker/docker-compose.middleware.yaml
           services: |
             sandbox
-<<<<<<< HEAD
-            ssrf_proxy
-=======
             proxy
->>>>>>> e514f169
 
       - name: Run Workflow
         run: dev/pytest/pytest_workflow.sh
