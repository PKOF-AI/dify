name: Run Pytest

on:
  pull_request:
    branches:
      - main
    paths:
      - api/**
      - docker/**

concurrency:
  group: api-tests-${{ github.head_ref || github.run_id }}
  cancel-in-progress: true

jobs:
  test:
    name: API Tests
    runs-on: ubuntu-latest
    strategy:
      matrix:
        python-version:
          - "3.10"
          - "3.11"

    steps:
      - name: Checkout code
        uses: actions/checkout@v4

      - name: Install Poetry
        uses: abatilo/actions-poetry@v3

      - name: Set up Python ${{ matrix.python-version }}
        uses: actions/setup-python@v5
        with:
          python-version: ${{ matrix.python-version }}
          cache: 'poetry'
          cache-dependency-path: |
            api/pyproject.toml
            api/poetry.lock

      - name: Poetry check
        run: |
          poetry check -C api --lock
          poetry show -C api

      - name: Install dependencies
        run: poetry install -C api --with dev

      - name: Run Unit tests
        run: poetry run -C api bash dev/pytest/pytest_unit_tests.sh

      - name: Run ModelRuntime
        run: poetry run -C api bash dev/pytest/pytest_model_runtime.sh

      - name: Run Tool
        run: poetry run -C api bash dev/pytest/pytest_tools.sh

      - name: Set up dotenvs
        run: |
          cp docker/.env.example docker/.env
          cp docker/middleware.env.example docker/middleware.env

      - name: Expose Service Ports
        run: sh .github/workflows/expose_service_ports.sh

      - name: Set up Sandbox
        uses: hoverkraft-tech/compose-action@v2.0.0
        with:
          compose-file: |
            docker/docker-compose.middleware.yaml
          services: |
            sandbox
            ssrf_proxy

      - name: Run Workflow
        run: poetry run -C api bash dev/pytest/pytest_workflow.sh

      - name: Set up Vector Stores (Weaviate, Qdrant, PGVector, Milvus, PgVecto-RS, Chroma, MyScale, ElasticSearch)
        uses: hoverkraft-tech/compose-action@v2.0.0
        with:
          compose-file: |
            docker/docker-compose.yaml
          services: |
            weaviate
            qdrant
            etcd
            minio
            milvus-standalone
            pgvecto-rs
            pgvector
            chroma
<<<<<<< HEAD
            myscale
            elasticsearch
=======
>>>>>>> daa31b2c
      - name: Test Vector Stores
        run: poetry run -C api bash dev/pytest/pytest_vdb.sh<|MERGE_RESOLUTION|>--- conflicted
+++ resolved
@@ -89,10 +89,6 @@
             pgvecto-rs
             pgvector
             chroma
-<<<<<<< HEAD
-            myscale
             elasticsearch
-=======
->>>>>>> daa31b2c
       - name: Test Vector Stores
         run: poetry run -C api bash dev/pytest/pytest_vdb.sh