--- conflicted
+++ resolved
@@ -73,14 +73,13 @@
     code = 400
 
 
-<<<<<<< HEAD
 class WebsiteCrawlError(BaseHTTPException):
     error_code = 'crawl_failed'
     description = "{message}"
     code = 500
-=======
+
+
 class DatasetInUseError(BaseHTTPException):
     error_code = 'dataset_in_use'
     description = "The dataset is being used by some apps. Please remove the dataset from the apps before deleting it."
-    code = 409
->>>>>>> 6be00278
+    code = 409