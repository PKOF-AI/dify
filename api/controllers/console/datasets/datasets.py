import flask_restful
from flask import request
from flask_login import current_user
from flask_restful import Resource, marshal, marshal_with, reqparse
from werkzeug.exceptions import Forbidden, NotFound

import services
from configs import dify_config
from controllers.console import api
from controllers.console.apikey import api_key_fields, api_key_list
from controllers.console.app.error import ProviderNotInitializeError
from controllers.console.datasets.error import DatasetInUseError, DatasetNameDuplicateError, IndexingEstimateError
from controllers.console.setup import setup_required
from controllers.console.wraps import account_initialization_required
from core.errors.error import LLMBadRequestError, ProviderTokenNotInitError
from core.indexing_runner import IndexingRunner
from core.model_runtime.entities.model_entities import ModelType
from core.provider_manager import ProviderManager
from core.rag.datasource.vdb.vector_type import VectorType
from core.rag.extractor.entity.extract_setting import ExtractSetting
from core.rag.retrieval.retrieval_methods import RetrievalMethod
from extensions.ext_database import db
from fields.app_fields import related_app_list
from fields.dataset_fields import dataset_detail_fields, dataset_query_detail_fields
from fields.document_fields import document_status_fields
from libs.login import login_required
from models import ApiToken, Dataset, Document, DocumentSegment, UploadFile
from models.dataset import DatasetPermissionEnum
from services.dataset_service import DatasetPermissionService, DatasetService, DocumentService


def _validate_name(name):
    if not name or len(name) < 1 or len(name) > 40:
        raise ValueError("Name must be between 1 to 40 characters.")
    return name


def _validate_description_length(description):
    if len(description) > 400:
        raise ValueError("Description cannot exceed 400 characters.")
    return description


class DatasetListApi(Resource):
    @setup_required
    @login_required
    @account_initialization_required
    def get(self):
        page = request.args.get("page", default=1, type=int)
        limit = request.args.get("limit", default=20, type=int)
        ids = request.args.getlist("ids")
        # provider = request.args.get("provider", default="vendor")
        search = request.args.get("keyword", default=None, type=str)
        tag_ids = request.args.getlist("tag_ids")

        if ids:
            datasets, total = DatasetService.get_datasets_by_ids(ids, current_user.current_tenant_id)
        else:
            datasets, total = DatasetService.get_datasets(
                page, limit, current_user.current_tenant_id, current_user, search, tag_ids
            )

        # check embedding setting
        provider_manager = ProviderManager()
        configurations = provider_manager.get_configurations(tenant_id=current_user.current_tenant_id)

        embedding_models = configurations.get_models(model_type=ModelType.TEXT_EMBEDDING, only_active=True)

        model_names = []
        for embedding_model in embedding_models:
            model_names.append(f"{embedding_model.model}:{embedding_model.provider.provider}")

        data = marshal(datasets, dataset_detail_fields)
        for item in data:
            if item["indexing_technique"] == "high_quality":
                item_model = f"{item['embedding_model']}:{item['embedding_model_provider']}"
                if item_model in model_names:
                    item["embedding_available"] = True
                else:
                    item["embedding_available"] = False
            else:
                item["embedding_available"] = True

            if item.get("permission") == "partial_members":
                part_users_list = DatasetPermissionService.get_dataset_partial_member_list(item["id"])
                item.update({"partial_member_list": part_users_list})
            else:
                item.update({"partial_member_list": []})

        response = {"data": data, "has_more": len(datasets) == limit, "limit": limit, "total": total, "page": page}
        return response, 200

    @setup_required
    @login_required
    @account_initialization_required
    def post(self):
        parser = reqparse.RequestParser()
        parser.add_argument(
            "name",
            nullable=False,
            required=True,
            help="type is required. Name must be between 1 to 40 characters.",
            type=_validate_name,
        )
        parser.add_argument(
            "indexing_technique",
            type=str,
            location="json",
            choices=Dataset.INDEXING_TECHNIQUE_LIST,
            nullable=True,
            help="Invalid indexing technique.",
        )
        parser.add_argument(
            "external_knowledge_api_id",
            type=str,
            nullable=True,
            required=False,
        )
        parser.add_argument(
            "provider",
            type=str,
            nullable=True,
            choices=Dataset.PROVIDER_LIST,
            required=False,
            default="vendor",
        )
        parser.add_argument(
            "external_knowledge_id",
            type=str,
            nullable=True,
            required=False,
        )
        args = parser.parse_args()

        # The role of the current user in the ta table must be admin, owner, or editor, or dataset_operator
        if not current_user.is_dataset_editor:
            raise Forbidden()

        try:
            dataset = DatasetService.create_empty_dataset(
                tenant_id=current_user.current_tenant_id,
                name=args["name"],
                indexing_technique=args["indexing_technique"],
                account=current_user,
                permission=DatasetPermissionEnum.ONLY_ME,
                provider=args["provider"],
                external_knowledge_api_id=args["external_knowledge_api_id"],
                external_knowledge_id=args["external_knowledge_id"],
            )
        except services.errors.dataset.DatasetNameDuplicateError:
            raise DatasetNameDuplicateError()

        return marshal(dataset, dataset_detail_fields), 201


class DatasetApi(Resource):
    @setup_required
    @login_required
    @account_initialization_required
    def get(self, dataset_id):
        dataset_id_str = str(dataset_id)
        dataset = DatasetService.get_dataset(dataset_id_str)
        if dataset is None:
            raise NotFound("Dataset not found.")
        try:
            DatasetService.check_dataset_permission(dataset, current_user)
        except services.errors.account.NoPermissionError as e:
            raise Forbidden(str(e))
        data = marshal(dataset, dataset_detail_fields)
        if data.get("permission") == "partial_members":
            part_users_list = DatasetPermissionService.get_dataset_partial_member_list(dataset_id_str)
            data.update({"partial_member_list": part_users_list})

        # check embedding setting
        provider_manager = ProviderManager()
        configurations = provider_manager.get_configurations(tenant_id=current_user.current_tenant_id)

        embedding_models = configurations.get_models(model_type=ModelType.TEXT_EMBEDDING, only_active=True)

        model_names = []
        for embedding_model in embedding_models:
            model_names.append(f"{embedding_model.model}:{embedding_model.provider.provider}")

        if data["indexing_technique"] == "high_quality":
            item_model = f"{data['embedding_model']}:{data['embedding_model_provider']}"
            if item_model in model_names:
                data["embedding_available"] = True
            else:
                data["embedding_available"] = False
        else:
            data["embedding_available"] = True

        if data.get("permission") == "partial_members":
            part_users_list = DatasetPermissionService.get_dataset_partial_member_list(dataset_id_str)
            data.update({"partial_member_list": part_users_list})

        return data, 200

    @setup_required
    @login_required
    @account_initialization_required
    def patch(self, dataset_id):
        dataset_id_str = str(dataset_id)
        dataset = DatasetService.get_dataset(dataset_id_str)
        if dataset is None:
            raise NotFound("Dataset not found.")

        parser = reqparse.RequestParser()
        parser.add_argument(
            "name",
            nullable=False,
            help="type is required. Name must be between 1 to 40 characters.",
            type=_validate_name,
        )
        parser.add_argument("description", location="json", store_missing=False, type=_validate_description_length)
        parser.add_argument(
            "indexing_technique",
            type=str,
            location="json",
            choices=Dataset.INDEXING_TECHNIQUE_LIST,
            nullable=True,
            help="Invalid indexing technique.",
        )
        parser.add_argument(
            "permission",
            type=str,
            location="json",
            choices=(DatasetPermissionEnum.ONLY_ME, DatasetPermissionEnum.ALL_TEAM, DatasetPermissionEnum.PARTIAL_TEAM),
            help="Invalid permission.",
        )
        parser.add_argument("embedding_model", type=str, location="json", help="Invalid embedding model.")
        parser.add_argument(
            "embedding_model_provider", type=str, location="json", help="Invalid embedding model provider."
        )
        parser.add_argument("retrieval_model", type=dict, location="json", help="Invalid retrieval model.")
        parser.add_argument("partial_member_list", type=list, location="json", help="Invalid parent user list.")

        parser.add_argument(
            "external_retrieval_model",
            type=dict,
            required=False,
            nullable=True,
            location="json",
            help="Invalid external retrieval model.",
        )

        parser.add_argument(
            "external_knowledge_id",
            type=str,
            required=False,
            nullable=True,
            location="json",
            help="Invalid external knowledge id.",
        )

        parser.add_argument(
            "external_knowledge_api_id",
            type=str,
            required=False,
            nullable=True,
            location="json",
            help="Invalid external knowledge api id.",
        )
        args = parser.parse_args()
        data = request.get_json()

        # check embedding model setting
        if data.get("indexing_technique") == "high_quality":
            DatasetService.check_embedding_model_setting(
                dataset.tenant_id, data.get("embedding_model_provider"), data.get("embedding_model")
            )

        # The role of the current user in the ta table must be admin, owner, editor, or dataset_operator
        DatasetPermissionService.check_permission(
            current_user, dataset, data.get("permission"), data.get("partial_member_list")
        )

        dataset = DatasetService.update_dataset(dataset_id_str, args, current_user)

        if dataset is None:
            raise NotFound("Dataset not found.")

        result_data = marshal(dataset, dataset_detail_fields)
        tenant_id = current_user.current_tenant_id

        if data.get("partial_member_list") and data.get("permission") == "partial_members":
            DatasetPermissionService.update_partial_member_list(
                tenant_id, dataset_id_str, data.get("partial_member_list")
            )
        # clear partial member list when permission is only_me or all_team_members
        elif (
            data.get("permission") == DatasetPermissionEnum.ONLY_ME
            or data.get("permission") == DatasetPermissionEnum.ALL_TEAM
        ):
            DatasetPermissionService.clear_partial_member_list(dataset_id_str)

        partial_member_list = DatasetPermissionService.get_dataset_partial_member_list(dataset_id_str)
        result_data.update({"partial_member_list": partial_member_list})

        return result_data, 200

    @setup_required
    @login_required
    @account_initialization_required
    def delete(self, dataset_id):
        dataset_id_str = str(dataset_id)

        # The role of the current user in the ta table must be admin, owner, or editor
        if not current_user.is_editor or current_user.is_dataset_operator:
            raise Forbidden()

        try:
            if DatasetService.delete_dataset(dataset_id_str, current_user):
                DatasetPermissionService.clear_partial_member_list(dataset_id_str)
                return {"result": "success"}, 204
            else:
                raise NotFound("Dataset not found.")
        except services.errors.dataset.DatasetInUseError:
            raise DatasetInUseError()


class DatasetUseCheckApi(Resource):
    @setup_required
    @login_required
    @account_initialization_required
    def get(self, dataset_id):
        dataset_id_str = str(dataset_id)

        dataset_is_using = DatasetService.dataset_use_check(dataset_id_str)
        return {"is_using": dataset_is_using}, 200


class DatasetQueryApi(Resource):
    @setup_required
    @login_required
    @account_initialization_required
    def get(self, dataset_id):
        dataset_id_str = str(dataset_id)
        dataset = DatasetService.get_dataset(dataset_id_str)
        if dataset is None:
            raise NotFound("Dataset not found.")

        try:
            DatasetService.check_dataset_permission(dataset, current_user)
        except services.errors.account.NoPermissionError as e:
            raise Forbidden(str(e))

        page = request.args.get("page", default=1, type=int)
        limit = request.args.get("limit", default=20, type=int)

        dataset_queries, total = DatasetService.get_dataset_queries(dataset_id=dataset.id, page=page, per_page=limit)

        response = {
            "data": marshal(dataset_queries, dataset_query_detail_fields),
            "has_more": len(dataset_queries) == limit,
            "limit": limit,
            "total": total,
            "page": page,
        }
        return response, 200


class DatasetIndexingEstimateApi(Resource):
    @setup_required
    @login_required
    @account_initialization_required
    def post(self):
        parser = reqparse.RequestParser()
        parser.add_argument("info_list", type=dict, required=True, nullable=True, location="json")
        parser.add_argument("process_rule", type=dict, required=True, nullable=True, location="json")
        parser.add_argument(
            "indexing_technique",
            type=str,
            required=True,
            choices=Dataset.INDEXING_TECHNIQUE_LIST,
            nullable=True,
            location="json",
        )
        parser.add_argument("doc_form", type=str, default="text_model", required=False, nullable=False, location="json")
        parser.add_argument("dataset_id", type=str, required=False, nullable=False, location="json")
        parser.add_argument(
            "doc_language", type=str, default="English", required=False, nullable=False, location="json"
        )
        args = parser.parse_args()
        # validate args
        DocumentService.estimate_args_validate(args)
        extract_settings = []
        if args["info_list"]["data_source_type"] == "upload_file":
            file_ids = args["info_list"]["file_info_list"]["file_ids"]
            file_details = (
                db.session.query(UploadFile)
                .filter(UploadFile.tenant_id == current_user.current_tenant_id, UploadFile.id.in_(file_ids))
                .all()
            )

            if file_details is None:
                raise NotFound("File not found.")

            if file_details:
                for file_detail in file_details:
                    extract_setting = ExtractSetting(
                        datasource_type="upload_file", upload_file=file_detail, document_model=args["doc_form"]
                    )
                    extract_settings.append(extract_setting)
        elif args["info_list"]["data_source_type"] == "notion_import":
            notion_info_list = args["info_list"]["notion_info_list"]
            for notion_info in notion_info_list:
                workspace_id = notion_info["workspace_id"]
                for page in notion_info["pages"]:
                    extract_setting = ExtractSetting(
                        datasource_type="notion_import",
                        notion_info={
                            "notion_workspace_id": workspace_id,
                            "notion_obj_id": page["page_id"],
                            "notion_page_type": page["type"],
                            "tenant_id": current_user.current_tenant_id,
                        },
                        document_model=args["doc_form"],
                    )
                    extract_settings.append(extract_setting)
        elif args["info_list"]["data_source_type"] == "website_crawl":
            website_info_list = args["info_list"]["website_info_list"]
            for url in website_info_list["urls"]:
                extract_setting = ExtractSetting(
                    datasource_type="website_crawl",
                    website_info={
                        "provider": website_info_list["provider"],
                        "job_id": website_info_list["job_id"],
                        "url": url,
                        "tenant_id": current_user.current_tenant_id,
                        "mode": "crawl",
                        "only_main_content": website_info_list["only_main_content"],
                    },
                    document_model=args["doc_form"],
                )
                extract_settings.append(extract_setting)
        else:
            raise ValueError("Data source type not support")
        indexing_runner = IndexingRunner()
        try:
            response = indexing_runner.indexing_estimate(
                current_user.current_tenant_id,
                extract_settings,
                args["process_rule"],
                args["doc_form"],
                args["doc_language"],
                args["dataset_id"],
                args["indexing_technique"],
            )
        except LLMBadRequestError:
            raise ProviderNotInitializeError(
                "No Embedding Model available. Please configure a valid provider in the Settings -> Model Provider."
            )
        except ProviderTokenNotInitError as ex:
            raise ProviderNotInitializeError(ex.description)
        except Exception as e:
            raise IndexingEstimateError(str(e))

        return response, 200


class DatasetRelatedAppListApi(Resource):
    @setup_required
    @login_required
    @account_initialization_required
    @marshal_with(related_app_list)
    def get(self, dataset_id):
        dataset_id_str = str(dataset_id)
        dataset = DatasetService.get_dataset(dataset_id_str)
        if dataset is None:
            raise NotFound("Dataset not found.")

        try:
            DatasetService.check_dataset_permission(dataset, current_user)
        except services.errors.account.NoPermissionError as e:
            raise Forbidden(str(e))

        app_dataset_joins = DatasetService.get_related_apps(dataset.id)

        related_apps = []
        for app_dataset_join in app_dataset_joins:
            app_model = app_dataset_join.app
            if app_model:
                related_apps.append(app_model)

        return {"data": related_apps, "total": len(related_apps)}, 200


class DatasetIndexingStatusApi(Resource):
    @setup_required
    @login_required
    @account_initialization_required
    def get(self, dataset_id):
        dataset_id = str(dataset_id)
        documents = (
            db.session.query(Document)
            .filter(Document.dataset_id == dataset_id, Document.tenant_id == current_user.current_tenant_id)
            .all()
        )
        documents_status = []
        for document in documents:
            completed_segments = DocumentSegment.query.filter(
                DocumentSegment.completed_at.isnot(None),
                DocumentSegment.document_id == str(document.id),
                DocumentSegment.status != "re_segment",
            ).count()
            total_segments = DocumentSegment.query.filter(
                DocumentSegment.document_id == str(document.id), DocumentSegment.status != "re_segment"
            ).count()
            document.completed_segments = completed_segments
            document.total_segments = total_segments
            documents_status.append(marshal(document, document_status_fields))
        data = {"data": documents_status}
        return data


class DatasetApiKeyApi(Resource):
    max_keys = 10
    token_prefix = "dataset-"
    resource_type = "dataset"

    @setup_required
    @login_required
    @account_initialization_required
    @marshal_with(api_key_list)
    def get(self):
        keys = (
            db.session.query(ApiToken)
            .filter(ApiToken.type == self.resource_type, ApiToken.tenant_id == current_user.current_tenant_id)
            .all()
        )
        return {"items": keys}

    @setup_required
    @login_required
    @account_initialization_required
    @marshal_with(api_key_fields)
    def post(self):
        # The role of the current user in the ta table must be admin or owner
        if not current_user.is_admin_or_owner:
            raise Forbidden()

        current_key_count = (
            db.session.query(ApiToken)
            .filter(ApiToken.type == self.resource_type, ApiToken.tenant_id == current_user.current_tenant_id)
            .count()
        )

        if current_key_count >= self.max_keys:
            flask_restful.abort(
                400,
                message=f"Cannot create more than {self.max_keys} API keys for this resource type.",
                code="max_keys_exceeded",
            )

        key = ApiToken.generate_api_key(self.token_prefix, 24)
        api_token = ApiToken()
        api_token.tenant_id = current_user.current_tenant_id
        api_token.token = key
        api_token.type = self.resource_type
        db.session.add(api_token)
        db.session.commit()
        return api_token, 200


class DatasetApiDeleteApi(Resource):
    resource_type = "dataset"

    @setup_required
    @login_required
    @account_initialization_required
    def delete(self, api_key_id):
        api_key_id = str(api_key_id)

        # The role of the current user in the ta table must be admin or owner
        if not current_user.is_admin_or_owner:
            raise Forbidden()

        key = (
            db.session.query(ApiToken)
            .filter(
                ApiToken.tenant_id == current_user.current_tenant_id,
                ApiToken.type == self.resource_type,
                ApiToken.id == api_key_id,
            )
            .first()
        )

        if key is None:
            flask_restful.abort(404, message="API key not found")

        db.session.query(ApiToken).filter(ApiToken.id == api_key_id).delete()
        db.session.commit()

        return {"result": "success"}, 204


class DatasetApiBaseUrlApi(Resource):
    @setup_required
    @login_required
    @account_initialization_required
    def get(self):
        return {"api_base_url": (dify_config.SERVICE_API_URL or request.host_url.rstrip("/")) + "/v1"}


class DatasetRetrievalSettingApi(Resource):
    @setup_required
    @login_required
    @account_initialization_required
    def get(self):
        vector_type = dify_config.VECTOR_STORE
        match vector_type:
            case (
                VectorType.MILVUS
                | VectorType.RELYT
                | VectorType.TIDB_VECTOR
                | VectorType.CHROMA
                | VectorType.TENCENT
                | VectorType.PGVECTO_RS
                | VectorType.BAIDU
                | VectorType.VIKINGDB
            ):
                return {"retrieval_method": [RetrievalMethod.SEMANTIC_SEARCH.value]}
            case (
                VectorType.QDRANT
                | VectorType.WEAVIATE
                | VectorType.OPENSEARCH
                | VectorType.ANALYTICDB
                | VectorType.MYSCALE
                | VectorType.ORACLE
                | VectorType.ELASTICSEARCH
<<<<<<< HEAD
                | VectorType.TIDB_ON_QDRANT
=======
                | VectorType.PGVECTOR
>>>>>>> b14d59e9
            ):
                return {
                    "retrieval_method": [
                        RetrievalMethod.SEMANTIC_SEARCH.value,
                        RetrievalMethod.FULL_TEXT_SEARCH.value,
                        RetrievalMethod.HYBRID_SEARCH.value,
                    ]
                }
            case _:
                raise ValueError(f"Unsupported vector db type {vector_type}.")


class DatasetRetrievalSettingMockApi(Resource):
    @setup_required
    @login_required
    @account_initialization_required
    def get(self, vector_type):
        match vector_type:
            case (
                VectorType.MILVUS
                | VectorType.RELYT
                | VectorType.TIDB_VECTOR
                | VectorType.CHROMA
                | VectorType.TENCENT
                | VectorType.PGVECTO_RS
                | VectorType.BAIDU
                | VectorType.VIKINGDB
            ):
                return {"retrieval_method": [RetrievalMethod.SEMANTIC_SEARCH.value]}
            case (
                VectorType.QDRANT
                | VectorType.WEAVIATE
                | VectorType.OPENSEARCH
                | VectorType.ANALYTICDB
                | VectorType.MYSCALE
                | VectorType.ORACLE
                | VectorType.ELASTICSEARCH
                | VectorType.PGVECTOR
            ):
                return {
                    "retrieval_method": [
                        RetrievalMethod.SEMANTIC_SEARCH.value,
                        RetrievalMethod.FULL_TEXT_SEARCH.value,
                        RetrievalMethod.HYBRID_SEARCH.value,
                    ]
                }
            case _:
                raise ValueError(f"Unsupported vector db type {vector_type}.")


class DatasetErrorDocs(Resource):
    @setup_required
    @login_required
    @account_initialization_required
    def get(self, dataset_id):
        dataset_id_str = str(dataset_id)
        dataset = DatasetService.get_dataset(dataset_id_str)
        if dataset is None:
            raise NotFound("Dataset not found.")
        results = DocumentService.get_error_documents_by_dataset_id(dataset_id_str)

        return {"data": [marshal(item, document_status_fields) for item in results], "total": len(results)}, 200


class DatasetPermissionUserListApi(Resource):
    @setup_required
    @login_required
    @account_initialization_required
    def get(self, dataset_id):
        dataset_id_str = str(dataset_id)
        dataset = DatasetService.get_dataset(dataset_id_str)
        if dataset is None:
            raise NotFound("Dataset not found.")
        try:
            DatasetService.check_dataset_permission(dataset, current_user)
        except services.errors.account.NoPermissionError as e:
            raise Forbidden(str(e))

        partial_members_list = DatasetPermissionService.get_dataset_partial_member_list(dataset_id_str)

        return {
            "data": partial_members_list,
        }, 200


api.add_resource(DatasetListApi, "/datasets")
api.add_resource(DatasetApi, "/datasets/<uuid:dataset_id>")
api.add_resource(DatasetUseCheckApi, "/datasets/<uuid:dataset_id>/use-check")
api.add_resource(DatasetQueryApi, "/datasets/<uuid:dataset_id>/queries")
api.add_resource(DatasetErrorDocs, "/datasets/<uuid:dataset_id>/error-docs")
api.add_resource(DatasetIndexingEstimateApi, "/datasets/indexing-estimate")
api.add_resource(DatasetRelatedAppListApi, "/datasets/<uuid:dataset_id>/related-apps")
api.add_resource(DatasetIndexingStatusApi, "/datasets/<uuid:dataset_id>/indexing-status")
api.add_resource(DatasetApiKeyApi, "/datasets/api-keys")
api.add_resource(DatasetApiDeleteApi, "/datasets/api-keys/<uuid:api_key_id>")
api.add_resource(DatasetApiBaseUrlApi, "/datasets/api-base-info")
api.add_resource(DatasetRetrievalSettingApi, "/datasets/retrieval-setting")
api.add_resource(DatasetRetrievalSettingMockApi, "/datasets/retrieval-setting/<string:vector_type>")
api.add_resource(DatasetPermissionUserListApi, "/datasets/<uuid:dataset_id>/permission-part-users")<|MERGE_RESOLUTION|>--- conflicted
+++ resolved
@@ -629,11 +629,8 @@
                 | VectorType.MYSCALE
                 | VectorType.ORACLE
                 | VectorType.ELASTICSEARCH
-<<<<<<< HEAD
+                | VectorType.PGVECTOR
                 | VectorType.TIDB_ON_QDRANT
-=======
-                | VectorType.PGVECTOR
->>>>>>> b14d59e9
             ):
                 return {
                     "retrieval_method": [
