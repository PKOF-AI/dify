import flask_restful
from flask import current_app, request
from flask_login import current_user
from flask_restful import Resource, marshal, marshal_with, reqparse
from werkzeug.exceptions import Forbidden, NotFound

import services
from controllers.console import api
from controllers.console.apikey import api_key_fields, api_key_list
from controllers.console.app.error import ProviderNotInitializeError
from controllers.console.datasets.error import DatasetInUseError, DatasetNameDuplicateError
from controllers.console.setup import setup_required
from controllers.console.wraps import account_initialization_required
from core.errors.error import LLMBadRequestError, ProviderTokenNotInitError
from core.indexing_runner import IndexingRunner
from core.model_runtime.entities.model_entities import ModelType
from core.provider_manager import ProviderManager
from core.rag.datasource.vdb.vector_type import VectorType
from core.rag.extractor.entity.extract_setting import ExtractSetting
from extensions.ext_database import db
from fields.app_fields import related_app_list
from fields.dataset_fields import dataset_detail_fields, dataset_query_detail_fields
from fields.document_fields import document_status_fields
from libs.login import login_required
from models.dataset import Dataset, Document, DocumentSegment
from models.model import ApiToken, UploadFile
from services.dataset_service import DatasetService, DocumentService


def _validate_name(name):
    if not name or len(name) < 1 or len(name) > 40:
        raise ValueError('Name must be between 1 to 40 characters.')
    return name


def _validate_description_length(description):
    if len(description) > 400:
        raise ValueError('Description cannot exceed 400 characters.')
    return description


class DatasetListApi(Resource):

    @setup_required
    @login_required
    @account_initialization_required
    def get(self):
        page = request.args.get('page', default=1, type=int)
        limit = request.args.get('limit', default=20, type=int)
        ids = request.args.getlist('ids')
        provider = request.args.get('provider', default="vendor")
        search = request.args.get('keyword', default=None, type=str)
        tag_ids = request.args.getlist('tag_ids')

        if ids:
            datasets, total = DatasetService.get_datasets_by_ids(ids, current_user.current_tenant_id)
        else:
            datasets, total = DatasetService.get_datasets(page, limit, provider,
                                                          current_user.current_tenant_id, current_user, search, tag_ids)

        # check embedding setting
        provider_manager = ProviderManager()
        configurations = provider_manager.get_configurations(
            tenant_id=current_user.current_tenant_id
        )

        embedding_models = configurations.get_models(
            model_type=ModelType.TEXT_EMBEDDING,
            only_active=True
        )

        model_names = []
        for embedding_model in embedding_models:
            model_names.append(f"{embedding_model.model}:{embedding_model.provider.provider}")

        data = marshal(datasets, dataset_detail_fields)
        for item in data:
            if item['indexing_technique'] == 'high_quality':
                item_model = f"{item['embedding_model']}:{item['embedding_model_provider']}"
                if item_model in model_names:
                    item['embedding_available'] = True
                else:
                    item['embedding_available'] = False
            else:
                item['embedding_available'] = True

        response = {
            'data': data,
            'has_more': len(datasets) == limit,
            'limit': limit,
            'total': total,
            'page': page
        }
        return response, 200

    @setup_required
    @login_required
    @account_initialization_required
    def post(self):
        parser = reqparse.RequestParser()
        parser.add_argument('name', nullable=False, required=True,
                            help='type is required. Name must be between 1 to 40 characters.',
                            type=_validate_name)
        parser.add_argument('indexing_technique', type=str, location='json',
                            choices=Dataset.INDEXING_TECHNIQUE_LIST,
                            nullable=True,
                            help='Invalid indexing technique.')
        args = parser.parse_args()

        # The role of the current user in the ta table must be admin, owner, or editor
        if not current_user.is_editor:
            raise Forbidden()

        try:
            dataset = DatasetService.create_empty_dataset(
                tenant_id=current_user.current_tenant_id,
                name=args['name'],
                indexing_technique=args['indexing_technique'],
                account=current_user
            )
        except services.errors.dataset.DatasetNameDuplicateError:
            raise DatasetNameDuplicateError()

        return marshal(dataset, dataset_detail_fields), 201


class DatasetApi(Resource):
    @setup_required
    @login_required
    @account_initialization_required
    def get(self, dataset_id):
        dataset_id_str = str(dataset_id)
        dataset = DatasetService.get_dataset(dataset_id_str)
        if dataset is None:
            raise NotFound("Dataset not found.")
        try:
            DatasetService.check_dataset_permission(
                dataset, current_user)
        except services.errors.account.NoPermissionError as e:
            raise Forbidden(str(e))
        data = marshal(dataset, dataset_detail_fields)
        # check embedding setting
        provider_manager = ProviderManager()
        configurations = provider_manager.get_configurations(
            tenant_id=current_user.current_tenant_id
        )

        embedding_models = configurations.get_models(
            model_type=ModelType.TEXT_EMBEDDING,
            only_active=True
        )

        model_names = []
        for embedding_model in embedding_models:
            model_names.append(f"{embedding_model.model}:{embedding_model.provider.provider}")

        if data['indexing_technique'] == 'high_quality':
            item_model = f"{data['embedding_model']}:{data['embedding_model_provider']}"
            if item_model in model_names:
                data['embedding_available'] = True
            else:
                data['embedding_available'] = False
        else:
            data['embedding_available'] = True
        return data, 200

    @setup_required
    @login_required
    @account_initialization_required
    def patch(self, dataset_id):
        dataset_id_str = str(dataset_id)
        dataset = DatasetService.get_dataset(dataset_id_str)
        if dataset is None:
            raise NotFound("Dataset not found.")
        # check user's model setting
        DatasetService.check_dataset_model_setting(dataset)

        parser = reqparse.RequestParser()
        parser.add_argument('name', nullable=False,
                            help='type is required. Name must be between 1 to 40 characters.',
                            type=_validate_name)
        parser.add_argument('description',
                            location='json', store_missing=False,
                            type=_validate_description_length)
        parser.add_argument('indexing_technique', type=str, location='json',
                            choices=Dataset.INDEXING_TECHNIQUE_LIST,
                            nullable=True,
                            help='Invalid indexing technique.')
        parser.add_argument('permission', type=str, location='json', choices=(
            'only_me', 'all_team_members'), help='Invalid permission.')
        parser.add_argument('embedding_model', type=str,
                            location='json', help='Invalid embedding model.')
        parser.add_argument('embedding_model_provider', type=str,
                            location='json', help='Invalid embedding model provider.')
        parser.add_argument('retrieval_model', type=dict, location='json', help='Invalid retrieval model.')
        args = parser.parse_args()

        # The role of the current user in the ta table must be admin, owner, or editor
        if not current_user.is_editor:
            raise Forbidden()

        dataset = DatasetService.update_dataset(
            dataset_id_str, args, current_user)

        if dataset is None:
            raise NotFound("Dataset not found.")

        return marshal(dataset, dataset_detail_fields), 200

    @setup_required
    @login_required
    @account_initialization_required
    def delete(self, dataset_id):
        dataset_id_str = str(dataset_id)

        # The role of the current user in the ta table must be admin, owner, or editor
        if not current_user.is_editor:
            raise Forbidden()

        try:
            if DatasetService.delete_dataset(dataset_id_str, current_user):
                return {'result': 'success'}, 204
            else:
                raise NotFound("Dataset not found.")
        except services.errors.dataset.DatasetInUseError:
            raise DatasetInUseError()


class DatasetQueryApi(Resource):

    @setup_required
    @login_required
    @account_initialization_required
    def get(self, dataset_id):
        dataset_id_str = str(dataset_id)
        dataset = DatasetService.get_dataset(dataset_id_str)
        if dataset is None:
            raise NotFound("Dataset not found.")

        try:
            DatasetService.check_dataset_permission(dataset, current_user)
        except services.errors.account.NoPermissionError as e:
            raise Forbidden(str(e))

        page = request.args.get('page', default=1, type=int)
        limit = request.args.get('limit', default=20, type=int)

        dataset_queries, total = DatasetService.get_dataset_queries(
            dataset_id=dataset.id,
            page=page,
            per_page=limit
        )

        response = {
            'data': marshal(dataset_queries, dataset_query_detail_fields),
            'has_more': len(dataset_queries) == limit,
            'limit': limit,
            'total': total,
            'page': page
        }
        return response, 200


class DatasetIndexingEstimateApi(Resource):

    @setup_required
    @login_required
    @account_initialization_required
    def post(self):
        parser = reqparse.RequestParser()
        parser.add_argument('info_list', type=dict, required=True, nullable=True, location='json')
        parser.add_argument('process_rule', type=dict, required=True, nullable=True, location='json')
        parser.add_argument('indexing_technique', type=str, required=True,
                            choices=Dataset.INDEXING_TECHNIQUE_LIST,
                            nullable=True, location='json')
        parser.add_argument('doc_form', type=str, default='text_model', required=False, nullable=False, location='json')
        parser.add_argument('dataset_id', type=str, required=False, nullable=False, location='json')
        parser.add_argument('doc_language', type=str, default='English', required=False, nullable=False,
                            location='json')
        args = parser.parse_args()
        # validate args
        DocumentService.estimate_args_validate(args)
        extract_settings = []
        if args['info_list']['data_source_type'] == 'upload_file':
            file_ids = args['info_list']['file_info_list']['file_ids']
            file_details = db.session.query(UploadFile).filter(
                UploadFile.tenant_id == current_user.current_tenant_id,
                UploadFile.id.in_(file_ids)
            ).all()

            if file_details is None:
                raise NotFound("File not found.")

            if file_details:
                for file_detail in file_details:
                    extract_setting = ExtractSetting(
                        datasource_type="upload_file",
                        upload_file=file_detail,
                        document_model=args['doc_form']
                    )
                    extract_settings.append(extract_setting)
        elif args['info_list']['data_source_type'] == 'notion_import':
            notion_info_list = args['info_list']['notion_info_list']
            for notion_info in notion_info_list:
                workspace_id = notion_info['workspace_id']
                for page in notion_info['pages']:
                    extract_setting = ExtractSetting(
                        datasource_type="notion_import",
                        notion_info={
                            "notion_workspace_id": workspace_id,
                            "notion_obj_id": page['page_id'],
                            "notion_page_type": page['type'],
                            "tenant_id": current_user.current_tenant_id
                        },
                        document_model=args['doc_form']
                    )
                    extract_settings.append(extract_setting)
        elif args['info_list']['data_source_type'] == 'website_crawl':
            website_info_list = args['info_list']['website_info_list']
            for url in website_info_list['urls']:
                extract_setting = ExtractSetting(
                    datasource_type="website_crawl",
                    website_info={
                        "provider": website_info_list['provider'],
                        "job_id": website_info_list['job_id'],
                        "url": url,
                        "tenant_id": current_user.current_tenant_id,
                        "mode": 'crawl',
                        "only_main_content": website_info_list['only_main_content']
                    },
                    document_model=args['doc_form']
                )
                extract_settings.append(extract_setting)
        else:
            raise ValueError('Data source type not support')
        indexing_runner = IndexingRunner()
        try:
            response = indexing_runner.indexing_estimate(current_user.current_tenant_id, extract_settings,
                                                         args['process_rule'], args['doc_form'],
                                                         args['doc_language'], args['dataset_id'],
                                                         args['indexing_technique'])
        except LLMBadRequestError:
            raise ProviderNotInitializeError(
                "No Embedding Model available. Please configure a valid provider "
                "in the Settings -> Model Provider.")
        except ProviderTokenNotInitError as ex:
            raise ProviderNotInitializeError(ex.description)

        return response, 200


class DatasetRelatedAppListApi(Resource):

    @setup_required
    @login_required
    @account_initialization_required
    @marshal_with(related_app_list)
    def get(self, dataset_id):
        dataset_id_str = str(dataset_id)
        dataset = DatasetService.get_dataset(dataset_id_str)
        if dataset is None:
            raise NotFound("Dataset not found.")

        try:
            DatasetService.check_dataset_permission(dataset, current_user)
        except services.errors.account.NoPermissionError as e:
            raise Forbidden(str(e))

        app_dataset_joins = DatasetService.get_related_apps(dataset.id)

        related_apps = []
        for app_dataset_join in app_dataset_joins:
            app_model = app_dataset_join.app
            if app_model:
                related_apps.append(app_model)

        return {
            'data': related_apps,
            'total': len(related_apps)
        }, 200


class DatasetIndexingStatusApi(Resource):

    @setup_required
    @login_required
    @account_initialization_required
    def get(self, dataset_id):
        dataset_id = str(dataset_id)
        documents = db.session.query(Document).filter(
            Document.dataset_id == dataset_id,
            Document.tenant_id == current_user.current_tenant_id
        ).all()
        documents_status = []
        for document in documents:
            completed_segments = DocumentSegment.query.filter(DocumentSegment.completed_at.isnot(None),
                                                              DocumentSegment.document_id == str(document.id),
                                                              DocumentSegment.status != 're_segment').count()
            total_segments = DocumentSegment.query.filter(DocumentSegment.document_id == str(document.id),
                                                          DocumentSegment.status != 're_segment').count()
            document.completed_segments = completed_segments
            document.total_segments = total_segments
            documents_status.append(marshal(document, document_status_fields))
        data = {
            'data': documents_status
        }
        return data


class DatasetApiKeyApi(Resource):
    max_keys = 10
    token_prefix = 'dataset-'
    resource_type = 'dataset'

    @setup_required
    @login_required
    @account_initialization_required
    @marshal_with(api_key_list)
    def get(self):
        keys = db.session.query(ApiToken). \
            filter(ApiToken.type == self.resource_type, ApiToken.tenant_id == current_user.current_tenant_id). \
            all()
        return {"items": keys}

    @setup_required
    @login_required
    @account_initialization_required
    @marshal_with(api_key_fields)
    def post(self):
        # The role of the current user in the ta table must be admin or owner
        if not current_user.is_admin_or_owner:
            raise Forbidden()

        current_key_count = db.session.query(ApiToken). \
            filter(ApiToken.type == self.resource_type, ApiToken.tenant_id == current_user.current_tenant_id). \
            count()

        if current_key_count >= self.max_keys:
            flask_restful.abort(
                400,
                message=f"Cannot create more than {self.max_keys} API keys for this resource type.",
                code='max_keys_exceeded'
            )

        key = ApiToken.generate_api_key(self.token_prefix, 24)
        api_token = ApiToken()
        api_token.tenant_id = current_user.current_tenant_id
        api_token.token = key
        api_token.type = self.resource_type
        db.session.add(api_token)
        db.session.commit()
        return api_token, 200


class DatasetApiDeleteApi(Resource):
    resource_type = 'dataset'

    @setup_required
    @login_required
    @account_initialization_required
    def delete(self, api_key_id):
        api_key_id = str(api_key_id)

        # The role of the current user in the ta table must be admin or owner
        if not current_user.is_admin_or_owner:
            raise Forbidden()

        key = db.session.query(ApiToken). \
            filter(ApiToken.tenant_id == current_user.current_tenant_id, ApiToken.type == self.resource_type,
                   ApiToken.id == api_key_id). \
            first()

        if key is None:
            flask_restful.abort(404, message='API key not found')

        db.session.query(ApiToken).filter(ApiToken.id == api_key_id).delete()
        db.session.commit()

        return {'result': 'success'}, 204


class DatasetApiBaseUrlApi(Resource):
    @setup_required
    @login_required
    @account_initialization_required
    def get(self):
        return {
            'api_base_url': (current_app.config['SERVICE_API_URL'] if current_app.config['SERVICE_API_URL']
                             else request.host_url.rstrip('/')) + '/v1'
        }


class DatasetRetrievalSettingApi(Resource):
    @setup_required
    @login_required
    @account_initialization_required
    def get(self):
        vector_type = current_app.config['VECTOR_STORE']
<<<<<<< HEAD
        if vector_type in {"milvus", "relyt", "pgvector", "pgvecto_rs", 'tidb_vector'}:
            return {
                'retrieval_method': [
                    'semantic_search'
                ]
            }
        elif vector_type in {"qdrant", "weaviate", "elasticsearch"}:
            return {
                'retrieval_method': [
                    'semantic_search', 'full_text_search', 'hybrid_search'
                ]
            }
        else:
            raise ValueError("Unsupported vector db type.")
=======
        match vector_type:
            case VectorType.MILVUS | VectorType.RELYT | VectorType.PGVECTOR | VectorType.TIDB_VECTOR | VectorType.CHROMA | VectorType.TENCENT:
                return {
                    'retrieval_method': [
                        'semantic_search'
                    ]
                }
            case VectorType.QDRANT | VectorType.WEAVIATE:
                return {
                    'retrieval_method': [
                        'semantic_search', 'full_text_search', 'hybrid_search'
                    ]
                }
            case _:
                raise ValueError(f"Unsupported vector db type {vector_type}.")
>>>>>>> 3828d4cd


class DatasetRetrievalSettingMockApi(Resource):
    @setup_required
    @login_required
    @account_initialization_required
    def get(self, vector_type):
<<<<<<< HEAD
        if vector_type in {'milvus', 'relyt', 'pgvector', 'tidb_vector'}:
            return {
                'retrieval_method': [
                    'semantic_search'
                ]
            }
        elif vector_type in {'qdrant', 'weaviate', 'elasticsearch'}:
            return {
                'retrieval_method': [
                    'semantic_search', 'full_text_search', 'hybrid_search'
                ]
            }
        else:
            raise ValueError("Unsupported vector db type.")
=======
        match vector_type:
            case VectorType.MILVUS | VectorType.RELYT | VectorType.PGVECTOR | VectorType.TIDB_VECTOR | VectorType.CHROMA | VectorType.TENCEN:
                return {
                    'retrieval_method': [
                        'semantic_search'
                    ]
                }
            case VectorType.QDRANT | VectorType.WEAVIATE:
                return {
                    'retrieval_method': [
                        'semantic_search', 'full_text_search', 'hybrid_search'
                    ]
                }
            case _:
                raise ValueError(f"Unsupported vector db type {vector_type}.")


>>>>>>> 3828d4cd

class DatasetErrorDocs(Resource):
    @setup_required
    @login_required
    @account_initialization_required
    def get(self, dataset_id):
        dataset_id_str = str(dataset_id)
        dataset = DatasetService.get_dataset(dataset_id_str)
        if dataset is None:
            raise NotFound("Dataset not found.")
        results = DocumentService.get_error_documents_by_dataset_id(dataset_id_str)

        return {
            'data': [marshal(item, document_status_fields) for item in results],
            'total': len(results)
        }, 200


api.add_resource(DatasetListApi, '/datasets')
api.add_resource(DatasetApi, '/datasets/<uuid:dataset_id>')
api.add_resource(DatasetQueryApi, '/datasets/<uuid:dataset_id>/queries')
api.add_resource(DatasetErrorDocs, '/datasets/<uuid:dataset_id>/error-docs')
api.add_resource(DatasetIndexingEstimateApi, '/datasets/indexing-estimate')
api.add_resource(DatasetRelatedAppListApi, '/datasets/<uuid:dataset_id>/related-apps')
api.add_resource(DatasetIndexingStatusApi, '/datasets/<uuid:dataset_id>/indexing-status')
api.add_resource(DatasetApiKeyApi, '/datasets/api-keys')
api.add_resource(DatasetApiDeleteApi, '/datasets/api-keys/<uuid:api_key_id>')
api.add_resource(DatasetApiBaseUrlApi, '/datasets/api-base-info')
api.add_resource(DatasetRetrievalSettingApi, '/datasets/retrieval-setting')
api.add_resource(DatasetRetrievalSettingMockApi, '/datasets/retrieval-setting/<string:vector_type>')<|MERGE_RESOLUTION|>--- conflicted
+++ resolved
@@ -496,22 +496,6 @@
     @account_initialization_required
     def get(self):
         vector_type = current_app.config['VECTOR_STORE']
-<<<<<<< HEAD
-        if vector_type in {"milvus", "relyt", "pgvector", "pgvecto_rs", 'tidb_vector'}:
-            return {
-                'retrieval_method': [
-                    'semantic_search'
-                ]
-            }
-        elif vector_type in {"qdrant", "weaviate", "elasticsearch"}:
-            return {
-                'retrieval_method': [
-                    'semantic_search', 'full_text_search', 'hybrid_search'
-                ]
-            }
-        else:
-            raise ValueError("Unsupported vector db type.")
-=======
         match vector_type:
             case VectorType.MILVUS | VectorType.RELYT | VectorType.PGVECTOR | VectorType.TIDB_VECTOR | VectorType.CHROMA | VectorType.TENCENT:
                 return {
@@ -519,7 +503,7 @@
                         'semantic_search'
                     ]
                 }
-            case VectorType.QDRANT | VectorType.WEAVIATE:
+            case VectorType.QDRANT | VectorType.WEAVIATE | VectorType.ELASTICSEARCH:
                 return {
                     'retrieval_method': [
                         'semantic_search', 'full_text_search', 'hybrid_search'
@@ -527,7 +511,6 @@
                 }
             case _:
                 raise ValueError(f"Unsupported vector db type {vector_type}.")
->>>>>>> 3828d4cd
 
 
 class DatasetRetrievalSettingMockApi(Resource):
@@ -535,22 +518,6 @@
     @login_required
     @account_initialization_required
     def get(self, vector_type):
-<<<<<<< HEAD
-        if vector_type in {'milvus', 'relyt', 'pgvector', 'tidb_vector'}:
-            return {
-                'retrieval_method': [
-                    'semantic_search'
-                ]
-            }
-        elif vector_type in {'qdrant', 'weaviate', 'elasticsearch'}:
-            return {
-                'retrieval_method': [
-                    'semantic_search', 'full_text_search', 'hybrid_search'
-                ]
-            }
-        else:
-            raise ValueError("Unsupported vector db type.")
-=======
         match vector_type:
             case VectorType.MILVUS | VectorType.RELYT | VectorType.PGVECTOR | VectorType.TIDB_VECTOR | VectorType.CHROMA | VectorType.TENCEN:
                 return {
@@ -558,7 +525,7 @@
                         'semantic_search'
                     ]
                 }
-            case VectorType.QDRANT | VectorType.WEAVIATE:
+            case VectorType.QDRANT | VectorType.WEAVIATE | VectorType.ELASTICSEARCH:
                 return {
                     'retrieval_method': [
                         'semantic_search', 'full_text_search', 'hybrid_search'
@@ -568,7 +535,6 @@
                 raise ValueError(f"Unsupported vector db type {vector_type}.")
 
 
->>>>>>> 3828d4cd
 
 class DatasetErrorDocs(Resource):
     @setup_required
