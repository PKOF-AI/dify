--- conflicted
+++ resolved
@@ -642,11 +642,8 @@
                 | VectorType.ELASTICSEARCH
                 | VectorType.PGVECTOR
                 | VectorType.TIDB_ON_QDRANT
-<<<<<<< HEAD
                 | VectorType.LINDORM
-=======
                 | VectorType.COUCHBASE
->>>>>>> 0bdae34b
             ):
                 return {
                     "retrieval_method": [
