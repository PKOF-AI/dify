--- conflicted
+++ resolved
@@ -476,11 +476,7 @@
     @account_initialization_required
     def get(self):
         vector_type = current_app.config['VECTOR_STORE']
-<<<<<<< HEAD
-        if vector_type == 'milvus' or vector_type == 'tencent':
-=======
-        if vector_type == 'milvus' or vector_type == 'relyt':
->>>>>>> 45dd1683
+        if vector_type == 'milvus' or vector_type == 'relyt' or vector_type == 'tencent':
             return {
                 'retrieval_method': [
                     'semantic_search'
@@ -501,12 +497,7 @@
     @login_required
     @account_initialization_required
     def get(self, vector_type):
-
-<<<<<<< HEAD
-        if vector_type == 'milvus' or vector_type == 'tencent':
-=======
-        if vector_type == 'milvus' or vector_type == 'relyt':
->>>>>>> 45dd1683
+        if vector_type == 'milvus' or vector_type == 'relyt' or vector_type == 'tencent':
             return {
                 'retrieval_method': [
                     'semantic_search'
