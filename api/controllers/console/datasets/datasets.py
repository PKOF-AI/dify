import flask_restful
from flask import current_app, request
from flask_login import current_user
from flask_restful import Resource, marshal, marshal_with, reqparse
from werkzeug.exceptions import Forbidden, NotFound

import services
from controllers.console import api
from controllers.console.apikey import api_key_fields, api_key_list
from controllers.console.app.error import ProviderNotInitializeError
from controllers.console.datasets.error import DatasetNameDuplicateError
from controllers.console.setup import setup_required
from controllers.console.wraps import account_initialization_required
from core.errors.error import LLMBadRequestError, ProviderTokenNotInitError
from core.indexing_runner import IndexingRunner
from core.model_runtime.entities.model_entities import ModelType
from core.provider_manager import ProviderManager
from core.rag.extractor.entity.extract_setting import ExtractSetting
from extensions.ext_database import db
from fields.app_fields import related_app_list
from fields.dataset_fields import dataset_detail_fields, dataset_query_detail_fields
from fields.document_fields import document_status_fields
from libs.login import login_required
from models.dataset import Dataset, Document, DocumentSegment
from models.model import ApiToken, UploadFile
from services.dataset_service import DatasetService, DocumentService


def _validate_name(name):
    if not name or len(name) < 1 or len(name) > 40:
        raise ValueError('Name must be between 1 to 40 characters.')
    return name


def _validate_description_length(description):
    if len(description) > 400:
        raise ValueError('Description cannot exceed 400 characters.')
    return description


class DatasetListApi(Resource):

    @setup_required
    @login_required
    @account_initialization_required
    def get(self):
        page = request.args.get('page', default=1, type=int)
        limit = request.args.get('limit', default=20, type=int)
        ids = request.args.getlist('ids')
        provider = request.args.get('provider', default="vendor")
        search = request.args.get('keyword', default=None, type=str)
        tag_ids = request.args.getlist('tag_ids')

        if ids:
            datasets, total = DatasetService.get_datasets_by_ids(ids, current_user.current_tenant_id)
        else:
            datasets, total = DatasetService.get_datasets(page, limit, provider,
                                                          current_user.current_tenant_id, current_user, search, tag_ids)

        # check embedding setting
        provider_manager = ProviderManager()
        configurations = provider_manager.get_configurations(
            tenant_id=current_user.current_tenant_id
        )

        embedding_models = configurations.get_models(
            model_type=ModelType.TEXT_EMBEDDING,
            only_active=True
        )

        model_names = []
        for embedding_model in embedding_models:
            model_names.append(f"{embedding_model.model}:{embedding_model.provider.provider}")

        data = marshal(datasets, dataset_detail_fields)
        for item in data:
            if item['indexing_technique'] == 'high_quality':
                item_model = f"{item['embedding_model']}:{item['embedding_model_provider']}"
                if item_model in model_names:
                    item['embedding_available'] = True
                else:
                    item['embedding_available'] = False
            else:
                item['embedding_available'] = True

        response = {
            'data': data,
            'has_more': len(datasets) == limit,
            'limit': limit,
            'total': total,
            'page': page
        }
        return response, 200

    @setup_required
    @login_required
    @account_initialization_required
    def post(self):
        parser = reqparse.RequestParser()
        parser.add_argument('name', nullable=False, required=True,
                            help='type is required. Name must be between 1 to 40 characters.',
                            type=_validate_name)
        parser.add_argument('indexing_technique', type=str, location='json',
                            choices=Dataset.INDEXING_TECHNIQUE_LIST,
                            nullable=True,
                            help='Invalid indexing technique.')
        args = parser.parse_args()

        # The role of the current user in the ta table must be admin or owner
        if not current_user.is_admin_or_owner:
            raise Forbidden()

        try:
            dataset = DatasetService.create_empty_dataset(
                tenant_id=current_user.current_tenant_id,
                name=args['name'],
                indexing_technique=args['indexing_technique'],
                account=current_user
            )
        except services.errors.dataset.DatasetNameDuplicateError:
            raise DatasetNameDuplicateError()

        return marshal(dataset, dataset_detail_fields), 201


class DatasetApi(Resource):
    @setup_required
    @login_required
    @account_initialization_required
    def get(self, dataset_id):
        dataset_id_str = str(dataset_id)
        dataset = DatasetService.get_dataset(dataset_id_str)
        if dataset is None:
            raise NotFound("Dataset not found.")
        try:
            DatasetService.check_dataset_permission(
                dataset, current_user)
        except services.errors.account.NoPermissionError as e:
            raise Forbidden(str(e))
        data = marshal(dataset, dataset_detail_fields)
        # check embedding setting
        provider_manager = ProviderManager()
        configurations = provider_manager.get_configurations(
            tenant_id=current_user.current_tenant_id
        )

        embedding_models = configurations.get_models(
            model_type=ModelType.TEXT_EMBEDDING,
            only_active=True
        )

        model_names = []
        for embedding_model in embedding_models:
            model_names.append(f"{embedding_model.model}:{embedding_model.provider.provider}")

        if data['indexing_technique'] == 'high_quality':
            item_model = f"{data['embedding_model']}:{data['embedding_model_provider']}"
            if item_model in model_names:
                data['embedding_available'] = True
            else:
                data['embedding_available'] = False
        else:
            data['embedding_available'] = True
        return data, 200

    @setup_required
    @login_required
    @account_initialization_required
    def patch(self, dataset_id):
        dataset_id_str = str(dataset_id)
        dataset = DatasetService.get_dataset(dataset_id_str)
        if dataset is None:
            raise NotFound("Dataset not found.")
        # check user's model setting
        DatasetService.check_dataset_model_setting(dataset)

        parser = reqparse.RequestParser()
        parser.add_argument('name', nullable=False,
                            help='type is required. Name must be between 1 to 40 characters.',
                            type=_validate_name)
        parser.add_argument('description',
                            location='json', store_missing=False,
                            type=_validate_description_length)
        parser.add_argument('indexing_technique', type=str, location='json',
                            choices=Dataset.INDEXING_TECHNIQUE_LIST,
                            nullable=True,
                            help='Invalid indexing technique.')
        parser.add_argument('permission', type=str, location='json', choices=(
            'only_me', 'all_team_members'), help='Invalid permission.')
        parser.add_argument('embedding_model', type=str,
                            location='json', help='Invalid embedding model.')
        parser.add_argument('embedding_model_provider', type=str,
                            location='json', help='Invalid embedding model provider.')
        parser.add_argument('retrieval_model', type=dict, location='json', help='Invalid retrieval model.')
        args = parser.parse_args()

        # The role of the current user in the ta table must be admin or owner
        if not current_user.is_admin_or_owner:
            raise Forbidden()

        dataset = DatasetService.update_dataset(
            dataset_id_str, args, current_user)

        if dataset is None:
            raise NotFound("Dataset not found.")

        return marshal(dataset, dataset_detail_fields), 200

    @setup_required
    @login_required
    @account_initialization_required
    def delete(self, dataset_id):
        dataset_id_str = str(dataset_id)

        # The role of the current user in the ta table must be admin or owner
        if not current_user.is_admin_or_owner:
            raise Forbidden()

        if DatasetService.delete_dataset(dataset_id_str, current_user):
            return {'result': 'success'}, 204
        else:
            raise NotFound("Dataset not found.")


class DatasetQueryApi(Resource):

    @setup_required
    @login_required
    @account_initialization_required
    def get(self, dataset_id):
        dataset_id_str = str(dataset_id)
        dataset = DatasetService.get_dataset(dataset_id_str)
        if dataset is None:
            raise NotFound("Dataset not found.")

        try:
            DatasetService.check_dataset_permission(dataset, current_user)
        except services.errors.account.NoPermissionError as e:
            raise Forbidden(str(e))

        page = request.args.get('page', default=1, type=int)
        limit = request.args.get('limit', default=20, type=int)

        dataset_queries, total = DatasetService.get_dataset_queries(
            dataset_id=dataset.id,
            page=page,
            per_page=limit
        )

        response = {
            'data': marshal(dataset_queries, dataset_query_detail_fields),
            'has_more': len(dataset_queries) == limit,
            'limit': limit,
            'total': total,
            'page': page
        }
        return response, 200


class DatasetIndexingEstimateApi(Resource):

    @setup_required
    @login_required
    @account_initialization_required
    def post(self):
        parser = reqparse.RequestParser()
        parser.add_argument('info_list', type=dict, required=True, nullable=True, location='json')
        parser.add_argument('process_rule', type=dict, required=True, nullable=True, location='json')
        parser.add_argument('indexing_technique', type=str, required=True,
                            choices=Dataset.INDEXING_TECHNIQUE_LIST,
                            nullable=True, location='json')
        parser.add_argument('doc_form', type=str, default='text_model', required=False, nullable=False, location='json')
        parser.add_argument('dataset_id', type=str, required=False, nullable=False, location='json')
        parser.add_argument('doc_language', type=str, default='English', required=False, nullable=False,
                            location='json')
        args = parser.parse_args()
        # validate args
        DocumentService.estimate_args_validate(args)
        extract_settings = []
        if args['info_list']['data_source_type'] == 'upload_file':
            file_ids = args['info_list']['file_info_list']['file_ids']
            file_details = db.session.query(UploadFile).filter(
                UploadFile.tenant_id == current_user.current_tenant_id,
                UploadFile.id.in_(file_ids)
            ).all()

            if file_details is None:
                raise NotFound("File not found.")

            if file_details:
                for file_detail in file_details:
                    extract_setting = ExtractSetting(
                        datasource_type="upload_file",
                        upload_file=file_detail,
                        document_model=args['doc_form']
                    )
                    extract_settings.append(extract_setting)
        elif args['info_list']['data_source_type'] == 'notion_import':
            notion_info_list = args['info_list']['notion_info_list']
            for notion_info in notion_info_list:
                workspace_id = notion_info['workspace_id']
                for page in notion_info['pages']:
                    extract_setting = ExtractSetting(
                        datasource_type="notion_import",
                        notion_info={
                            "notion_workspace_id": workspace_id,
                            "notion_obj_id": page['page_id'],
                            "notion_page_type": page['type'],
                            "tenant_id": current_user.current_tenant_id
                        },
                        document_model=args['doc_form']
                    )
                    extract_settings.append(extract_setting)
        else:
            raise ValueError('Data source type not support')
        indexing_runner = IndexingRunner()
        try:
            response = indexing_runner.indexing_estimate(current_user.current_tenant_id, extract_settings,
                                                         args['process_rule'], args['doc_form'],
                                                         args['doc_language'], args['dataset_id'],
                                                         args['indexing_technique'])
        except LLMBadRequestError:
            raise ProviderNotInitializeError(
                "No Embedding Model available. Please configure a valid provider "
                "in the Settings -> Model Provider.")
        except ProviderTokenNotInitError as ex:
            raise ProviderNotInitializeError(ex.description)

        return response, 200


class DatasetRelatedAppListApi(Resource):

    @setup_required
    @login_required
    @account_initialization_required
    @marshal_with(related_app_list)
    def get(self, dataset_id):
        dataset_id_str = str(dataset_id)
        dataset = DatasetService.get_dataset(dataset_id_str)
        if dataset is None:
            raise NotFound("Dataset not found.")

        try:
            DatasetService.check_dataset_permission(dataset, current_user)
        except services.errors.account.NoPermissionError as e:
            raise Forbidden(str(e))

        app_dataset_joins = DatasetService.get_related_apps(dataset.id)

        related_apps = []
        for app_dataset_join in app_dataset_joins:
            app_model = app_dataset_join.app
            if app_model:
                related_apps.append(app_model)

        return {
            'data': related_apps,
            'total': len(related_apps)
        }, 200


class DatasetIndexingStatusApi(Resource):

    @setup_required
    @login_required
    @account_initialization_required
    def get(self, dataset_id):
        dataset_id = str(dataset_id)
        documents = db.session.query(Document).filter(
            Document.dataset_id == dataset_id,
            Document.tenant_id == current_user.current_tenant_id
        ).all()
        documents_status = []
        for document in documents:
            completed_segments = DocumentSegment.query.filter(DocumentSegment.completed_at.isnot(None),
                                                              DocumentSegment.document_id == str(document.id),
                                                              DocumentSegment.status != 're_segment').count()
            total_segments = DocumentSegment.query.filter(DocumentSegment.document_id == str(document.id),
                                                          DocumentSegment.status != 're_segment').count()
            document.completed_segments = completed_segments
            document.total_segments = total_segments
            documents_status.append(marshal(document, document_status_fields))
        data = {
            'data': documents_status
        }
        return data


class DatasetApiKeyApi(Resource):
    max_keys = 10
    token_prefix = 'dataset-'
    resource_type = 'dataset'

    @setup_required
    @login_required
    @account_initialization_required
    @marshal_with(api_key_list)
    def get(self):
        keys = db.session.query(ApiToken). \
            filter(ApiToken.type == self.resource_type, ApiToken.tenant_id == current_user.current_tenant_id). \
            all()
        return {"items": keys}

    @setup_required
    @login_required
    @account_initialization_required
    @marshal_with(api_key_fields)
    def post(self):
        # The role of the current user in the ta table must be admin or owner
        if not current_user.is_admin_or_owner:
            raise Forbidden()

        current_key_count = db.session.query(ApiToken). \
            filter(ApiToken.type == self.resource_type, ApiToken.tenant_id == current_user.current_tenant_id). \
            count()

        if current_key_count >= self.max_keys:
            flask_restful.abort(
                400,
                message=f"Cannot create more than {self.max_keys} API keys for this resource type.",
                code='max_keys_exceeded'
            )

        key = ApiToken.generate_api_key(self.token_prefix, 24)
        api_token = ApiToken()
        api_token.tenant_id = current_user.current_tenant_id
        api_token.token = key
        api_token.type = self.resource_type
        db.session.add(api_token)
        db.session.commit()
        return api_token, 200


class DatasetApiDeleteApi(Resource):
    resource_type = 'dataset'

    @setup_required
    @login_required
    @account_initialization_required
    def delete(self, api_key_id):
        api_key_id = str(api_key_id)

        # The role of the current user in the ta table must be admin or owner
        if not current_user.is_admin_or_owner:
            raise Forbidden()

        key = db.session.query(ApiToken). \
            filter(ApiToken.tenant_id == current_user.current_tenant_id, ApiToken.type == self.resource_type,
                   ApiToken.id == api_key_id). \
            first()

        if key is None:
            flask_restful.abort(404, message='API key not found')

        db.session.query(ApiToken).filter(ApiToken.id == api_key_id).delete()
        db.session.commit()

        return {'result': 'success'}, 204


class DatasetApiBaseUrlApi(Resource):
    @setup_required
    @login_required
    @account_initialization_required
    def get(self):
        return {
            'api_base_url': (current_app.config['SERVICE_API_URL'] if current_app.config['SERVICE_API_URL']
                             else request.host_url.rstrip('/')) + '/v1'
        }


class DatasetRetrievalSettingApi(Resource):
    @setup_required
    @login_required
    @account_initialization_required
    def get(self):
        vector_type = current_app.config['VECTOR_STORE']
        if vector_type in {"milvus", "relyt", "pgvector", "pgvecto_rs"}:
            return {
                'retrieval_method': [
                    'semantic_search'
                ]
            }
<<<<<<< HEAD
        elif vector_type == 'qdrant' or vector_type == 'weaviate' or vector_type == 'elasticsearch':
=======
        elif vector_type in {"qdrant", "weaviate"}:
>>>>>>> e6db7ad1
            return {
                'retrieval_method': [
                    'semantic_search', 'full_text_search', 'hybrid_search'
                ]
            }
        else:
            raise ValueError("Unsupported vector db type.")


class DatasetRetrievalSettingMockApi(Resource):
    @setup_required
    @login_required
    @account_initialization_required
    def get(self, vector_type):
        if vector_type in {'milvus', 'relyt', 'pgvector'}:
            return {
                'retrieval_method': [
                    'semantic_search'
                ]
            }
        elif vector_type in {'qdrant', 'weaviate'}:
            return {
                'retrieval_method': [
                    'semantic_search', 'full_text_search', 'hybrid_search'
                ]
            }
        else:
            raise ValueError("Unsupported vector db type.")

class DatasetErrorDocs(Resource):
    @setup_required
    @login_required
    @account_initialization_required
    def get(self, dataset_id):
        dataset_id_str = str(dataset_id)
        dataset = DatasetService.get_dataset(dataset_id_str)
        if dataset is None:
            raise NotFound("Dataset not found.")
        results = DocumentService.get_error_documents_by_dataset_id(dataset_id_str)

        return {
            'data': [marshal(item, document_status_fields) for item in results],
            'total': len(results)
        }, 200


api.add_resource(DatasetListApi, '/datasets')
api.add_resource(DatasetApi, '/datasets/<uuid:dataset_id>')
api.add_resource(DatasetQueryApi, '/datasets/<uuid:dataset_id>/queries')
api.add_resource(DatasetErrorDocs, '/datasets/<uuid:dataset_id>/error-docs')
api.add_resource(DatasetIndexingEstimateApi, '/datasets/indexing-estimate')
api.add_resource(DatasetRelatedAppListApi, '/datasets/<uuid:dataset_id>/related-apps')
api.add_resource(DatasetIndexingStatusApi, '/datasets/<uuid:dataset_id>/indexing-status')
api.add_resource(DatasetApiKeyApi, '/datasets/api-keys')
api.add_resource(DatasetApiDeleteApi, '/datasets/api-keys/<uuid:api_key_id>')
api.add_resource(DatasetApiBaseUrlApi, '/datasets/api-base-info')
api.add_resource(DatasetRetrievalSettingApi, '/datasets/retrieval-setting')
api.add_resource(DatasetRetrievalSettingMockApi, '/datasets/retrieval-setting/<string:vector_type>')<|MERGE_RESOLUTION|>--- conflicted
+++ resolved
@@ -482,11 +482,7 @@
                     'semantic_search'
                 ]
             }
-<<<<<<< HEAD
-        elif vector_type == 'qdrant' or vector_type == 'weaviate' or vector_type == 'elasticsearch':
-=======
-        elif vector_type in {"qdrant", "weaviate"}:
->>>>>>> e6db7ad1
+        elif vector_type in {"qdrant", "weaviate", "elasticsearch"}:
             return {
                 'retrieval_method': [
                     'semantic_search', 'full_text_search', 'hybrid_search'
@@ -507,7 +503,7 @@
                     'semantic_search'
                 ]
             }
-        elif vector_type in {'qdrant', 'weaviate'}:
+        elif vector_type in {'qdrant', 'weaviate', 'elasticsearch'}:
             return {
                 'retrieval_method': [
                     'semantic_search', 'full_text_search', 'hybrid_search'
