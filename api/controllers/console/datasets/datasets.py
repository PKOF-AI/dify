--- conflicted
+++ resolved
@@ -476,11 +476,9 @@
     @account_initialization_required
     def get(self):
         vector_type = current_app.config['VECTOR_STORE']
-<<<<<<< HEAD
-        if vector_type == 'milvus' or vector_type == 'relyt' or vector_type == 'tencent':
-=======
-        if vector_type == 'milvus' or vector_type == 'pgvecto_rs' or vector_type == 'relyt':
->>>>>>> 1d432728
+
+        if vector_type == 'milvus' or vector_type == 'pgvecto_rs' or vector_type == 'relyt' or vector_type == 'tencent':
+
             return {
                 'retrieval_method': [
                     'semantic_search'
