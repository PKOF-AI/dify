import flask_restful
from flask import current_app, request
from flask_login import current_user
from flask_restful import Resource, marshal, marshal_with, reqparse
from werkzeug.exceptions import Forbidden, NotFound

import services
from controllers.console import api
from controllers.console.apikey import api_key_fields, api_key_list
from controllers.console.app.error import ProviderNotInitializeError
from controllers.console.datasets.error import DatasetNameDuplicateError
from controllers.console.setup import setup_required
from controllers.console.wraps import account_initialization_required
from core.errors.error import LLMBadRequestError, ProviderTokenNotInitError
from core.indexing_runner import IndexingRunner
from core.model_runtime.entities.model_entities import ModelType
from core.provider_manager import ProviderManager
from core.rag.datasource.vdb.vector_type import VectorType
from core.rag.extractor.entity.extract_setting import ExtractSetting
from extensions.ext_database import db
from fields.app_fields import related_app_list
from fields.dataset_fields import dataset_detail_fields, dataset_query_detail_fields
from fields.document_fields import document_status_fields
from libs.login import login_required
from models.dataset import Dataset, Document, DocumentSegment
from models.model import ApiToken, UploadFile
from services.dataset_service import DatasetService, DocumentService


def _validate_name(name):
    if not name or len(name) < 1 or len(name) > 40:
        raise ValueError('Name must be between 1 to 40 characters.')
    return name


def _validate_description_length(description):
    if len(description) > 400:
        raise ValueError('Description cannot exceed 400 characters.')
    return description


class DatasetListApi(Resource):

    @setup_required
    @login_required
    @account_initialization_required
    def get(self):
        page = request.args.get('page', default=1, type=int)
        limit = request.args.get('limit', default=20, type=int)
        ids = request.args.getlist('ids')
        provider = request.args.get('provider', default="vendor")
        search = request.args.get('keyword', default=None, type=str)
        tag_ids = request.args.getlist('tag_ids')

        if ids:
            datasets, total = DatasetService.get_datasets_by_ids(ids, current_user.current_tenant_id)
        else:
            datasets, total = DatasetService.get_datasets(page, limit, provider,
                                                          current_user.current_tenant_id, current_user, search, tag_ids)

        # check embedding setting
        provider_manager = ProviderManager()
        configurations = provider_manager.get_configurations(
            tenant_id=current_user.current_tenant_id
        )

        embedding_models = configurations.get_models(
            model_type=ModelType.TEXT_EMBEDDING,
            only_active=True
        )

        model_names = []
        for embedding_model in embedding_models:
            model_names.append(f"{embedding_model.model}:{embedding_model.provider.provider}")

        data = marshal(datasets, dataset_detail_fields)
        for item in data:
            if item['indexing_technique'] == 'high_quality':
                item_model = f"{item['embedding_model']}:{item['embedding_model_provider']}"
                if item_model in model_names:
                    item['embedding_available'] = True
                else:
                    item['embedding_available'] = False
            else:
                item['embedding_available'] = True

        response = {
            'data': data,
            'has_more': len(datasets) == limit,
            'limit': limit,
            'total': total,
            'page': page
        }
        return response, 200

    @setup_required
    @login_required
    @account_initialization_required
    def post(self):
        parser = reqparse.RequestParser()
        parser.add_argument('name', nullable=False, required=True,
                            help='type is required. Name must be between 1 to 40 characters.',
                            type=_validate_name)
        parser.add_argument('indexing_technique', type=str, location='json',
                            choices=Dataset.INDEXING_TECHNIQUE_LIST,
                            nullable=True,
                            help='Invalid indexing technique.')
        args = parser.parse_args()

        # The role of the current user in the ta table must be admin or owner
        if not current_user.is_admin_or_owner:
            raise Forbidden()

        try:
            dataset = DatasetService.create_empty_dataset(
                tenant_id=current_user.current_tenant_id,
                name=args['name'],
                indexing_technique=args['indexing_technique'],
                account=current_user
            )
        except services.errors.dataset.DatasetNameDuplicateError:
            raise DatasetNameDuplicateError()

        return marshal(dataset, dataset_detail_fields), 201


class DatasetApi(Resource):
    @setup_required
    @login_required
    @account_initialization_required
    def get(self, dataset_id):
        dataset_id_str = str(dataset_id)
        dataset = DatasetService.get_dataset(dataset_id_str)
        if dataset is None:
            raise NotFound("Dataset not found.")
        try:
            DatasetService.check_dataset_permission(
                dataset, current_user)
        except services.errors.account.NoPermissionError as e:
            raise Forbidden(str(e))
        data = marshal(dataset, dataset_detail_fields)
        # check embedding setting
        provider_manager = ProviderManager()
        configurations = provider_manager.get_configurations(
            tenant_id=current_user.current_tenant_id
        )

        embedding_models = configurations.get_models(
            model_type=ModelType.TEXT_EMBEDDING,
            only_active=True
        )

        model_names = []
        for embedding_model in embedding_models:
            model_names.append(f"{embedding_model.model}:{embedding_model.provider.provider}")

        if data['indexing_technique'] == 'high_quality':
            item_model = f"{data['embedding_model']}:{data['embedding_model_provider']}"
            if item_model in model_names:
                data['embedding_available'] = True
            else:
                data['embedding_available'] = False
        else:
            data['embedding_available'] = True
        return data, 200

    @setup_required
    @login_required
    @account_initialization_required
    def patch(self, dataset_id):
        dataset_id_str = str(dataset_id)
        dataset = DatasetService.get_dataset(dataset_id_str)
        if dataset is None:
            raise NotFound("Dataset not found.")
        # check user's model setting
        DatasetService.check_dataset_model_setting(dataset)

        parser = reqparse.RequestParser()
        parser.add_argument('name', nullable=False,
                            help='type is required. Name must be between 1 to 40 characters.',
                            type=_validate_name)
        parser.add_argument('description',
                            location='json', store_missing=False,
                            type=_validate_description_length)
        parser.add_argument('indexing_technique', type=str, location='json',
                            choices=Dataset.INDEXING_TECHNIQUE_LIST,
                            nullable=True,
                            help='Invalid indexing technique.')
        parser.add_argument('permission', type=str, location='json', choices=(
            'only_me', 'all_team_members'), help='Invalid permission.')
        parser.add_argument('embedding_model', type=str,
                            location='json', help='Invalid embedding model.')
        parser.add_argument('embedding_model_provider', type=str,
                            location='json', help='Invalid embedding model provider.')
        parser.add_argument('retrieval_model', type=dict, location='json', help='Invalid retrieval model.')
        args = parser.parse_args()

        # The role of the current user in the ta table must be admin or owner
        if not current_user.is_admin_or_owner:
            raise Forbidden()

        dataset = DatasetService.update_dataset(
            dataset_id_str, args, current_user)

        if dataset is None:
            raise NotFound("Dataset not found.")

        return marshal(dataset, dataset_detail_fields), 200

    @setup_required
    @login_required
    @account_initialization_required
    def delete(self, dataset_id):
        dataset_id_str = str(dataset_id)

        # The role of the current user in the ta table must be admin or owner
        if not current_user.is_admin_or_owner:
            raise Forbidden()

        if DatasetService.delete_dataset(dataset_id_str, current_user):
            return {'result': 'success'}, 204
        else:
            raise NotFound("Dataset not found.")


class DatasetQueryApi(Resource):

    @setup_required
    @login_required
    @account_initialization_required
    def get(self, dataset_id):
        dataset_id_str = str(dataset_id)
        dataset = DatasetService.get_dataset(dataset_id_str)
        if dataset is None:
            raise NotFound("Dataset not found.")

        try:
            DatasetService.check_dataset_permission(dataset, current_user)
        except services.errors.account.NoPermissionError as e:
            raise Forbidden(str(e))

        page = request.args.get('page', default=1, type=int)
        limit = request.args.get('limit', default=20, type=int)

        dataset_queries, total = DatasetService.get_dataset_queries(
            dataset_id=dataset.id,
            page=page,
            per_page=limit
        )

        response = {
            'data': marshal(dataset_queries, dataset_query_detail_fields),
            'has_more': len(dataset_queries) == limit,
            'limit': limit,
            'total': total,
            'page': page
        }
        return response, 200


class DatasetIndexingEstimateApi(Resource):

    @setup_required
    @login_required
    @account_initialization_required
    def post(self):
        parser = reqparse.RequestParser()
        parser.add_argument('info_list', type=dict, required=True, nullable=True, location='json')
        parser.add_argument('process_rule', type=dict, required=True, nullable=True, location='json')
        parser.add_argument('indexing_technique', type=str, required=True,
                            choices=Dataset.INDEXING_TECHNIQUE_LIST,
                            nullable=True, location='json')
        parser.add_argument('doc_form', type=str, default='text_model', required=False, nullable=False, location='json')
        parser.add_argument('dataset_id', type=str, required=False, nullable=False, location='json')
        parser.add_argument('doc_language', type=str, default='English', required=False, nullable=False,
                            location='json')
        args = parser.parse_args()
        # validate args
        DocumentService.estimate_args_validate(args)
        extract_settings = []
        if args['info_list']['data_source_type'] == 'upload_file':
            file_ids = args['info_list']['file_info_list']['file_ids']
            file_details = db.session.query(UploadFile).filter(
                UploadFile.tenant_id == current_user.current_tenant_id,
                UploadFile.id.in_(file_ids)
            ).all()

            if file_details is None:
                raise NotFound("File not found.")

            if file_details:
                for file_detail in file_details:
                    extract_setting = ExtractSetting(
                        datasource_type="upload_file",
                        upload_file=file_detail,
                        document_model=args['doc_form']
                    )
                    extract_settings.append(extract_setting)
        elif args['info_list']['data_source_type'] == 'notion_import':
            notion_info_list = args['info_list']['notion_info_list']
            for notion_info in notion_info_list:
                workspace_id = notion_info['workspace_id']
                for page in notion_info['pages']:
                    extract_setting = ExtractSetting(
                        datasource_type="notion_import",
                        notion_info={
                            "notion_workspace_id": workspace_id,
                            "notion_obj_id": page['page_id'],
                            "notion_page_type": page['type'],
                            "tenant_id": current_user.current_tenant_id
                        },
                        document_model=args['doc_form']
                    )
                    extract_settings.append(extract_setting)
        else:
            raise ValueError('Data source type not support')
        indexing_runner = IndexingRunner()
        try:
            response = indexing_runner.indexing_estimate(current_user.current_tenant_id, extract_settings,
                                                         args['process_rule'], args['doc_form'],
                                                         args['doc_language'], args['dataset_id'],
                                                         args['indexing_technique'])
        except LLMBadRequestError:
            raise ProviderNotInitializeError(
                "No Embedding Model available. Please configure a valid provider "
                "in the Settings -> Model Provider.")
        except ProviderTokenNotInitError as ex:
            raise ProviderNotInitializeError(ex.description)

        return response, 200


class DatasetRelatedAppListApi(Resource):

    @setup_required
    @login_required
    @account_initialization_required
    @marshal_with(related_app_list)
    def get(self, dataset_id):
        dataset_id_str = str(dataset_id)
        dataset = DatasetService.get_dataset(dataset_id_str)
        if dataset is None:
            raise NotFound("Dataset not found.")

        try:
            DatasetService.check_dataset_permission(dataset, current_user)
        except services.errors.account.NoPermissionError as e:
            raise Forbidden(str(e))

        app_dataset_joins = DatasetService.get_related_apps(dataset.id)

        related_apps = []
        for app_dataset_join in app_dataset_joins:
            app_model = app_dataset_join.app
            if app_model:
                related_apps.append(app_model)

        return {
            'data': related_apps,
            'total': len(related_apps)
        }, 200


class DatasetIndexingStatusApi(Resource):

    @setup_required
    @login_required
    @account_initialization_required
    def get(self, dataset_id):
        dataset_id = str(dataset_id)
        documents = db.session.query(Document).filter(
            Document.dataset_id == dataset_id,
            Document.tenant_id == current_user.current_tenant_id
        ).all()
        documents_status = []
        for document in documents:
            completed_segments = DocumentSegment.query.filter(DocumentSegment.completed_at.isnot(None),
                                                              DocumentSegment.document_id == str(document.id),
                                                              DocumentSegment.status != 're_segment').count()
            total_segments = DocumentSegment.query.filter(DocumentSegment.document_id == str(document.id),
                                                          DocumentSegment.status != 're_segment').count()
            document.completed_segments = completed_segments
            document.total_segments = total_segments
            documents_status.append(marshal(document, document_status_fields))
        data = {
            'data': documents_status
        }
        return data


class DatasetApiKeyApi(Resource):
    max_keys = 10
    token_prefix = 'dataset-'
    resource_type = 'dataset'

    @setup_required
    @login_required
    @account_initialization_required
    @marshal_with(api_key_list)
    def get(self):
        keys = db.session.query(ApiToken). \
            filter(ApiToken.type == self.resource_type, ApiToken.tenant_id == current_user.current_tenant_id). \
            all()
        return {"items": keys}

    @setup_required
    @login_required
    @account_initialization_required
    @marshal_with(api_key_fields)
    def post(self):
        # The role of the current user in the ta table must be admin or owner
        if not current_user.is_admin_or_owner:
            raise Forbidden()

        current_key_count = db.session.query(ApiToken). \
            filter(ApiToken.type == self.resource_type, ApiToken.tenant_id == current_user.current_tenant_id). \
            count()

        if current_key_count >= self.max_keys:
            flask_restful.abort(
                400,
                message=f"Cannot create more than {self.max_keys} API keys for this resource type.",
                code='max_keys_exceeded'
            )

        key = ApiToken.generate_api_key(self.token_prefix, 24)
        api_token = ApiToken()
        api_token.tenant_id = current_user.current_tenant_id
        api_token.token = key
        api_token.type = self.resource_type
        db.session.add(api_token)
        db.session.commit()
        return api_token, 200


class DatasetApiDeleteApi(Resource):
    resource_type = 'dataset'

    @setup_required
    @login_required
    @account_initialization_required
    def delete(self, api_key_id):
        api_key_id = str(api_key_id)

        # The role of the current user in the ta table must be admin or owner
        if not current_user.is_admin_or_owner:
            raise Forbidden()

        key = db.session.query(ApiToken). \
            filter(ApiToken.tenant_id == current_user.current_tenant_id, ApiToken.type == self.resource_type,
                   ApiToken.id == api_key_id). \
            first()

        if key is None:
            flask_restful.abort(404, message='API key not found')

        db.session.query(ApiToken).filter(ApiToken.id == api_key_id).delete()
        db.session.commit()

        return {'result': 'success'}, 204


class DatasetApiBaseUrlApi(Resource):
    @setup_required
    @login_required
    @account_initialization_required
    def get(self):
        return {
            'api_base_url': (current_app.config['SERVICE_API_URL'] if current_app.config['SERVICE_API_URL']
                             else request.host_url.rstrip('/')) + '/v1'
        }


class DatasetRetrievalSettingApi(Resource):
    @setup_required
    @login_required
    @account_initialization_required
    def get(self):
        vector_type = current_app.config['VECTOR_STORE']
<<<<<<< HEAD
        if vector_type in {"milvus", "relyt", "pgvector", "pgvecto_rs", 'tidb_vector', 'tencent'}:
            return {
                'retrieval_method': [
                    'semantic_search'
                ]
            }
        elif vector_type in {"qdrant", "weaviate"}:
            return {
                'retrieval_method': [
                    'semantic_search', 'full_text_search', 'hybrid_search'
                ]
            }
        else:
            raise ValueError("Unsupported vector db type.")
=======

        match vector_type:
            case VectorType.MILVUS | VectorType.RELYT | VectorType.PGVECTOR | VectorType.TIDB_VECTOR:
                return {
                    'retrieval_method': [
                        'semantic_search'
                    ]
                }
            case VectorType.QDRANT | VectorType.WEAVIATE:
                return {
                    'retrieval_method': [
                        'semantic_search', 'full_text_search', 'hybrid_search'
                    ]
                }
            case _:
                raise ValueError(f"Unsupported vector db type {vector_type}.")
>>>>>>> 3f18369a


class DatasetRetrievalSettingMockApi(Resource):
    @setup_required
    @login_required
    @account_initialization_required
    def get(self, vector_type):
<<<<<<< HEAD
        if vector_type in {'milvus', 'relyt', 'pgvector', 'tidb_vector', 'tencent'}:
            return {
                'retrieval_method': [
                    'semantic_search'
                ]
            }
        elif vector_type in {'qdrant', 'weaviate'}:
            return {
                'retrieval_method': [
                    'semantic_search', 'full_text_search', 'hybrid_search'
                ]
            }
        else:
            raise ValueError("Unsupported vector db type.")
=======
        match vector_type:
            case VectorType.MILVUS | VectorType.RELYT | VectorType.PGVECTOR | VectorType.TIDB_VECTOR:
                return {
                    'retrieval_method': [
                        'semantic_search'
                    ]
                }
            case VectorType.QDRANT | VectorType.WEAVIATE:
                return {
                    'retrieval_method': [
                        'semantic_search', 'full_text_search', 'hybrid_search'
                    ]
                }
            case _:
                raise ValueError(f"Unsupported vector db type {vector_type}.")

>>>>>>> 3f18369a

class DatasetErrorDocs(Resource):
    @setup_required
    @login_required
    @account_initialization_required
    def get(self, dataset_id):
        dataset_id_str = str(dataset_id)
        dataset = DatasetService.get_dataset(dataset_id_str)
        if dataset is None:
            raise NotFound("Dataset not found.")
        results = DocumentService.get_error_documents_by_dataset_id(dataset_id_str)

        return {
            'data': [marshal(item, document_status_fields) for item in results],
            'total': len(results)
        }, 200


api.add_resource(DatasetListApi, '/datasets')
api.add_resource(DatasetApi, '/datasets/<uuid:dataset_id>')
api.add_resource(DatasetQueryApi, '/datasets/<uuid:dataset_id>/queries')
api.add_resource(DatasetErrorDocs, '/datasets/<uuid:dataset_id>/error-docs')
api.add_resource(DatasetIndexingEstimateApi, '/datasets/indexing-estimate')
api.add_resource(DatasetRelatedAppListApi, '/datasets/<uuid:dataset_id>/related-apps')
api.add_resource(DatasetIndexingStatusApi, '/datasets/<uuid:dataset_id>/indexing-status')
api.add_resource(DatasetApiKeyApi, '/datasets/api-keys')
api.add_resource(DatasetApiDeleteApi, '/datasets/api-keys/<uuid:api_key_id>')
api.add_resource(DatasetApiBaseUrlApi, '/datasets/api-base-info')
api.add_resource(DatasetRetrievalSettingApi, '/datasets/retrieval-setting')
api.add_resource(DatasetRetrievalSettingMockApi, '/datasets/retrieval-setting/<string:vector_type>')<|MERGE_RESOLUTION|>--- conflicted
+++ resolved
@@ -477,25 +477,8 @@
     @account_initialization_required
     def get(self):
         vector_type = current_app.config['VECTOR_STORE']
-<<<<<<< HEAD
-        if vector_type in {"milvus", "relyt", "pgvector", "pgvecto_rs", 'tidb_vector', 'tencent'}:
-            return {
-                'retrieval_method': [
-                    'semantic_search'
-                ]
-            }
-        elif vector_type in {"qdrant", "weaviate"}:
-            return {
-                'retrieval_method': [
-                    'semantic_search', 'full_text_search', 'hybrid_search'
-                ]
-            }
-        else:
-            raise ValueError("Unsupported vector db type.")
-=======
-
         match vector_type:
-            case VectorType.MILVUS | VectorType.RELYT | VectorType.PGVECTOR | VectorType.TIDB_VECTOR:
+            case VectorType.MILVUS | VectorType.RELYT | VectorType.PGVECTOR | VectorType.TIDB_VECTOR | VectorType.TENCENT:
                 return {
                     'retrieval_method': [
                         'semantic_search'
@@ -509,7 +492,6 @@
                 }
             case _:
                 raise ValueError(f"Unsupported vector db type {vector_type}.")
->>>>>>> 3f18369a
 
 
 class DatasetRetrievalSettingMockApi(Resource):
@@ -517,24 +499,8 @@
     @login_required
     @account_initialization_required
     def get(self, vector_type):
-<<<<<<< HEAD
-        if vector_type in {'milvus', 'relyt', 'pgvector', 'tidb_vector', 'tencent'}:
-            return {
-                'retrieval_method': [
-                    'semantic_search'
-                ]
-            }
-        elif vector_type in {'qdrant', 'weaviate'}:
-            return {
-                'retrieval_method': [
-                    'semantic_search', 'full_text_search', 'hybrid_search'
-                ]
-            }
-        else:
-            raise ValueError("Unsupported vector db type.")
-=======
         match vector_type:
-            case VectorType.MILVUS | VectorType.RELYT | VectorType.PGVECTOR | VectorType.TIDB_VECTOR:
+            case VectorType.MILVUS | VectorType.RELYT | VectorType.PGVECTOR | VectorType.TIDB_VECTOR | VectorType.TENCENT:
                 return {
                     'retrieval_method': [
                         'semantic_search'
@@ -549,7 +515,6 @@
             case _:
                 raise ValueError(f"Unsupported vector db type {vector_type}.")
 
->>>>>>> 3f18369a
 
 class DatasetErrorDocs(Resource):
     @setup_required
