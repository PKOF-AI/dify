--- conflicted
+++ resolved
@@ -11,14 +11,9 @@
 from controllers.console.wraps import account_initialization_required
 from core.indexing_runner import IndexingRunner
 from core.rag.extractor.entity.extract_setting import ExtractSetting
-from core.rag.extractor.feishuwiki_extractor import FeishuWikiExtractor
 from core.rag.extractor.notion_extractor import NotionExtractor
 from extensions.ext_database import db
-from fields.data_source_fields import (
-    integrate_feishuwiki_info_list_fields,
-    integrate_list_fields,
-    integrate_notion_info_list_fields,
-)
+from fields.data_source_fields import integrate_list_fields, integrate_notion_info_list_fields
 from libs.login import login_required
 from models.dataset import Document
 from models.source import DataSourceOauthBinding
@@ -44,7 +39,7 @@
 
         base_url = request.url_root.rstrip("/")
         data_source_oauth_base_path = "/console/api/oauth/data-source"
-        providers = ["notion", "feishuwiki"]
+        providers = ["notion"]
 
         integrate_data = []
         for provider in providers:
@@ -52,17 +47,6 @@
             existing_integrates = filter(lambda item: item.provider == provider, data_source_integrates)
             if existing_integrates:
                 for existing_integrate in list(existing_integrates):
-<<<<<<< HEAD
-                    integrate_data.append({
-                        'id': existing_integrate.id,
-                        'provider': provider,
-                        'created_at': existing_integrate.created_at,
-                        'is_bound': True,
-                        'disabled': existing_integrate.disabled,
-                        'source_info': existing_integrate.source_info,
-                        'link': f'{base_url}{data_source_oauth_base_path}/{provider}'
-                    })
-=======
                     integrate_data.append(
                         {
                             "id": existing_integrate.id,
@@ -74,7 +58,6 @@
                             "link": f"{base_url}{data_source_oauth_base_path}/{provider}",
                         }
                     )
->>>>>>> cd7ab623
             else:
                 integrate_data.append(
                     {
@@ -204,20 +187,12 @@
     @account_initialization_required
     def post(self):
         parser = reqparse.RequestParser()
-<<<<<<< HEAD
-        parser.add_argument('notion_info_list', type=list, required=True, nullable=True, location='json')
-        parser.add_argument('process_rule', type=dict, required=True, nullable=True, location='json')
-        parser.add_argument('doc_form', type=str, default='text_model', required=False, nullable=False, location='json')
-        parser.add_argument('doc_language', type=str, default='English', required=False, nullable=False,
-                            location='json')
-=======
         parser.add_argument("notion_info_list", type=list, required=True, nullable=True, location="json")
         parser.add_argument("process_rule", type=dict, required=True, nullable=True, location="json")
         parser.add_argument("doc_form", type=str, default="text_model", required=False, nullable=False, location="json")
         parser.add_argument(
             "doc_language", type=str, default="English", required=False, nullable=False, location="json"
         )
->>>>>>> cd7ab623
         args = parser.parse_args()
         # validate args
         DocumentService.estimate_args_validate(args)
@@ -248,133 +223,7 @@
         return response, 200
 
 
-<<<<<<< HEAD
-class DataSourceFeishuWikiListApi(Resource):
-
-    @setup_required
-    @login_required
-    @account_initialization_required
-    @marshal_with(integrate_feishuwiki_info_list_fields)
-    def get(self):
-        dataset_id = request.args.get('dataset_id', default=None, type=str)
-        exist_obj_token_list = []
-        if dataset_id:
-            dataset = DatasetService.get_dataset(dataset_id)
-            if not dataset:
-                raise NotFound('Dataset not found.')
-            if dataset.data_source_type != 'feishuwiki_import':
-                raise ValueError('Dataset is not feishuwiki type.')
-            documents = Document.query.filter_by(
-                dataset_id=dataset_id,
-                tenant_id=current_user.current_tenant_id,
-                data_source_type='feishuwiki_import',
-                enabled=True
-            ).all()
-            if documents:
-                for document in documents:
-                    data_source_info = json.loads(document.data_source_info)
-                    exist_obj_token_list.append(data_source_info['obj_token'])
-        data_source_bindings = DataSourceOauthBinding.query.filter_by(
-            tenant_id=current_user.current_tenant_id,
-            provider='feishuwiki',
-            disabled=False
-        ).all()
-        if not data_source_bindings:
-            return {
-                'feishuwiki_info': []
-            }, 200
-        pre_import_info_list = []
-        for data_source_binding in data_source_bindings:
-            source_info = data_source_binding.source_info
-            pages = source_info['pages']
-            for page in pages:
-                if page['obj_token'] in exist_obj_token_list:
-                    page['is_bound'] = True
-                else:
-                    page['is_bound'] = False
-            pre_import_info = {
-                'workspace_name': source_info['workspace_name'],
-                'workspace_icon': source_info['workspace_icon'],
-                'workspace_id': source_info['workspace_id'],
-                'pages': pages,
-            }
-            pre_import_info_list.append(pre_import_info)
-        return {
-            'feishuwiki_info': pre_import_info_list
-        }, 200
-
-
-class DataSourceFeishuWikiApi(Resource):
-
-    @setup_required
-    @login_required
-    @account_initialization_required
-    def get(self, workspace_id, obj_token: str, obj_type: str):
-        workspace_id = str(workspace_id)
-        data_source_binding = DataSourceOauthBinding.query.filter(
-            db.and_(
-                DataSourceOauthBinding.tenant_id == current_user.current_tenant_id,
-                DataSourceOauthBinding.provider == 'feishuwiki',
-                DataSourceOauthBinding.disabled == False,
-                DataSourceOauthBinding.source_info['workspace_id'] == f'"{workspace_id}"'
-            )
-        ).first()
-        if not data_source_binding:
-            raise NotFound('Data source binding not found.')
-
-        extractor = FeishuWikiExtractor(
-            feishu_workspace_id=workspace_id,
-            obj_token=obj_token,
-            obj_type=obj_type,
-            tenant_id=current_user.current_tenant_id
-        )
-
-        text_docs = extractor.extract()
-        return {
-            'content': "\n".join([doc.page_content for doc in text_docs])
-        }, 200
-
-    @setup_required
-    @login_required
-    @account_initialization_required
-    def post(self):
-        parser = reqparse.RequestParser()
-        parser.add_argument('feishuwiki_info_list', type=list, required=True, nullable=True, location='json')
-        parser.add_argument('process_rule', type=dict, required=True, nullable=True, location='json')
-        parser.add_argument('doc_form', type=str, default='text_model', required=False, nullable=False, location='json')
-        parser.add_argument('doc_language', type=str, default='English', required=False, nullable=False,
-                            location='json')
-        args = parser.parse_args()
-        # validate args
-        DocumentService.estimate_args_validate(args)
-        feishuwiki_info_list = args['feishuwiki_info_list']
-        extract_settings = []
-        for feishuwiki_info in feishuwiki_info_list:
-            workspace_id = feishuwiki_info['workspace_id']
-            for page in feishuwiki_info['pages']:
-                extract_setting = ExtractSetting(
-                    datasource_type="feishuwiki_import",
-                    feishuwiki_info={
-                        "feishu_workspace_id": workspace_id,
-                        "obj_token": page['obj_token'],
-                        "obj_type": page['obj_type'],
-                        "tenant_id": current_user.current_tenant_id
-                    },
-                    document_model=args['doc_form']
-                )
-                extract_settings.append(extract_setting)
-        indexing_runner = IndexingRunner()
-        response = indexing_runner.indexing_estimate(current_user.current_tenant_id, extract_settings,
-                                                     args['process_rule'], args['doc_form'],
-                                                     args['doc_language'])
-        return response, 200
-
-
-class DataSourceDatasetSyncApi(Resource):
-
-=======
 class DataSourceNotionDatasetSyncApi(Resource):
->>>>>>> cd7ab623
     @setup_required
     @login_required
     @account_initialization_required
@@ -390,12 +239,7 @@
         return 200
 
 
-<<<<<<< HEAD
-class DataSourceDocumentSyncApi(Resource):
-
-=======
 class DataSourceNotionDocumentSyncApi(Resource):
->>>>>>> cd7ab623
     @setup_required
     @login_required
     @account_initialization_required
@@ -413,24 +257,6 @@
         return 200
 
 
-<<<<<<< HEAD
-api.add_resource(DataSourceApi, '/data-source/integrates', '/data-source/integrates/<uuid:binding_id>/<string:action>')
-
-api.add_resource(DataSourceNotionListApi, '/notion/pre-import/pages')
-api.add_resource(DataSourceNotionApi,
-                 '/notion/workspaces/<uuid:workspace_id>/pages/<uuid:page_id>/<string:page_type>/preview',
-                 '/datasets/notion-indexing-estimate')
-
-api.add_resource(DataSourceFeishuWikiListApi, '/feishuwiki/pre-import/pages')
-api.add_resource(DataSourceFeishuWikiApi,
-                 '/feishuwiki/workspaces/<uuid:workspace_id>/pages/<string:obj_token>/<string:obj_type>/preview',
-                 '/datasets/feishuwiki-indexing-estimate')
-
-api.add_resource(DataSourceDatasetSyncApi, '/datasets/<uuid:dataset_id>/notion/sync',
-                 '/datasets/<uuid:dataset_id>/feishuwiki/sync')
-api.add_resource(DataSourceDocumentSyncApi, '/datasets/<uuid:dataset_id>/documents/<uuid:document_id>/notion/sync',
-                 '/datasets/<uuid:dataset_id>/documents/<uuid:document_id>/feishuwiki/sync')
-=======
 api.add_resource(DataSourceApi, "/data-source/integrates", "/data-source/integrates/<uuid:binding_id>/<string:action>")
 api.add_resource(DataSourceNotionListApi, "/notion/pre-import/pages")
 api.add_resource(
@@ -441,5 +267,4 @@
 api.add_resource(DataSourceNotionDatasetSyncApi, "/datasets/<uuid:dataset_id>/notion/sync")
 api.add_resource(
     DataSourceNotionDocumentSyncApi, "/datasets/<uuid:dataset_id>/documents/<uuid:document_id>/notion/sync"
-)
->>>>>>> cd7ab623
+)