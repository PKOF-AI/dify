--- conflicted
+++ resolved
@@ -930,7 +930,28 @@
         return {'result': 'success'}, 204
 
 
-<<<<<<< HEAD
+class DocumentRenameApi(DocumentResource):
+    @setup_required
+    @login_required
+    @account_initialization_required
+    @marshal_with(document_fields)
+    def post(self, dataset_id, document_id):
+        # The role of the current user in the ta table must be admin or owner
+        if not current_user.is_admin_or_owner:
+            raise Forbidden()
+
+        parser = reqparse.RequestParser()
+        parser.add_argument('name', type=str, required=True, nullable=False, location='json')
+        args = parser.parse_args()
+
+        try:
+            document = DocumentService.rename_document(dataset_id, document_id, args['name'])
+        except services.errors.document.DocumentIndexingError:
+            raise DocumentIndexingError('Cannot delete document during indexing.')
+
+        return document
+
+
 class WebsiteDocumentSyncApi(DocumentResource):
     @setup_required
     @login_required
@@ -956,29 +977,6 @@
         DocumentService.sync_website_document(dataset_id, document)
 
         return {'result': 'success'}, 204
-=======
-class DocumentRenameApi(DocumentResource):
-    @setup_required
-    @login_required
-    @account_initialization_required
-    @marshal_with(document_fields)
-    def post(self, dataset_id, document_id):
-        # The role of the current user in the ta table must be admin or owner
-        if not current_user.is_admin_or_owner:
-            raise Forbidden()
-
-        parser = reqparse.RequestParser()
-        parser.add_argument('name', type=str, required=True, nullable=False, location='json')
-        args = parser.parse_args()
-
-        try:
-            document = DocumentService.rename_document(dataset_id, document_id, args['name'])
-        except services.errors.document.DocumentIndexingError:
-            raise DocumentIndexingError('Cannot delete document during indexing.')
-
-        return document
-
->>>>>>> da5f2e16
 
 api.add_resource(GetProcessRuleApi, '/datasets/process-rule')
 api.add_resource(DatasetDocumentListApi,
@@ -1006,9 +1004,7 @@
 api.add_resource(DocumentPauseApi, '/datasets/<uuid:dataset_id>/documents/<uuid:document_id>/processing/pause')
 api.add_resource(DocumentRecoverApi, '/datasets/<uuid:dataset_id>/documents/<uuid:document_id>/processing/resume')
 api.add_resource(DocumentRetryApi, '/datasets/<uuid:dataset_id>/retry')
-<<<<<<< HEAD
-api.add_resource(WebsiteDocumentSyncApi, '/datasets/<uuid:dataset_id>/<uuid:document_id>/website-sync')
-=======
 api.add_resource(DocumentRenameApi,
                  '/datasets/<uuid:dataset_id>/documents/<uuid:document_id>/rename')
->>>>>>> da5f2e16
+
+api.add_resource(WebsiteDocumentSyncApi, '/datasets/<uuid:dataset_id>/<uuid:document_id>/website-sync')