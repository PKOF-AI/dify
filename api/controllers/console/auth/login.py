--- conflicted
+++ resolved
@@ -50,7 +50,6 @@
     @setup_required
     def get(self):
         account = cast(Account, flask_login.current_user)
-<<<<<<< HEAD
         # OAuth backend exit
         from controllers.console.auth.oauth import get_oauth_providers
         OAUTH_PROVIDERS = get_oauth_providers()
@@ -62,9 +61,6 @@
                 account_integrate.encrypted_token = ""
                 db.session.commit()
         token = request.headers.get('Authorization', '').split(' ')[1]
-=======
-        token = request.headers.get("Authorization", "").split(" ")[1]
->>>>>>> b7ff98d7
         AccountService.logout(account=account, token=token)
         flask_login.logout_user()
         return {"result": "success"}
