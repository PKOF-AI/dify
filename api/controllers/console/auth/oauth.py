import logging
from datetime import datetime, timezone
from typing import Optional

import requests
from flask import current_app, redirect, request
from flask_restful import Resource
from werkzeug.exceptions import Unauthorized

from configs import dify_config
from constants.languages import languages
from events.tenant_event import tenant_was_created
from extensions.ext_database import db
from libs.helper import get_remote_ip
from libs.oauth import GitHubOAuth, GoogleOAuth, OAuthUserInfo
from models import Account
from models.account import AccountStatus
from services.account_service import AccountService, RegisterService, TenantService
from services.errors.account import AccountNotFoundError
from services.errors.workspace import WorkSpaceNotAllowedCreateError, WorkSpaceNotFoundError

from .. import api


def get_oauth_providers():
    with current_app.app_context():
        if not dify_config.GITHUB_CLIENT_ID or not dify_config.GITHUB_CLIENT_SECRET:
            github_oauth = None
        else:
            github_oauth = GitHubOAuth(
                client_id=dify_config.GITHUB_CLIENT_ID,
                client_secret=dify_config.GITHUB_CLIENT_SECRET,
                redirect_uri=dify_config.CONSOLE_API_URL + "/console/api/oauth/authorize/github",
            )
        if not dify_config.GOOGLE_CLIENT_ID or not dify_config.GOOGLE_CLIENT_SECRET:
            google_oauth = None
        else:
            google_oauth = GoogleOAuth(
                client_id=dify_config.GOOGLE_CLIENT_ID,
                client_secret=dify_config.GOOGLE_CLIENT_SECRET,
                redirect_uri=dify_config.CONSOLE_API_URL + "/console/api/oauth/authorize/google",
            )

        OAUTH_PROVIDERS = {"github": github_oauth, "google": google_oauth}
        return OAUTH_PROVIDERS


class OAuthLogin(Resource):
    def get(self, provider: str):
        invite_token = request.args.get("invite_token") or None
        OAUTH_PROVIDERS = get_oauth_providers()
        with current_app.app_context():
            oauth_provider = OAUTH_PROVIDERS.get(provider)
            print(vars(oauth_provider))
        if not oauth_provider:
            return {"error": "Invalid provider"}, 400

        auth_url = oauth_provider.get_authorization_url(invite_token=invite_token)
        return redirect(auth_url)


class OAuthCallback(Resource):
    def get(self, provider: str):
        OAUTH_PROVIDERS = get_oauth_providers()
        with current_app.app_context():
            oauth_provider = OAUTH_PROVIDERS.get(provider)
        if not oauth_provider:
            return {"error": "Invalid provider"}, 400

        code = request.args.get("code")
        state = request.args.get("state")
        invite_token = None
        if state:
            invite_token = state

        try:
            token = oauth_provider.get_access_token(code)
            user_info = oauth_provider.get_user_info(token)
        except requests.exceptions.HTTPError as e:
            logging.exception(f"An error occurred during the OAuth process with {provider}: {e.response.text}")
            return {"error": "OAuth process failed"}, 400

        if invite_token and RegisterService.is_valid_invite_token(invite_token):
            invitation = RegisterService._get_invitation_by_token(token=invite_token)
            if invitation:
                invitation_email = invitation.get("email", None)
                if invitation_email != user_info.email:
                    return redirect(f"{dify_config.CONSOLE_WEB_URL}/signin?message=Invalid invitation token.")

            return redirect(f"{dify_config.CONSOLE_WEB_URL}/signin/invite-settings?invite_token={invite_token}")

        try:
            account = _generate_account(provider, user_info)
        except AccountNotFoundError:
            return redirect(f"{dify_config.CONSOLE_WEB_URL}/signin?message=Account not found.")
        except WorkSpaceNotFoundError:
            return redirect(f"{dify_config.CONSOLE_WEB_URL}/signin?message=Workspace not found.")
        except WorkSpaceNotAllowedCreateError:
            return redirect(
                f"{dify_config.CONSOLE_WEB_URL}/signin"
                "?message=Workspace not found, please contact system admin to invite you to join in a workspace."
            )

        # Check account status
        if account.status in {AccountStatus.BANNED.value, AccountStatus.CLOSED.value}:
            return {"error": "Account is banned or closed."}, 403

        if account.status == AccountStatus.PENDING.value:
            account.status = AccountStatus.ACTIVE.value
            account.initialized_at = datetime.now(timezone.utc).replace(tzinfo=None)
            db.session.commit()

        try:
            TenantService.create_owner_tenant_if_not_exist(account)
        except Unauthorized:
<<<<<<< HEAD
            return redirect(f"{dify_config.CONSOLE_WEB_URL}/signin?message=Worspace not found.")
=======
            return redirect(f"{dify_config.CONSOLE_WEB_URL}/signin?message=Workspace not found.")
>>>>>>> 5066233c
        except WorkSpaceNotAllowedCreateError:
            return redirect(
                f"{dify_config.CONSOLE_WEB_URL}/signin"
                "?message=Workspace not found, please contact system admin to invite you to join in a workspace."
            )

        token = AccountService.login(account, ip_address=get_remote_ip(request))

        return redirect(f"{dify_config.CONSOLE_WEB_URL}?console_token={token}")


def _get_account_by_openid_or_email(provider: str, user_info: OAuthUserInfo) -> Optional[Account]:
    account = Account.get_by_openid(provider, user_info.id)

    if not account:
        account = Account.query.filter_by(email=user_info.email).first()

    return account


def _generate_account(provider: str, user_info: OAuthUserInfo):
    # Get account by openid or email.
    account = _get_account_by_openid_or_email(provider, user_info)

    if account:
        tenant = TenantService.get_join_tenants(account)
        if not tenant:
            if not dify_config.ALLOW_CREATE_WORKSPACE:
                raise WorkSpaceNotAllowedCreateError()
            else:
                tenant = TenantService.create_tenant(f"{account.name}'s Workspace")
                TenantService.create_tenant_member(tenant, account, role="owner")
                account.current_tenant = tenant
                tenant_was_created.send(tenant)

    if not account:
        if not dify_config.ALLOW_REGISTER:
            raise AccountNotFoundError()
        account_name = user_info.name or "Dify"
        account = RegisterService.register(
            email=user_info.email, name=account_name, password=None, open_id=user_info.id, provider=provider
        )

        # Set interface language
        preferred_lang = request.accept_languages.best_match(languages)
        if preferred_lang and preferred_lang in languages:
            interface_language = preferred_lang
        else:
            interface_language = languages[0]
        account.interface_language = interface_language
        db.session.commit()

    # Link account
    AccountService.link_account_integrate(provider, user_info.id, account)

    return account


api.add_resource(OAuthLogin, "/oauth/login/<provider>")
api.add_resource(OAuthCallback, "/oauth/authorize/<provider>")<|MERGE_RESOLUTION|>--- conflicted
+++ resolved
@@ -113,11 +113,7 @@
         try:
             TenantService.create_owner_tenant_if_not_exist(account)
         except Unauthorized:
-<<<<<<< HEAD
-            return redirect(f"{dify_config.CONSOLE_WEB_URL}/signin?message=Worspace not found.")
-=======
             return redirect(f"{dify_config.CONSOLE_WEB_URL}/signin?message=Workspace not found.")
->>>>>>> 5066233c
         except WorkSpaceNotAllowedCreateError:
             return redirect(
                 f"{dify_config.CONSOLE_WEB_URL}/signin"
