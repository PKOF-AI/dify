--- conflicted
+++ resolved
@@ -473,15 +473,9 @@
         with db.engine.begin() as conn:
             rs = conn.execute(db.text(sql_query), arg_dict)
             for i in rs:
-<<<<<<< HEAD
-                response_data.append({
-                    'date': str(i.date),
-                    'tps': round(i.tokens_per_second, 4)
-                })
-
-        return jsonify({
-            'data': response_data
-        })
+                response_data.append({"date": str(i.date), "tps": round(i.tokens_per_second, 4)})
+
+        return jsonify({"data": response_data})
 
 
 api.add_resource(DailyMessageStatistic, '/apps/<uuid:app_id>/statistics/daily-messages')
@@ -491,18 +485,4 @@
 api.add_resource(AverageSessionInteractionStatistic, '/apps/<uuid:app_id>/statistics/average-session-interactions')
 api.add_resource(UserSatisfactionRateStatistic, '/apps/<uuid:app_id>/statistics/user-satisfaction-rate')
 api.add_resource(AverageResponseTimeStatistic, '/apps/<uuid:app_id>/statistics/average-response-time')
-api.add_resource(TokensPerSecondStatistic, '/apps/<uuid:app_id>/statistics/tokens-per-second')
-=======
-                response_data.append({"date": str(i.date), "tps": round(i.tokens_per_second, 4)})
-
-        return jsonify({"data": response_data})
-
-
-api.add_resource(DailyConversationStatistic, "/apps/<uuid:app_id>/statistics/daily-conversations")
-api.add_resource(DailyTerminalsStatistic, "/apps/<uuid:app_id>/statistics/daily-end-users")
-api.add_resource(DailyTokenCostStatistic, "/apps/<uuid:app_id>/statistics/token-costs")
-api.add_resource(AverageSessionInteractionStatistic, "/apps/<uuid:app_id>/statistics/average-session-interactions")
-api.add_resource(UserSatisfactionRateStatistic, "/apps/<uuid:app_id>/statistics/user-satisfaction-rate")
-api.add_resource(AverageResponseTimeStatistic, "/apps/<uuid:app_id>/statistics/average-response-time")
-api.add_resource(TokensPerSecondStatistic, "/apps/<uuid:app_id>/statistics/tokens-per-second")
->>>>>>> 883ef8e3
+api.add_resource(TokensPerSecondStatistic, '/apps/<uuid:app_id>/statistics/tokens-per-second')