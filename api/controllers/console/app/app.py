--- conflicted
+++ resolved
@@ -26,8 +26,6 @@
 from models.model import App, AppModelConfig, Site
 from services.app_model_config_service import AppModelConfigService
 
-<<<<<<< HEAD
-=======
 model_config_fields = {
     'opening_statement': fields.String,
     'suggested_questions': fields.Raw(attribute='suggested_questions_list'),
@@ -58,7 +56,6 @@
     'created_at': TimestampField
 }
 
->>>>>>> 18c710c9
 
 def _get_app(app_id, tenant_id):
     app = db.session.query(App).filter(App.id == app_id, App.tenant_id == tenant_id).first()
