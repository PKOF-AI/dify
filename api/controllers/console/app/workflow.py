--- conflicted
+++ resolved
@@ -129,37 +129,6 @@
         }
 
 
-<<<<<<< HEAD
-class DraftWorkflowImportApi(Resource):
-    @setup_required
-    @login_required
-    @account_initialization_required
-    @get_app_model(mode=[AppMode.ADVANCED_CHAT, AppMode.WORKFLOW])
-    @marshal_with(workflow_fields)
-    def post(self, app_model: App):
-        """
-        Import draft workflow
-        """
-        # The role of the current user in the ta table must be admin, owner, or editor
-        if not current_user.is_editor:
-            raise Forbidden()
-
-        if not isinstance(current_user, Account):
-            raise Forbidden()
-
-        parser = reqparse.RequestParser()
-        parser.add_argument("data", type=str, required=True, nullable=False, location="json")
-        args = parser.parse_args()
-
-        workflow = AppDslService.import_and_overwrite_workflow(
-            app_model=app_model, data=args["data"], account=current_user
-        )
-
-        return workflow
-
-
-=======
->>>>>>> 8028e75f
 class AdvancedChatDraftWorkflowRunApi(Resource):
     @setup_required
     @login_required
