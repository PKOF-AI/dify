import logging
from datetime import datetime, timezone

from flask_login import current_user
from flask_restful import reqparse
from werkzeug.exceptions import InternalServerError, NotFound

import services
from controllers.console import api
from controllers.console.app.error import (
    AppUnavailableError,
    CompletionRequestError,
    ConversationCompletedError,
    ProviderModelCurrentlyNotSupportError,
    ProviderNotInitializeError,
    ProviderQuotaExceededError,
)
from controllers.console.explore.error import NotChatAppError, NotCompletionAppError
from controllers.console.explore.wraps import InstalledAppResource
from core.app.apps.base_app_queue_manager import AppQueueManager
from core.app.entities.app_invoke_entities import InvokeFrom
from core.errors.error import ModelCurrentlyNotSupportError, ProviderTokenNotInitError, QuotaExceededError
from core.model_runtime.errors.invoke import InvokeError
from extensions.ext_database import db
from libs import helper
from libs.helper import uuid_value
from models.model import AppMode
from services.app_generate_service import AppGenerateService


# define completion api for user
class CompletionApi(InstalledAppResource):
    def post(self, installed_app):
        app_model = installed_app.app
        if app_model.mode != "completion":
            raise NotCompletionAppError()

        parser = reqparse.RequestParser()
        parser.add_argument("inputs", type=dict, required=True, location="json")
        parser.add_argument("query", type=str, location="json", default="")
        parser.add_argument("files", type=list, required=False, location="json")
        parser.add_argument("response_mode", type=str, choices=["blocking", "streaming"], location="json")
        parser.add_argument("retriever_from", type=str, required=False, default="explore_app", location="json")
        args = parser.parse_args()

        streaming = args["response_mode"] == "streaming"
        args["auto_generate_name"] = False

        installed_app.last_used_at = datetime.now(timezone.utc).replace(tzinfo=None)
        db.session.commit()

        try:
            response = AppGenerateService.generate(
                app_model=app_model, user=current_user, args=args, invoke_from=InvokeFrom.EXPLORE, streaming=streaming
            )

            return helper.compact_generate_response(response)
        except services.errors.conversation.ConversationNotExistsError:
            raise NotFound("Conversation Not Exists.")
        except services.errors.conversation.ConversationCompletedError:
            raise ConversationCompletedError()
        except services.errors.app_model_config.AppModelConfigBrokenError:
            logging.exception("App model config broken.")
            raise AppUnavailableError()
        except ProviderTokenNotInitError as ex:
            raise ProviderNotInitializeError(ex.description)
        except QuotaExceededError:
            raise ProviderQuotaExceededError()
        except ModelCurrentlyNotSupportError:
            raise ProviderModelCurrentlyNotSupportError()
        except InvokeError as e:
            raise CompletionRequestError(e.description)
        except ValueError as e:
            raise e
        except Exception as e:
            logging.exception("internal server error.")
            raise InternalServerError()


class CompletionStopApi(InstalledAppResource):
    def post(self, installed_app, task_id):
        app_model = installed_app.app
        if app_model.mode != "completion":
            raise NotCompletionAppError()

        AppQueueManager.set_stop_flag(task_id, InvokeFrom.EXPLORE, current_user.id)

        return {"result": "success"}, 200


class ChatApi(InstalledAppResource):
    def post(self, installed_app):
        app_model = installed_app.app
        app_mode = AppMode.value_of(app_model.mode)
        if app_mode not in [AppMode.CHAT, AppMode.AGENT_CHAT, AppMode.ADVANCED_CHAT]:
            raise NotChatAppError()

        parser = reqparse.RequestParser()
<<<<<<< HEAD
        parser.add_argument('inputs', type=dict, required=True, location='json')
        parser.add_argument('query', type=str, required=True, location='json')
        parser.add_argument('files', type=list, required=False, location='json')
        parser.add_argument('conversation_id', type=uuid_value, location='json')
        parser.add_argument('parent_message_id', type=uuid_value, required=False, location='json')
        parser.add_argument('retriever_from', type=str, required=False, default='explore_app', location='json')
=======
        parser.add_argument("inputs", type=dict, required=True, location="json")
        parser.add_argument("query", type=str, required=True, location="json")
        parser.add_argument("files", type=list, required=False, location="json")
        parser.add_argument("conversation_id", type=uuid_value, location="json")
        parser.add_argument("retriever_from", type=str, required=False, default="explore_app", location="json")
>>>>>>> ba820234
        args = parser.parse_args()

        args["auto_generate_name"] = False

        installed_app.last_used_at = datetime.now(timezone.utc).replace(tzinfo=None)
        db.session.commit()

        try:
            response = AppGenerateService.generate(
                app_model=app_model, user=current_user, args=args, invoke_from=InvokeFrom.EXPLORE, streaming=True
            )

            return helper.compact_generate_response(response)
        except services.errors.conversation.ConversationNotExistsError:
            raise NotFound("Conversation Not Exists.")
        except services.errors.conversation.ConversationCompletedError:
            raise ConversationCompletedError()
        except services.errors.app_model_config.AppModelConfigBrokenError:
            logging.exception("App model config broken.")
            raise AppUnavailableError()
        except ProviderTokenNotInitError as ex:
            raise ProviderNotInitializeError(ex.description)
        except QuotaExceededError:
            raise ProviderQuotaExceededError()
        except ModelCurrentlyNotSupportError:
            raise ProviderModelCurrentlyNotSupportError()
        except InvokeError as e:
            raise CompletionRequestError(e.description)
        except ValueError as e:
            raise e
        except Exception as e:
            logging.exception("internal server error.")
            raise InternalServerError()


class ChatStopApi(InstalledAppResource):
    def post(self, installed_app, task_id):
        app_model = installed_app.app
        app_mode = AppMode.value_of(app_model.mode)
        if app_mode not in [AppMode.CHAT, AppMode.AGENT_CHAT, AppMode.ADVANCED_CHAT]:
            raise NotChatAppError()

        AppQueueManager.set_stop_flag(task_id, InvokeFrom.EXPLORE, current_user.id)

        return {"result": "success"}, 200


api.add_resource(
    CompletionApi, "/installed-apps/<uuid:installed_app_id>/completion-messages", endpoint="installed_app_completion"
)
api.add_resource(
    CompletionStopApi,
    "/installed-apps/<uuid:installed_app_id>/completion-messages/<string:task_id>/stop",
    endpoint="installed_app_stop_completion",
)
api.add_resource(
    ChatApi, "/installed-apps/<uuid:installed_app_id>/chat-messages", endpoint="installed_app_chat_completion"
)
api.add_resource(
    ChatStopApi,
    "/installed-apps/<uuid:installed_app_id>/chat-messages/<string:task_id>/stop",
    endpoint="installed_app_stop_chat_completion",
)<|MERGE_RESOLUTION|>--- conflicted
+++ resolved
@@ -96,20 +96,12 @@
             raise NotChatAppError()
 
         parser = reqparse.RequestParser()
-<<<<<<< HEAD
-        parser.add_argument('inputs', type=dict, required=True, location='json')
-        parser.add_argument('query', type=str, required=True, location='json')
-        parser.add_argument('files', type=list, required=False, location='json')
-        parser.add_argument('conversation_id', type=uuid_value, location='json')
-        parser.add_argument('parent_message_id', type=uuid_value, required=False, location='json')
-        parser.add_argument('retriever_from', type=str, required=False, default='explore_app', location='json')
-=======
         parser.add_argument("inputs", type=dict, required=True, location="json")
         parser.add_argument("query", type=str, required=True, location="json")
         parser.add_argument("files", type=list, required=False, location="json")
         parser.add_argument("conversation_id", type=uuid_value, location="json")
+        parser.add_argument("parent_message_id", type=uuid_value, required=False, location="json")
         parser.add_argument("retriever_from", type=str, required=False, default="explore_app", location="json")
->>>>>>> ba820234
         args = parser.parse_args()
 
         args["auto_generate_name"] = False
