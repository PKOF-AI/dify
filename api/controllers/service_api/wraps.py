from collections.abc import Callable
from datetime import datetime
from enum import Enum
from functools import wraps
from typing import Optional

from flask import current_app, request
from flask_login import user_logged_in
from flask_restful import Resource
from pydantic import BaseModel
from werkzeug.exceptions import Forbidden, NotFound, Unauthorized

from extensions.ext_database import db
from libs.login import _get_user
from models.account import Account, Tenant, TenantAccountJoin
from models.model import ApiToken, App, EndUser
from services.feature_service import FeatureService


class WhereisUserArg(Enum):
    """
    Enum for whereis_user_arg.
    """
    QUERY = 'query'
    JSON = 'json'
    FORM = 'form'


class FetchUserArg(BaseModel):
    fetch_from: WhereisUserArg
    required: bool = False


def validate_app_token(view: Optional[Callable] = None, *, fetch_user_arg: Optional[FetchUserArg] = None):
    def decorator(view_func):
        @wraps(view_func)
        def decorated_view(*args, **kwargs):
            api_token = validate_and_get_api_token('app')

            app_model = db.session.query(App).filter(App.id == api_token.app_id).first()
            if not app_model:
                raise NotFound()

            if app_model.status != 'normal':
                raise NotFound()

            if not app_model.enable_api:
                raise NotFound()

            kwargs['app_model'] = app_model

            if fetch_user_arg:
                if fetch_user_arg.fetch_from == WhereisUserArg.QUERY:
                    user_id = request.args.get('user')
                elif fetch_user_arg.fetch_from == WhereisUserArg.JSON:
                    user_id = request.get_json().get('user')
                elif fetch_user_arg.fetch_from == WhereisUserArg.FORM:
                    user_id = request.form.get('user')
                else:
                    # use default-user
                    user_id = None

                if not user_id and fetch_user_arg.required:
                    raise ValueError("Arg user must be provided.")

                if user_id:
                    user_id = str(user_id)

                kwargs['end_user'] = create_or_update_end_user_for_user_id(app_model, user_id)

            return view_func(*args, **kwargs)
        return decorated_view

    if view is None:
        return decorator
    else:
        return decorator(view)


def cloud_edition_billing_resource_check(resource: str,
                                         api_token_type: str,
                                         error_msg: str = "You have reached the limit of your subscription."):
    def interceptor(view):
        def decorated(*args, **kwargs):
            api_token = validate_and_get_api_token(api_token_type)
            features = FeatureService.get_features(api_token.tenant_id)

            if features.billing.enabled:
                members = features.members
                apps = features.apps
                vector_space = features.vector_space
                documents_upload_quota = features.documents_upload_quota

                if resource == 'members' and 0 < members.limit <= members.size:
                    raise Forbidden(error_msg)
                elif resource == 'apps' and 0 < apps.limit <= apps.size:
                    raise Forbidden(error_msg)
                elif resource == 'vector_space' and 0 < vector_space.limit <= vector_space.size:
                    raise Forbidden(error_msg)
                elif resource == 'documents' and 0 < documents_upload_quota.limit <= documents_upload_quota.size:
                    raise Forbidden(error_msg)
                else:
                    return view(*args, **kwargs)

            return view(*args, **kwargs)
        return decorated
    return interceptor


def cloud_edition_billing_knowledge_limit_check(resource: str,
                                                api_token_type: str,
<<<<<<< HEAD
                                                error_msg: str = "Please upgrade your plan to unlock this function."):
=======
                                                error_msg: str = "To unlock this feature and elevate your Dify experience, please upgrade to a paid plan."):
>>>>>>> 00d9c484
    def interceptor(view):
        @wraps(view)
        def decorated(*args, **kwargs):
            api_token = validate_and_get_api_token(api_token_type)
            features = FeatureService.get_features(api_token.tenant_id)
            if features.billing.enabled:
                if resource == 'add_segment':
                    if features.billing.subscription.plan == 'sandbox':
<<<<<<< HEAD
                        raise Unauthorized(error_msg)
=======
                        raise Forbidden(error_msg)
>>>>>>> 00d9c484
                else:
                    return view(*args, **kwargs)

            return view(*args, **kwargs)

        return decorated

    return interceptor

def validate_dataset_token(view=None):
    def decorator(view):
        @wraps(view)
        def decorated(*args, **kwargs):
            api_token = validate_and_get_api_token('dataset')
            tenant_account_join = db.session.query(Tenant, TenantAccountJoin) \
                .filter(Tenant.id == api_token.tenant_id) \
                .filter(TenantAccountJoin.tenant_id == Tenant.id) \
                .filter(TenantAccountJoin.role.in_(['owner'])) \
                .one_or_none() # TODO: only owner information is required, so only one is returned.
            if tenant_account_join:
                tenant, ta = tenant_account_join
                account = Account.query.filter_by(id=ta.account_id).first()
                # Login admin
                if account:
                    account.current_tenant = tenant
                    current_app.login_manager._update_request_context_with_user(account)
                    user_logged_in.send(current_app._get_current_object(), user=_get_user())
                else:
                    raise Unauthorized("Tenant owner account does not exist.")
            else:
                raise Unauthorized("Tenant does not exist.")
            return view(api_token.tenant_id, *args, **kwargs)
        return decorated

    if view:
        return decorator(view)

    # if view is None, it means that the decorator is used without parentheses
    # use the decorator as a function for method_decorators
    return decorator


def validate_and_get_api_token(scope=None):
    """
    Validate and get API token.
    """
    auth_header = request.headers.get('Authorization')
    if auth_header is None or ' ' not in auth_header:
        raise Unauthorized("Authorization header must be provided and start with 'Bearer'")

    auth_scheme, auth_token = auth_header.split(None, 1)
    auth_scheme = auth_scheme.lower()

    if auth_scheme != 'bearer':
        raise Unauthorized("Authorization scheme must be 'Bearer'")

    api_token = db.session.query(ApiToken).filter(
        ApiToken.token == auth_token,
        ApiToken.type == scope,
    ).first()

    if not api_token:
        raise Unauthorized("Access token is invalid")

    api_token.last_used_at = datetime.utcnow()
    db.session.commit()

    return api_token


def create_or_update_end_user_for_user_id(app_model: App, user_id: Optional[str] = None) -> EndUser:
    """
    Create or update session terminal based on user ID.
    """
    if not user_id:
        user_id = 'DEFAULT-USER'

    end_user = db.session.query(EndUser) \
        .filter(
        EndUser.tenant_id == app_model.tenant_id,
        EndUser.app_id == app_model.id,
        EndUser.session_id == user_id,
        EndUser.type == 'service_api'
    ).first()

    if end_user is None:
        end_user = EndUser(
            tenant_id=app_model.tenant_id,
            app_id=app_model.id,
            type='service_api',
            is_anonymous=True if user_id == 'DEFAULT-USER' else False,
            session_id=user_id
        )
        db.session.add(end_user)
        db.session.commit()

    return end_user


class DatasetApiResource(Resource):
    method_decorators = [validate_dataset_token]<|MERGE_RESOLUTION|>--- conflicted
+++ resolved
@@ -109,11 +109,7 @@
 
 def cloud_edition_billing_knowledge_limit_check(resource: str,
                                                 api_token_type: str,
-<<<<<<< HEAD
-                                                error_msg: str = "Please upgrade your plan to unlock this function."):
-=======
                                                 error_msg: str = "To unlock this feature and elevate your Dify experience, please upgrade to a paid plan."):
->>>>>>> 00d9c484
     def interceptor(view):
         @wraps(view)
         def decorated(*args, **kwargs):
@@ -122,11 +118,7 @@
             if features.billing.enabled:
                 if resource == 'add_segment':
                     if features.billing.subscription.plan == 'sandbox':
-<<<<<<< HEAD
-                        raise Unauthorized(error_msg)
-=======
                         raise Forbidden(error_msg)
->>>>>>> 00d9c484
                 else:
                     return view(*args, **kwargs)
 
