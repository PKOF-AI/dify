--- conflicted
+++ resolved
@@ -75,17 +75,9 @@
     'mode': fields.String(attribute='mode_compatible_with_agent'),
     'icon': fields.String,
     'icon_background': fields.String,
-<<<<<<< HEAD
-    'enable_site': fields.Boolean,
-    'enable_api': fields.Boolean,
-    'is_demo': fields.Boolean,
-    'model_config': fields.Nested(model_config_partial_fields, attribute='app_model_config'),
-    'created_at': TimestampField,
-    'tags': fields.List(fields.Nested(tag_fields))
-=======
     'model_config': fields.Nested(model_config_partial_fields, attribute='app_model_config', allow_null=True),
     'created_at': TimestampField
->>>>>>> a33b7743
+    'tags': fields.List(fields.Nested(tag_fields))
 }
 
 
