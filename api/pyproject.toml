--- conflicted
+++ resolved
@@ -222,22 +222,13 @@
 lxml = "5.1.0"
 sympy = "1.12"
 tenacity = "~8.3.0"
-<<<<<<< HEAD
-cos-python-sdk-v5 = "1.9.30"
-langfuse = "^2.36.1"
-langsmith = "^0.1.77"
-novita-client = "^0.5.6"
-opensearch-py = "2.4.0"
-oracledb = "~2.2.1"
+xlrd = "~2.0.1"
 antlr4-python3-runtime = "4.11.0"
 antlr4-tools = "0.2.1"
-=======
-xlrd = "~2.0.1"
 
 ############################################################
 # Dev dependencies for running tests
 ############################################################
->>>>>>> 9513155f
 
 [tool.poetry.group.dev]
 optional = true
