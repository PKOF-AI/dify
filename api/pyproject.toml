[project]
requires-python = ">=3.10,<3.13"

[build-system]
requires = ["poetry-core"]
build-backend = "poetry.core.masonry.api"

[tool.ruff]
exclude = [
]
line-length = 120

[tool.ruff.lint]
preview = true
select = [
    "B", # flake8-bugbear rules
    "C4", # flake8-comprehensions
    "F", # pyflakes rules
    "I", # isort rules
    "UP", # pyupgrade rules
    "B035", # static-key-dict-comprehension
    "E101", # mixed-spaces-and-tabs
    "E111", # indentation-with-invalid-multiple
    "E112", # no-indented-block
    "E113", # unexpected-indentation
    "E115", # no-indented-block-comment
    "E116", # unexpected-indentation-comment
    "E117", # over-indented
    "RUF019", # unnecessary-key-check
    "RUF100", # unused-noqa
    "RUF101", # redirected-noqa
    "S506", # unsafe-yaml-load
    "SIM116", # if-else-block-instead-of-dict-lookup
    "SIM401", # if-else-block-instead-of-dict-get
    "SIM910", # dict-get-with-none-default
    "W191", # tab-indentation
    "W605", # invalid-escape-sequence
    "F601", # multi-value-repeated-key-literal
    "F602", # multi-value-repeated-key-variable
]
ignore = [
    "F403", # undefined-local-with-import-star
    "F405", # undefined-local-with-import-star-usage
    "F821", # undefined-name
    "F841", # unused-variable
    "UP007", # non-pep604-annotation
    "UP032", # f-string
    "B005", # strip-with-multi-characters
    "B006", # mutable-argument-default
    "B007", # unused-loop-control-variable
    "B026", # star-arg-unpacking-after-keyword-arg
#    "B901", # return-in-generator
    "B904", # raise-without-from-inside-except
    "B905", # zip-without-explicit-strict
]

[tool.ruff.lint.per-file-ignores]
"app.py" = [
    "F401", # unused-import
    "F811", # redefined-while-unused
]
"__init__.py" = [
    "F401", # unused-import
    "F811", # redefined-while-unused
]
"tests/*" = [
    "F401", # unused-import
    "F811", # redefined-while-unused
]

[tool.ruff.format]
exclude = [
    "core/**/*.py",
    "controllers/**/*.py",
    "models/**/*.py",
    "migrations/**/*",
<<<<<<< HEAD
    "tasks/**/*.py",
=======
    "services/**/*.py",
>>>>>>> 979422cd
]

[tool.pytest_env]
OPENAI_API_KEY = "sk-IamNotARealKeyJustForMockTestKawaiiiiiiiiii"
UPSTAGE_API_KEY = "up-aaaaaaaaaaaaaaaaaaaa"
AZURE_OPENAI_API_BASE = "https://difyai-openai.openai.azure.com"
AZURE_OPENAI_API_KEY = "xxxxb1707exxxxxxxxxxaaxxxxxf94"
ANTHROPIC_API_KEY = "sk-ant-api11-IamNotARealKeyJustForMockTestKawaiiiiiiiiii-NotBaka-ASkksz"
CHATGLM_API_BASE = "http://a.abc.com:11451"
XINFERENCE_SERVER_URL = "http://a.abc.com:11451"
XINFERENCE_GENERATION_MODEL_UID = "generate"
XINFERENCE_CHAT_MODEL_UID = "chat"
XINFERENCE_EMBEDDINGS_MODEL_UID = "embedding"
XINFERENCE_RERANK_MODEL_UID = "rerank"
GOOGLE_API_KEY = "abcdefghijklmnopqrstuvwxyz"
HUGGINGFACE_API_KEY = "hf-awuwuwuwuwuwuwuwuwuwuwuwuwuwuwuwuwu"
HUGGINGFACE_TEXT_GEN_ENDPOINT_URL = "a"
HUGGINGFACE_TEXT2TEXT_GEN_ENDPOINT_URL = "b"
HUGGINGFACE_EMBEDDINGS_ENDPOINT_URL = "c"
MOCK_SWITCH = "true"
CODE_MAX_STRING_LENGTH = "80000"
CODE_EXECUTION_ENDPOINT = "http://127.0.0.1:8194"
CODE_EXECUTION_API_KEY = "dify-sandbox"
FIRECRAWL_API_KEY = "fc-"
TEI_EMBEDDING_SERVER_URL = "http://a.abc.com:11451"
TEI_RERANK_SERVER_URL = "http://a.abc.com:11451"

[tool.poetry]
name = "dify-api"
package-mode = false

############################################################
# Main dependencies
############################################################

[tool.poetry.dependencies]
anthropic = "~0.23.1"
authlib = "1.3.1"
azure-identity = "1.16.1"
azure-storage-blob = "12.13.0"
beautifulsoup4 = "4.12.2"
boto3 = "1.34.148"
bs4 = "~0.0.1"
cachetools = "~5.3.0"
celery = "~5.3.6"
chardet = "~5.1.0"
cohere = "~5.2.4"
cos-python-sdk-v5 = "1.9.30"
dashscope = { version = "~1.17.0", extras = ["tokenizer"] }
flask = "~3.0.1"
flask-compress = "~1.14"
flask-cors = "~4.0.0"
flask-login = "~0.6.3"
flask-migrate = "~4.0.5"
flask-restful = "~0.3.10"
Flask-SQLAlchemy = "~3.1.1"
gevent = "~23.9.1"
gmpy2 = "~2.2.1"
google-ai-generativelanguage = "0.6.1"
google-api-core = "2.18.0"
google-api-python-client = "2.90.0"
google-auth = "2.29.0"
google-auth-httplib2 = "0.2.0"
google-cloud-aiplatform = "1.49.0"
google-cloud-storage = "2.16.0"
google-generativeai = "0.5.0"
googleapis-common-protos = "1.63.0"
gunicorn = "~22.0.0"
httpx = { version = "~0.27.0", extras = ["socks"] }
huggingface-hub = "~0.16.4"
jieba = "0.42.1"
langfuse = "^2.36.1"
langsmith = "^0.1.77"
mailchimp-transactional = "~1.0.50"
markdown = "~3.5.1"
novita-client = "^0.5.7"
numpy = "~1.26.4"
openai = "~1.29.0"
openpyxl = "~3.1.5"
oss2 = "2.18.5"
pandas = { version = "~2.2.2", extras = ["performance", "excel"] }
psycopg2-binary = "~2.9.6"
pycryptodome = "3.19.1"
pydantic = "~2.8.2"
pydantic-settings = "~2.4.0"
pydantic_extra_types = "~2.9.0"
pyjwt = "~2.8.0"
pypdfium2 = "~4.17.0"
python = ">=3.10,<3.13"
python-docx = "~1.1.0"
python-dotenv = "1.0.0"
pyyaml = "~6.0.1"
readabilipy = "0.2.0"
redis = { version = "~5.0.3", extras = ["hiredis"] }
replicate = "~0.22.0"
resend = "~0.7.0"
scikit-learn = "^1.5.1"
sentry-sdk = { version = "~1.44.1", extras = ["flask"] }
sqlalchemy = "~2.0.29"
tencentcloud-sdk-python-hunyuan = "~3.0.1158"
tiktoken = "~0.7.0"
tokenizers = "~0.15.0"
transformers = "~4.35.0"
unstructured = { version = "~0.10.27", extras = ["docx", "epub", "md", "msg", "ppt", "pptx"] }
websocket-client = "~1.7.0"
werkzeug = "~3.0.1"
xinference-client = "0.13.3"
yarl = "~1.9.4"
zhipuai = "1.0.7"
# Before adding new dependency, consider place it in alphabet order (a-z) and suitable group.

############################################################
# Related transparent dependencies with pinned verion
# required by main implementations
############################################################
volcengine-python-sdk = {extras = ["ark"], version = "^1.0.98"}
[tool.poetry.group.indriect.dependencies]
kaleido = "0.2.1"
rank-bm25 = "~0.2.2"
safetensors = "~0.4.3"

############################################################
# Tool dependencies required by tool implementations
############################################################

[tool.poetry.group.tool.dependencies]
arxiv = "2.1.0"
cloudscraper = "1.2.71"
matplotlib = "~3.8.2"
newspaper3k = "0.2.8"
duckduckgo-search = "^6.2.6"
jsonpath-ng = "1.6.1"
numexpr = "~2.9.0"
opensearch-py = "2.4.0"
qrcode = "~7.4.2"
twilio = "~9.0.4"
vanna = { version = "0.5.5", extras = ["postgres", "mysql", "clickhouse", "duckdb"] }
wikipedia = "1.4.0"
yfinance = "~0.2.40"
nltk = "3.8.1"
############################################################
# VDB dependencies required by vector store clients
############################################################

[tool.poetry.group.vdb.dependencies]
alibabacloud_gpdb20160503 = "~3.8.0"
alibabacloud_tea_openapi = "~0.3.9"
chromadb = "0.5.1"
clickhouse-connect = "~0.7.16"
elasticsearch = "8.14.0"
oracledb = "~2.2.1"
pgvecto-rs = { version = "~0.2.1", extras = ['sqlalchemy'] }
pgvector = "0.2.5"
pymilvus = "~2.4.4"
tcvectordb = "1.3.2"
tidb-vector = "0.0.9"
qdrant-client = "1.7.3"
weaviate-client = "~3.21.0"

############################################################
# Dev dependencies for running tests
############################################################

[tool.poetry.group.dev]
optional = true

[tool.poetry.group.dev.dependencies]
coverage = "~7.2.4"
pytest = "~8.1.1"
pytest-benchmark = "~4.0.0"
pytest-env = "~1.1.3"
pytest-mock = "~3.14.0"

############################################################
# Lint dependencies for code style linting
############################################################

[tool.poetry.group.lint]
optional = true

[tool.poetry.group.lint.dependencies]
dotenv-linter = "~0.5.0"
ruff = "~0.6.1"<|MERGE_RESOLUTION|>--- conflicted
+++ resolved
@@ -74,11 +74,6 @@
     "controllers/**/*.py",
     "models/**/*.py",
     "migrations/**/*",
-<<<<<<< HEAD
-    "tasks/**/*.py",
-=======
-    "services/**/*.py",
->>>>>>> 979422cd
 ]
 
 [tool.pytest_env]
