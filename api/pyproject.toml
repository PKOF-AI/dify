[project]
requires-python = ">=3.10,<3.13"

[build-system]
requires = ["poetry-core"]
build-backend = "poetry.core.masonry.api"

[tool.ruff]
exclude = [
]
line-length = 120

[tool.ruff.lint]
preview = true
select = [
    "B", # flake8-bugbear rules
    "C4", # flake8-comprehensions
    "F", # pyflakes rules
    "I", # isort rules
    "UP", # pyupgrade rules
    "B035", # static-key-dict-comprehension
    "E101", # mixed-spaces-and-tabs
    "E111", # indentation-with-invalid-multiple
    "E112", # no-indented-block
    "E113", # unexpected-indentation
    "E115", # no-indented-block-comment
    "E116", # unexpected-indentation-comment
    "E117", # over-indented
    "RUF019", # unnecessary-key-check
    "RUF100", # unused-noqa
    "RUF101", # redirected-noqa
    "S506", # unsafe-yaml-load
    "SIM116", # if-else-block-instead-of-dict-lookup
    "SIM401", # if-else-block-instead-of-dict-get
    "SIM910", # dict-get-with-none-default
    "W191", # tab-indentation
    "W605", # invalid-escape-sequence
    "F601", # multi-value-repeated-key-literal
    "F602", # multi-value-repeated-key-variable
]
ignore = [
    "F403", # undefined-local-with-import-star
    "F405", # undefined-local-with-import-star-usage
    "F821", # undefined-name
    "F841", # unused-variable
    "UP007", # non-pep604-annotation
    "UP032", # f-string
    "B005", # strip-with-multi-characters
    "B006", # mutable-argument-default
    "B007", # unused-loop-control-variable
    "B026", # star-arg-unpacking-after-keyword-arg
#    "B901", # return-in-generator
    "B904", # raise-without-from-inside-except
    "B905", # zip-without-explicit-strict
]

[tool.ruff.lint.per-file-ignores]
"app.py" = [
    "F401", # unused-import
    "F811", # redefined-while-unused
]
"__init__.py" = [
    "F401", # unused-import
    "F811", # redefined-while-unused
]
"tests/*" = [
    "F401", # unused-import
    "F811", # redefined-while-unused
]

[tool.ruff.format]
exclude = [
    "core/**/*.py",
    "controllers/**/*.py",
    "models/**/*.py",
    "migrations/**/*",
    "services/**/*.py",
    "tasks/**/*.py",
<<<<<<< HEAD
    "configs/**/*.py",
=======
    "tests/**/*.py",
>>>>>>> 2da63654
]

[tool.pytest_env]
OPENAI_API_KEY = "sk-IamNotARealKeyJustForMockTestKawaiiiiiiiiii"
UPSTAGE_API_KEY = "up-aaaaaaaaaaaaaaaaaaaa"
AZURE_OPENAI_API_BASE = "https://difyai-openai.openai.azure.com"
AZURE_OPENAI_API_KEY = "xxxxb1707exxxxxxxxxxaaxxxxxf94"
ANTHROPIC_API_KEY = "sk-ant-api11-IamNotARealKeyJustForMockTestKawaiiiiiiiiii-NotBaka-ASkksz"
CHATGLM_API_BASE = "http://a.abc.com:11451"
XINFERENCE_SERVER_URL = "http://a.abc.com:11451"
XINFERENCE_GENERATION_MODEL_UID = "generate"
XINFERENCE_CHAT_MODEL_UID = "chat"
XINFERENCE_EMBEDDINGS_MODEL_UID = "embedding"
XINFERENCE_RERANK_MODEL_UID = "rerank"
GOOGLE_API_KEY = "abcdefghijklmnopqrstuvwxyz"
HUGGINGFACE_API_KEY = "hf-awuwuwuwuwuwuwuwuwuwuwuwuwuwuwuwuwu"
HUGGINGFACE_TEXT_GEN_ENDPOINT_URL = "a"
HUGGINGFACE_TEXT2TEXT_GEN_ENDPOINT_URL = "b"
HUGGINGFACE_EMBEDDINGS_ENDPOINT_URL = "c"
MOCK_SWITCH = "true"
CODE_MAX_STRING_LENGTH = "80000"
CODE_EXECUTION_ENDPOINT = "http://127.0.0.1:8194"
CODE_EXECUTION_API_KEY = "dify-sandbox"
FIRECRAWL_API_KEY = "fc-"
TEI_EMBEDDING_SERVER_URL = "http://a.abc.com:11451"
TEI_RERANK_SERVER_URL = "http://a.abc.com:11451"

[tool.poetry]
name = "dify-api"
package-mode = false

############################################################
# Main dependencies
############################################################

[tool.poetry.dependencies]
anthropic = "~0.23.1"
authlib = "1.3.1"
azure-identity = "1.16.1"
azure-storage-blob = "12.13.0"
beautifulsoup4 = "4.12.2"
boto3 = "1.34.148"
bs4 = "~0.0.1"
cachetools = "~5.3.0"
celery = "~5.3.6"
chardet = "~5.1.0"
cohere = "~5.2.4"
cos-python-sdk-v5 = "1.9.30"
dashscope = { version = "~1.17.0", extras = ["tokenizer"] }
flask = "~3.0.1"
flask-compress = "~1.14"
flask-cors = "~4.0.0"
flask-login = "~0.6.3"
flask-migrate = "~4.0.5"
flask-restful = "~0.3.10"
Flask-SQLAlchemy = "~3.1.1"
gevent = "~23.9.1"
gmpy2 = "~2.2.1"
google-ai-generativelanguage = "0.6.1"
google-api-core = "2.18.0"
google-api-python-client = "2.90.0"
google-auth = "2.29.0"
google-auth-httplib2 = "0.2.0"
google-cloud-aiplatform = "1.49.0"
google-cloud-storage = "2.16.0"
google-generativeai = "0.5.0"
googleapis-common-protos = "1.63.0"
gunicorn = "~22.0.0"
httpx = { version = "~0.27.0", extras = ["socks"] }
huggingface-hub = "~0.16.4"
jieba = "0.42.1"
langfuse = "^2.36.1"
langsmith = "^0.1.77"
mailchimp-transactional = "~1.0.50"
markdown = "~3.5.1"
novita-client = "^0.5.7"
numpy = "~1.26.4"
openai = "~1.29.0"
openpyxl = "~3.1.5"
oss2 = "2.18.5"
pandas = { version = "~2.2.2", extras = ["performance", "excel"] }
psycopg2-binary = "~2.9.6"
pycryptodome = "3.19.1"
pydantic = "~2.8.2"
pydantic-settings = "~2.4.0"
pydantic_extra_types = "~2.9.0"
pyjwt = "~2.8.0"
pypdfium2 = "~4.17.0"
python = ">=3.10,<3.13"
python-docx = "~1.1.0"
python-dotenv = "1.0.0"
pyyaml = "~6.0.1"
readabilipy = "0.2.0"
redis = { version = "~5.0.3", extras = ["hiredis"] }
replicate = "~0.22.0"
resend = "~0.7.0"
scikit-learn = "^1.5.1"
sentry-sdk = { version = "~1.44.1", extras = ["flask"] }
sqlalchemy = "~2.0.29"
tencentcloud-sdk-python-hunyuan = "~3.0.1158"
tiktoken = "~0.7.0"
tokenizers = "~0.15.0"
transformers = "~4.35.0"
unstructured = { version = "~0.10.27", extras = ["docx", "epub", "md", "msg", "ppt", "pptx"] }
websocket-client = "~1.7.0"
werkzeug = "~3.0.1"
xinference-client = "0.13.3"
yarl = "~1.9.4"
zhipuai = "1.0.7"
# Before adding new dependency, consider place it in alphabet order (a-z) and suitable group.

############################################################
# Related transparent dependencies with pinned verion
# required by main implementations
############################################################
[tool.poetry.group.indriect.dependencies]
kaleido = "0.2.1"
rank-bm25 = "~0.2.2"
safetensors = "~0.4.3"

############################################################
# Tool dependencies required by tool implementations
############################################################

[tool.poetry.group.tool.dependencies]
arxiv = "2.1.0"
cloudscraper = "1.2.71"
matplotlib = "~3.8.2"
newspaper3k = "0.2.8"
duckduckgo-search = "^6.2.6"
jsonpath-ng = "1.6.1"
numexpr = "~2.9.0"
opensearch-py = "2.4.0"
qrcode = "~7.4.2"
twilio = "~9.0.4"
vanna = { version = "0.5.5", extras = ["postgres", "mysql", "clickhouse", "duckdb"] }
wikipedia = "1.4.0"
yfinance = "~0.2.40"
nltk = "3.8.1"
############################################################
# VDB dependencies required by vector store clients
############################################################

[tool.poetry.group.vdb.dependencies]
alibabacloud_gpdb20160503 = "~3.8.0"
alibabacloud_tea_openapi = "~0.3.9"
chromadb = "0.5.1"
clickhouse-connect = "~0.7.16"
elasticsearch = "8.14.0"
oracledb = "~2.2.1"
pgvecto-rs = { version = "~0.2.1", extras = ['sqlalchemy'] }
pgvector = "0.2.5"
pymilvus = "~2.4.4"
tcvectordb = "1.3.2"
tidb-vector = "0.0.9"
qdrant-client = "1.7.3"
weaviate-client = "~3.21.0"

############################################################
# Dev dependencies for running tests
############################################################

[tool.poetry.group.dev]
optional = true

[tool.poetry.group.dev.dependencies]
coverage = "~7.2.4"
pytest = "~8.1.1"
pytest-benchmark = "~4.0.0"
pytest-env = "~1.1.3"
pytest-mock = "~3.14.0"

############################################################
# Lint dependencies for code style linting
############################################################

[tool.poetry.group.lint]
optional = true

[tool.poetry.group.lint.dependencies]
dotenv-linter = "~0.5.0"
ruff = "~0.6.1"<|MERGE_RESOLUTION|>--- conflicted
+++ resolved
@@ -76,11 +76,6 @@
     "migrations/**/*",
     "services/**/*.py",
     "tasks/**/*.py",
-<<<<<<< HEAD
-    "configs/**/*.py",
-=======
-    "tests/**/*.py",
->>>>>>> 2da63654
 ]
 
 [tool.pytest_env]
