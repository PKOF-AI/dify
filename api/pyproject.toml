[project]
requires-python = ">=3.10"

[build-system]
requires = ["poetry-core"]
build-backend = "poetry.core.masonry.api"

[tool.ruff]
exclude = [
]
line-length = 120

[tool.ruff.lint]
preview = true
select = [
    "B", # flake8-bugbear rules
    "C4", # flake8-comprehensions
    "F", # pyflakes rules
    "I", # isort rules
    "UP", # pyupgrade rules
    "B035", # static-key-dict-comprehension
    "E101", # mixed-spaces-and-tabs
    "E111", # indentation-with-invalid-multiple
    "E112", # no-indented-block
    "E113", # unexpected-indentation
    "E115", # no-indented-block-comment
    "E116", # unexpected-indentation-comment
    "E117", # over-indented
    "RUF019", # unnecessary-key-check
    "RUF100", # unused-noqa
    "RUF101", # redirected-noqa
    "S506", # unsafe-yaml-load
    "SIM116", # if-else-block-instead-of-dict-lookup
    "SIM401", # if-else-block-instead-of-dict-get
    "SIM910", # dict-get-with-none-default
    "W191", # tab-indentation
    "W605", # invalid-escape-sequence
    "F601", # multi-value-repeated-key-literal
    "F602", # multi-value-repeated-key-variable
]
ignore = [
    "F403", # undefined-local-with-import-star
    "F405", # undefined-local-with-import-star-usage
    "F821", # undefined-name
    "F841", # unused-variable
    "UP007", # non-pep604-annotation
    "UP032", # f-string
    "B005", # strip-with-multi-characters
    "B006", # mutable-argument-default
    "B007", # unused-loop-control-variable
    "B026", # star-arg-unpacking-after-keyword-arg
#    "B901", # return-in-generator
    "B904", # raise-without-from-inside-except
    "B905", # zip-without-explicit-strict
]

[tool.ruff.lint.per-file-ignores]
"app.py" = [
    "F401", # unused-import
    "F811", # redefined-while-unused
]
"__init__.py" = [
    "F401", # unused-import
    "F811", # redefined-while-unused
]
"tests/*" = [
    "F401", # unused-import
    "F811", # redefined-while-unused
]

[tool.ruff.format]
quote-style = "single"

[tool.pytest_env]
OPENAI_API_KEY = "sk-IamNotARealKeyJustForMockTestKawaiiiiiiiiii"
AZURE_OPENAI_API_BASE = "https://difyai-openai.openai.azure.com"
AZURE_OPENAI_API_KEY = "xxxxb1707exxxxxxxxxxaaxxxxxf94"
ANTHROPIC_API_KEY = "sk-ant-api11-IamNotARealKeyJustForMockTestKawaiiiiiiiiii-NotBaka-ASkksz"
CHATGLM_API_BASE = "http://a.abc.com:11451"
XINFERENCE_SERVER_URL = "http://a.abc.com:11451"
XINFERENCE_GENERATION_MODEL_UID = "generate"
XINFERENCE_CHAT_MODEL_UID = "chat"
XINFERENCE_EMBEDDINGS_MODEL_UID = "embedding"
XINFERENCE_RERANK_MODEL_UID = "rerank"
GOOGLE_API_KEY = "abcdefghijklmnopqrstuvwxyz"
HUGGINGFACE_API_KEY = "hf-awuwuwuwuwuwuwuwuwuwuwuwuwuwuwuwuwu"
HUGGINGFACE_TEXT_GEN_ENDPOINT_URL = "a"
HUGGINGFACE_TEXT2TEXT_GEN_ENDPOINT_URL = "b"
HUGGINGFACE_EMBEDDINGS_ENDPOINT_URL = "c"
MOCK_SWITCH = "true"
CODE_MAX_STRING_LENGTH = "80000"
CODE_EXECUTION_ENDPOINT = "http://127.0.0.1:8194"
CODE_EXECUTION_API_KEY = "dify-sandbox"
FIRECRAWL_API_KEY = "fc-"

[tool.poetry]
name = "dify-api"
package-mode = false

############################################################
# Main dependencies
############################################################

[tool.poetry.dependencies]
anthropic = "~0.23.1"
authlib = "1.3.1"
azure-identity = "1.16.1"
azure-storage-blob = "12.13.0"
beautifulsoup4 = "4.12.2"
boto3 = "1.34.136"
bs4 = "~0.0.1"
cachetools = "~5.3.0"
celery = "~5.3.6"
chardet = "~5.1.0"
cohere = "~5.2.4"
cos-python-sdk-v5 = "1.9.30"
dashscope = { version = "~1.17.0", extras = ["tokenizer"] }
flask = "~3.0.1"
flask-compress = "~1.14"
flask-cors = "~4.0.0"
flask-login = "~0.6.3"
flask-migrate = "~4.0.5"
flask-restful = "~0.3.10"
Flask-SQLAlchemy = "~3.1.1"
gevent = "~23.9.1"
gmpy2 = "~2.1.5"
google-ai-generativelanguage = "0.6.1"
google-api-core = "2.18.0"
google-api-python-client = "2.90.0"
google-auth = "2.29.0"
google-auth-httplib2 = "0.2.0"
google-cloud-aiplatform = "1.49.0"
google-cloud-storage = "2.16.0"
google-generativeai = "0.5.0"
googleapis-common-protos = "1.63.0"
gunicorn = "~22.0.0"
httpx = { version = "~0.27.0", extras = ["socks"] }
huggingface-hub = "~0.16.4"
jieba = "0.42.1"
langfuse = "^2.36.1"
langsmith = "^0.1.77"
mailchimp-transactional = "~1.0.50"
markdown = "~3.5.1"
novita-client = "^0.5.6"
numpy = "~1.26.4"
openai = "~1.29.0"
oss2 = "2.18.5"
pandas = { version = "~2.2.2", extras = ["performance", "excel"] }
psycopg2-binary = "~2.9.6"
pycryptodome = "3.19.1"
pydantic = "~2.8.2"
pydantic-settings = "~2.3.4"
pydantic_extra_types = "~2.9.0"
pydub = "~0.25.1"
pyjwt = "~2.8.0"
pypdfium2 = "~4.17.0"
python = "^3.10"
python-docx = "~1.1.0"
python-dotenv = "1.0.0"
pyyaml = "~6.0.1"
readabilipy = "0.2.0"
redis = { version = "~5.0.3", extras = ["hiredis"] }
replicate = "~0.22.0"
resend = "~0.7.0"
safetensors = "~0.4.3"
<<<<<<< HEAD
scikit-learn = "^1.5.1"
sentry-sdk = { version = "~2.8.0", extras = ["flask"] }
=======
sentry-sdk = { version = "~1.44.1", extras = ["flask"] }
>>>>>>> 0fb741f2
sqlalchemy = "~2.0.29"
tencentcloud-sdk-python-hunyuan = "~3.0.1158"
tiktoken = "~0.7.0"
tokenizers = "~0.15.0"
transformers = "~4.35.0"
unstructured = { version = "~0.10.27", extras = ["docx", "epub", "md", "msg", "ppt", "pptx"] }
websocket-client = "~1.7.0"
werkzeug = "~3.0.1"
xinference-client = "0.9.4"
yarl = "~1.9.4"
zhipuai = "1.0.7"
############################################################
# Tool dependencies required by tool implementations
############################################################
rank-bm25 = "~0.2.2"

[tool.poetry.group.tool.dependencies]
arxiv = "2.1.0"
matplotlib = "~3.8.2"
newspaper3k = "0.2.8"
duckduckgo-search = "^6.1.8"
jsonpath-ng = "1.6.1"
numexpr = "~2.9.0"
opensearch-py = "2.4.0"
qrcode = "~7.4.2"
twilio = "~9.0.4"
vanna = { version = "0.5.5", extras = ["postgres", "mysql", "clickhouse", "duckdb"] }
wikipedia = "1.4.0"
yfinance = "~0.2.40"
cloudscraper = "1.2.71"

############################################################
# VDB dependencies required by vector store clients
############################################################

[tool.poetry.group.vdb.dependencies]
chromadb = "~0.5.1"
oracledb = "~2.2.1"
pgvecto-rs = "0.1.4"
pgvector = "0.2.5"
pymilvus = "2.3.1"
pymysql = "1.1.1"
tcvectordb = "1.3.2"
tidb-vector = "0.0.9"
qdrant-client = "1.7.3"
weaviate-client = "~3.21.0"
alibabacloud_gpdb20160503 = "~3.8.0"
alibabacloud_tea_openapi = "~0.3.9"
clickhouse-connect = "~0.7.16"

############################################################
# Transparent dependencies required by main dependencies
# for pinning versions
############################################################

[tool.poetry.group.transparent.dependencies]
kaleido = "0.2.1"
lxml = "5.1.0"
sympy = "1.12"
tenacity = "~8.3.0"
xlrd = "~2.0.1"

############################################################
# Dev dependencies for running tests
############################################################

[tool.poetry.group.dev]
optional = true

[tool.poetry.group.dev.dependencies]
coverage = "~7.2.4"
pytest = "~8.1.1"
pytest-benchmark = "~4.0.0"
pytest-env = "~1.1.3"
pytest-mock = "~3.14.0"

############################################################
# Lint dependencies for code style linting
############################################################

[tool.poetry.group.lint]
optional = true

[tool.poetry.group.lint.dependencies]
ruff = "~0.5.1"
dotenv-linter = "~0.5.0"<|MERGE_RESOLUTION|>--- conflicted
+++ resolved
@@ -163,12 +163,8 @@
 replicate = "~0.22.0"
 resend = "~0.7.0"
 safetensors = "~0.4.3"
-<<<<<<< HEAD
 scikit-learn = "^1.5.1"
-sentry-sdk = { version = "~2.8.0", extras = ["flask"] }
-=======
 sentry-sdk = { version = "~1.44.1", extras = ["flask"] }
->>>>>>> 0fb741f2
 sqlalchemy = "~2.0.29"
 tencentcloud-sdk-python-hunyuan = "~3.0.1158"
 tiktoken = "~0.7.0"
