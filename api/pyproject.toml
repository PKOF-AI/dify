--- conflicted
+++ resolved
@@ -162,13 +162,8 @@
 pydantic-settings = "~2.6.0"
 pydantic_extra_types = "~2.9.0"
 pyjwt = "~2.8.0"
-<<<<<<< HEAD
 pypdfium2 = "~4.30.0"
-python = ">=3.10,<3.13"
-=======
-pypdfium2 = "~4.17.0"
 python = ">=3.11,<3.13"
->>>>>>> 04b9a2c6
 python-docx = "~1.1.0"
 python-dotenv = "1.0.0"
 pyyaml = "~6.0.1"
