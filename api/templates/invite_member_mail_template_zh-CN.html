<!DOCTYPE html>
<html>
<head>
    <style>
        body {
            font-family: 'Arial', sans-serif;
            line-height: 16pt;
            color: #374151;
            background-color: #E5E7EB;
            margin: 0;
            padding: 0;
        }
        .container {
            width: 100%;
            max-width: 560px;
            margin: 40px auto;
            padding: 20px;
            background-color: #F3F4F6;
            border-radius: 8px;
            box-shadow: 0 4px 8px rgba(0, 0, 0, 0.1);
        }
        .header {
            text-align: center;
            margin-bottom: 20px;
        }
        .header img {
            max-width: 100px;
            height: auto;
        }
        .button {
            display: inline-block;
            padding: 12px 24px;
            background-color: #2970FF;
            color: white;
            text-decoration: none;
            border-radius: 4px;
            text-align: center;
            transition: background-color 0.3s ease;
        }
        .button:hover {
            background-color: #265DD4;
        }
        .footer {
            font-size: 0.9em;
            color: #777777;
            margin-top: 30px;
        }
        .content {
            margin-top: 20px;
        }
    </style>
</head>

<body>
    <div class="container">
        <div class="header">
            <img src="https://cloud.dify.ai/logo/logo-site.png" alt="Dify Logo">
        </div>
        <div class="content">
            <p>尊敬的 {{ to }}，</p>
<<<<<<< HEAD
            <p>{{ inviter_name }} 现邀请您加入我们在 SwanAI的工作区，这是一个专为 LLM 应用开发而设计的平台。在 SwanAI 上，您可以探索、创造和合作，构建和运营 AI 应用。</p>
            <p>您现在可以使用与此邮件相对应的 GitHub 或 Google 账号登录 SwanAI。</p>
=======
            <p>{{ inviter_name }} 现邀请您加入我们在 Dify 的工作区，这是一个专为 LLM 应用开发而设计的平台。在 Dify 上，您可以探索、创造和合作，构建和运营 AI 应用。</p>
            <p>点击下方按钮即可登录 Dify 并且加入空间。</p>
>>>>>>> c0636175
            <p style="text-align: center;"><a style="color: #fff; text-decoration: none" class="button" href="{{ url }}">在此登录</a></p>
        </div>
        <div class="footer">
            <p>此致，</p>
            <p>Dify 团队</p>
            <p>请不要直接回复此电子邮件；由系统自动发送。</p>
        </div>
    </div>
</body>
</html><|MERGE_RESOLUTION|>--- conflicted
+++ resolved
@@ -58,13 +58,8 @@
         </div>
         <div class="content">
             <p>尊敬的 {{ to }}，</p>
-<<<<<<< HEAD
             <p>{{ inviter_name }} 现邀请您加入我们在 SwanAI的工作区，这是一个专为 LLM 应用开发而设计的平台。在 SwanAI 上，您可以探索、创造和合作，构建和运营 AI 应用。</p>
-            <p>您现在可以使用与此邮件相对应的 GitHub 或 Google 账号登录 SwanAI。</p>
-=======
-            <p>{{ inviter_name }} 现邀请您加入我们在 Dify 的工作区，这是一个专为 LLM 应用开发而设计的平台。在 Dify 上，您可以探索、创造和合作，构建和运营 AI 应用。</p>
-            <p>点击下方按钮即可登录 Dify 并且加入空间。</p>
->>>>>>> c0636175
+            <p>点击下方按钮即可登录 SwanAI 并且加入空间。</p>
             <p style="text-align: center;"><a style="color: #fff; text-decoration: none" class="button" href="{{ url }}">在此登录</a></p>
         </div>
         <div class="footer">
