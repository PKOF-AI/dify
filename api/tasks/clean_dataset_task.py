--- conflicted
+++ resolved
@@ -45,16 +45,13 @@
         documents = db.session.query(Document).filter(Document.dataset_id == dataset_id).all()
         segments = db.session.query(DocumentSegment).filter(DocumentSegment.dataset_id == dataset_id).all()
 
-<<<<<<< HEAD
-        # Specify the index type before initializing the index processor
-        if doc_form is None:
-            raise ValueError("Index type must be specified.")
-=======
         if documents is None or len(documents) == 0:
             logging.info(click.style('No documents found for dataset: {}'.format(dataset_id), fg='green'))
             return
 
->>>>>>> a33b7743
+        # Specify the index type before initializing the index processor
+        if doc_form is None:
+            raise ValueError("Index type must be specified.")
         index_processor = IndexProcessorFactory(doc_form).init_index_processor()
 
         index_processor.clean(dataset, None)
