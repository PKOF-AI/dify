--- conflicted
+++ resolved
@@ -11,14 +11,9 @@
     site = Site(
         app_id=app.id,
         title=app.name,
-<<<<<<< HEAD
-        icon_type = app.icon_type,
-        icon = app.icon,
-        icon_background = app.icon_background,
-=======
+        icon_type=app.icon_type,
         icon=app.icon,
         icon_background=app.icon_background,
->>>>>>> 2d89b7d0
         default_language=account.interface_language,
         customize_token_strategy="not_allow",
         code=Site.generate_code(16),
