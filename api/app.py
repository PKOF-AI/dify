import os
import sys
from logging.handlers import RotatingFileHandler

if not os.environ.get("DEBUG") or os.environ.get("DEBUG").lower() != 'true':
    from gevent import monkey

    monkey.patch_all()
    # if os.environ.get("VECTOR_STORE") == 'milvus':
    import grpc.experimental.gevent
<<<<<<< HEAD

    grpc.experimental.gevent.init_gevent()

    import langchain

    langchain.verbose = True
=======

    grpc.experimental.gevent.init_gevent()
>>>>>>> 89a74345

import json
import logging
import threading
import time
import warnings

from flask import Flask, Response, request
from flask_cors import CORS
from werkzeug.exceptions import Unauthorized

from commands import register_commands
from config import CloudEditionConfig, Config

# DO NOT REMOVE BELOW
from events import event_handlers
from extensions import (
    ext_celery,
    ext_code_based_extension,
    ext_compress,
    ext_database,
    ext_hosting_provider,
    ext_login,
    ext_mail,
    ext_migrate,
    ext_redis,
    ext_sentry,
    ext_storage,
)
from extensions.ext_database import db
from extensions.ext_login import login_manager
from libs.passport import PassportService
from models import account, dataset, model, source, task, tool, tools, web
from services.account_service import AccountService

<<<<<<< HEAD
# DO NOT REMOVE BELOW
from events import event_handlers
from models import account, dataset, model, source, task, tool, tools, web

=======
>>>>>>> 89a74345
# DO NOT REMOVE ABOVE


warnings.simplefilter("ignore", ResourceWarning)

# fix windows platform
if os.name == "nt":
    os.system('tzutil /s "UTC"')
else:
    os.environ['TZ'] = 'UTC'
    time.tzset()


class DifyApp(Flask):
    pass


# -------------
# Configuration
# -------------


config_type = os.getenv('EDITION', default='SELF_HOSTED')  # ce edition first


# ----------------------------
# Application Factory Function
# ----------------------------


def create_app(test_config=None) -> Flask:
    app = DifyApp(__name__)

    if test_config:
        app.config.from_object(test_config)
    else:
        if config_type == "CLOUD":
            app.config.from_object(CloudEditionConfig())
        else:
            app.config.from_object(Config())

    app.secret_key = app.config['SECRET_KEY']

    log_handlers = None
    log_file = app.config.get('LOG_FILE')
    if log_file:
        log_dir = os.path.dirname(log_file)
        os.makedirs(log_dir, exist_ok=True)
        log_handlers = [
            RotatingFileHandler(
                filename=log_file,
                maxBytes=1024 * 1024 * 1024,
                backupCount=5
            ),
            logging.StreamHandler(sys.stdout)
        ]
    logging.basicConfig(
        level=app.config.get('LOG_LEVEL'),
        format=app.config.get('LOG_FORMAT'),
        datefmt=app.config.get('LOG_DATEFORMAT'),
        handlers=log_handlers
    )

    initialize_extensions(app)
    register_blueprints(app)
    register_commands(app)

    return app


def initialize_extensions(app):
    # Since the application instance is now created, pass it to each Flask
    # extension instance to bind it to the Flask application instance (app)
    ext_compress.init_app(app)
    ext_code_based_extension.init()
    ext_database.init_app(app)
    ext_migrate.init(app, db)
    ext_redis.init_app(app)
    ext_storage.init_app(app)
    ext_celery.init_app(app)
    ext_login.init_app(app)
    ext_mail.init_app(app)
    ext_hosting_provider.init_app(app)
    ext_sentry.init_app(app)


# Flask-Login configuration
@login_manager.request_loader
def load_user_from_request(request_from_flask_login):
    """Load user based on the request."""
    if request.blueprint in ['console', 'inner_api']:
        # Check if the user_id contains a dot, indicating the old format
        auth_header = request.headers.get('Authorization', '')
        if not auth_header:
            auth_token = request.args.get('_token')
            if not auth_token:
                raise Unauthorized('Invalid Authorization token.')
        else:
            if ' ' not in auth_header:
                raise Unauthorized('Invalid Authorization header format. Expected \'Bearer <api-key>\' format.')
            auth_scheme, auth_token = auth_header.split(None, 1)
            auth_scheme = auth_scheme.lower()
            if auth_scheme != 'bearer':
                raise Unauthorized('Invalid Authorization header format. Expected \'Bearer <api-key>\' format.')

        decoded = PassportService().verify(auth_token)
        user_id = decoded.get('user_id')

        return AccountService.load_user(user_id)
    else:
        return None


@login_manager.unauthorized_handler
def unauthorized_handler():
    """Handle unauthorized requests."""
    return Response(json.dumps({
        'code': 'unauthorized',
        'message': "Unauthorized."
    }), status=401, content_type="application/json")


# register blueprint routers
def register_blueprints(app):
    from controllers.console import bp as console_app_bp
    from controllers.files import bp as files_bp
    from controllers.inner_api import bp as inner_api_bp
    from controllers.service_api import bp as service_api_bp
    from controllers.web import bp as web_bp

    CORS(service_api_bp,
         allow_headers=['Content-Type', 'Authorization', 'X-App-Code'],
         methods=['GET', 'PUT', 'POST', 'DELETE', 'OPTIONS', 'PATCH']
         )
    app.register_blueprint(service_api_bp)

    CORS(web_bp,
         resources={
             r"/*": {"origins": app.config['WEB_API_CORS_ALLOW_ORIGINS']}},
         supports_credentials=True,
         allow_headers=['Content-Type', 'Authorization', 'X-App-Code'],
         methods=['GET', 'PUT', 'POST', 'DELETE', 'OPTIONS', 'PATCH'],
         expose_headers=['X-Version', 'X-Env']
         )

    app.register_blueprint(web_bp)

    CORS(console_app_bp,
         resources={
             r"/*": {"origins": app.config['CONSOLE_CORS_ALLOW_ORIGINS']}},
         supports_credentials=True,
         allow_headers=['Content-Type', 'Authorization'],
         methods=['GET', 'PUT', 'POST', 'DELETE', 'OPTIONS', 'PATCH'],
         expose_headers=['X-Version', 'X-Env']
         )

    app.register_blueprint(console_app_bp)

    CORS(files_bp,
         allow_headers=['Content-Type'],
         methods=['GET', 'PUT', 'POST', 'DELETE', 'OPTIONS', 'PATCH']
         )
    app.register_blueprint(files_bp)

    app.register_blueprint(inner_api_bp)


# create app
app = create_app()
celery = app.extensions["celery"]

if app.config['TESTING']:
    print("App is running in TESTING mode")


@app.after_request
def after_request(response):
    """Add Version headers to the response."""
    response.set_cookie('remember_token', '', expires=0)
    response.headers.add('X-Version', app.config['CURRENT_VERSION'])
    response.headers.add('X-Env', app.config['DEPLOY_ENV'])
    return response


@app.route('/health')
def health():
    return Response(json.dumps({
        'status': 'ok',
        'version': app.config['CURRENT_VERSION']
    }), status=200, content_type="application/json")


@app.route('/threads')
def threads():
    num_threads = threading.active_count()
    threads = threading.enumerate()

    thread_list = []
    for thread in threads:
        thread_name = thread.name
        thread_id = thread.ident
        is_alive = thread.is_alive()

        thread_list.append({
            'name': thread_name,
            'id': thread_id,
            'is_alive': is_alive
        })

    return {
        'thread_num': num_threads,
        'threads': thread_list
    }


@app.route('/db-pool-stat')
def pool_stat():
    engine = db.engine
    return {
        'pool_size': engine.pool.size(),
        'checked_in_connections': engine.pool.checkedin(),
        'checked_out_connections': engine.pool.checkedout(),
        'overflow_connections': engine.pool.overflow(),
        'connection_timeout': engine.pool.timeout(),
        'recycle_time': db.engine.pool._recycle
    }


if __name__ == '__main__':
    app.run(host='0.0.0.0', port=5001)<|MERGE_RESOLUTION|>--- conflicted
+++ resolved
@@ -8,17 +8,8 @@
     monkey.patch_all()
     # if os.environ.get("VECTOR_STORE") == 'milvus':
     import grpc.experimental.gevent
-<<<<<<< HEAD
 
     grpc.experimental.gevent.init_gevent()
-
-    import langchain
-
-    langchain.verbose = True
-=======
-
-    grpc.experimental.gevent.init_gevent()
->>>>>>> 89a74345
 
 import json
 import logging
@@ -54,13 +45,6 @@
 from models import account, dataset, model, source, task, tool, tools, web
 from services.account_service import AccountService
 
-<<<<<<< HEAD
-# DO NOT REMOVE BELOW
-from events import event_handlers
-from models import account, dataset, model, source, task, tool, tools, web
-
-=======
->>>>>>> 89a74345
 # DO NOT REMOVE ABOVE
 
 
