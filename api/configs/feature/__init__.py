--- conflicted
+++ resolved
@@ -406,13 +406,10 @@
         default=False,
     )
 
-<<<<<<< HEAD
-=======
     TIDB_SERVERLESS_NUMBER: PositiveInt = Field(
         description='number of tidb serverless cluster',
         default=500,
     )
->>>>>>> 7bf14727
 
 class WorkspaceConfig(BaseSettings):
     """
