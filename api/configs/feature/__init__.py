from typing import Optional

from pydantic import AliasChoices, Field, NonNegativeInt, PositiveInt, computed_field
from pydantic_settings import BaseSettings

from configs.feature.hosted_service import HostedServiceConfig


class SecurityConfig(BaseSettings):
    """
    Secret Key configs
    """
    SECRET_KEY: Optional[str] = Field(
        description='Your App secret key will be used for securely signing the session cookie'
                    'Make sure you are changing this key for your deployment with a strong key.'
                    'You can generate a strong key using `openssl rand -base64 42`.'
                    'Alternatively you can set it with `SECRET_KEY` environment variable.',
        default=None,
    )

    RESET_PASSWORD_TOKEN_EXPIRY_HOURS: PositiveInt = Field(
        description='Expiry time in hours for reset token',
        default=24,
    )

class AppExecutionConfig(BaseSettings):
    """
    App Execution configs
    """
    APP_MAX_EXECUTION_TIME: PositiveInt = Field(
        description='execution timeout in seconds for app execution',
        default=1200,
    )
    APP_MAX_ACTIVE_REQUESTS: NonNegativeInt = Field(
        description='max active request per app, 0 means unlimited',
        default=0,
    )


class CodeExecutionSandboxConfig(BaseSettings):
    """
    Code Execution Sandbox configs
    """
    CODE_EXECUTION_ENDPOINT: str = Field(
        description='endpoint URL of code execution servcie',
        default='http://sandbox:8194',
    )

    CODE_EXECUTION_API_KEY: str = Field(
        description='API key for code execution service',
        default='dify-sandbox',
    )


class EndpointConfig(BaseSettings):
    """
    Module URL configs
    """
    CONSOLE_API_URL: str = Field(
        description='The backend URL prefix of the console API.'
                    'used to concatenate the login authorization callback or notion integration callback.',
<<<<<<< HEAD
        default='https://dify.ddit.ai',
=======
        default='',
>>>>>>> eabfd84c
    )

    CONSOLE_WEB_URL: str = Field(
        description='The front-end URL prefix of the console web.'
                    'used to concatenate some front-end addresses and for CORS configuration use.',
<<<<<<< HEAD
        default='https://dify.ddit.ai',
=======
        default='',
>>>>>>> eabfd84c
    )

    SERVICE_API_URL: str = Field(
        description='Service API Url prefix.'
                    'used to display Service API Base Url to the front-end.',
<<<<<<< HEAD
        default='https://dify.ddit.ai',
=======
        default='',
>>>>>>> eabfd84c
    )

    APP_WEB_URL: str = Field(
        description='WebApp Url prefix.'
                    'used to display WebAPP API Base Url to the front-end.',
<<<<<<< HEAD
        default='https://dify.ddit.ai',
=======
        default='',
>>>>>>> eabfd84c
    )


class FileAccessConfig(BaseSettings):
    """
    File Access configs
    """
    FILES_URL: str = Field(
        description='File preview or download Url prefix.'
                    ' used to display File preview or download Url to the front-end or as Multi-model inputs;'
                    'Url is signed and has expiration time.',
        validation_alias=AliasChoices('FILES_URL', 'CONSOLE_API_URL'),
        alias_priority=1,
<<<<<<< HEAD
        default='https://dify.ddit.ai',
=======
        default='',
>>>>>>> eabfd84c
    )

    FILES_ACCESS_TIMEOUT: int = Field(
        description='timeout in seconds for file accessing',
        default=300,
    )


class FileUploadConfig(BaseSettings):
    """
    File Uploading configs
    """
    UPLOAD_FILE_SIZE_LIMIT: NonNegativeInt = Field(
        description='size limit in Megabytes for uploading files',
        default=15,
    )

    UPLOAD_FILE_BATCH_LIMIT: NonNegativeInt = Field(
        description='batch size limit for uploading files',
        default=5,
    )

    UPLOAD_IMAGE_FILE_SIZE_LIMIT: NonNegativeInt = Field(
        description='image file size limit in Megabytes for uploading files',
        default=10,
    )

    BATCH_UPLOAD_LIMIT: NonNegativeInt = Field(
        description='',  # todo: to be clarified
        default=20,
    )


class HttpConfig(BaseSettings):
    """
    HTTP configs
    """
    API_COMPRESSION_ENABLED: bool = Field(
        description='whether to enable HTTP response compression of gzip',
        default=False,
    )

    inner_CONSOLE_CORS_ALLOW_ORIGINS: str = Field(
        description='',
        validation_alias=AliasChoices('CONSOLE_CORS_ALLOW_ORIGINS', 'CONSOLE_WEB_URL'),
        default='',
    )

    @computed_field
    @property
    def CONSOLE_CORS_ALLOW_ORIGINS(self) -> list[str]:
        return self.inner_CONSOLE_CORS_ALLOW_ORIGINS.split(',')

    inner_WEB_API_CORS_ALLOW_ORIGINS: str = Field(
        description='',
        validation_alias=AliasChoices('WEB_API_CORS_ALLOW_ORIGINS'),
        default='*',
    )

    @computed_field
    @property
    def WEB_API_CORS_ALLOW_ORIGINS(self) -> list[str]:
        return self.inner_WEB_API_CORS_ALLOW_ORIGINS.split(',')


class InnerAPIConfig(BaseSettings):
    """
    Inner API configs
    """
    INNER_API: bool = Field(
        description='whether to enable the inner API',
        default=False,
    )

    INNER_API_KEY: Optional[str] = Field(
        description='The inner API key is used to authenticate the inner API',
        default=None,
    )


class LoggingConfig(BaseSettings):
    """
    Logging configs
    """

    LOG_LEVEL: str = Field(
        description='Log output level, default to INFO.'
                    'It is recommended to set it to ERROR for production.',
        default='INFO',
    )

    LOG_FILE: Optional[str] = Field(
        description='logging output file path',
        default=None,
    )

    LOG_FORMAT: str = Field(
        description='log format',
        default='%(asctime)s.%(msecs)03d %(levelname)s [%(threadName)s] [%(filename)s:%(lineno)d] - %(message)s',
    )

    LOG_DATEFORMAT: Optional[str] = Field(
        description='log date format',
        default=None,
    )

    LOG_TZ: Optional[str] = Field(
        description='specify log timezone, eg: America/New_York',
        default=None,
    )


class ModelLoadBalanceConfig(BaseSettings):
    """
    Model load balance configs
    """
    MODEL_LB_ENABLED: bool = Field(
        description='whether to enable model load balancing',
        default=False,
    )


class BillingConfig(BaseSettings):
    """
    Platform Billing Configurations
    """
    BILLING_ENABLED: bool = Field(
        description='whether to enable billing',
        default=False,
    )


class UpdateConfig(BaseSettings):
    """
    Update configs
    """
    CHECK_UPDATE_URL: str = Field(
        description='url for checking updates',
        default='https://updates.dify.ai',
    )


class WorkflowConfig(BaseSettings):
    """
    Workflow feature configs
    """

    WORKFLOW_MAX_EXECUTION_STEPS: PositiveInt = Field(
        description='max execution steps in single workflow execution',
        default=500,
    )

    WORKFLOW_MAX_EXECUTION_TIME: PositiveInt = Field(
        description='max execution time in seconds in single workflow execution',
        default=1200,
    )

    WORKFLOW_CALL_MAX_DEPTH: PositiveInt = Field(
        description='max depth of calling in single workflow execution',
        default=5,
    )


class OAuthConfig(BaseSettings):
    """
    oauth configs
    """
    OAUTH_REDIRECT_PATH: str = Field(
        description='redirect path for OAuth',
        default='/console/api/oauth/authorize',
    )

    GITHUB_CLIENT_ID: Optional[str] = Field(
        description='GitHub client id for OAuth',
        default=None,
    )

    GITHUB_CLIENT_SECRET: Optional[str] = Field(
        description='GitHub client secret key for OAuth',
        default=None,
    )

    GOOGLE_CLIENT_ID: Optional[str] = Field(
        description='Google client id for OAuth',
        default=None,
    )

    GOOGLE_CLIENT_SECRET: Optional[str] = Field(
        description='Google client secret key for OAuth',
        default=None,
    )


class ModerationConfig(BaseSettings):
    """
    Moderation in app configs.
    """

    # todo: to be clarified in usage and unit
    OUTPUT_MODERATION_BUFFER_SIZE: PositiveInt = Field(
        description='buffer size for moderation',
        default=300,
    )


class ToolConfig(BaseSettings):
    """
    Tool configs
    """

    TOOL_ICON_CACHE_MAX_AGE: PositiveInt = Field(
        description='max age in seconds for tool icon caching',
        default=3600,
    )


class MailConfig(BaseSettings):
    """
    Mail Configurations
    """

    MAIL_TYPE: Optional[str] = Field(
        description='Mail provider type name, default to None, availabile values are `smtp` and `resend`.',
        default=None,
    )

    MAIL_DEFAULT_SEND_FROM: Optional[str] = Field(
        description='default email address for sending from ',
        default=None,
    )

    RESEND_API_KEY: Optional[str] = Field(
        description='API key for Resend',
        default=None,
    )

    RESEND_API_URL: Optional[str] = Field(
        description='API URL for Resend',
        default=None,
    )

    SMTP_SERVER: Optional[str] = Field(
        description='smtp server host',
        default=None,
    )

    SMTP_PORT: Optional[int] = Field(
        description='smtp server port',
        default=465,
    )

    SMTP_USERNAME: Optional[str] = Field(
        description='smtp server username',
        default=None,
    )

    SMTP_PASSWORD: Optional[str] = Field(
        description='smtp server password',
        default=None,
    )

    SMTP_USE_TLS: bool = Field(
        description='whether to use TLS connection to smtp server',
        default=False,
    )

    SMTP_OPPORTUNISTIC_TLS: bool = Field(
        description='whether to use opportunistic TLS connection to smtp server',
        default=False,
    )


class RagEtlConfig(BaseSettings):
    """
    RAG ETL Configurations.
    """

    ETL_TYPE: str = Field(
        description='RAG ETL type name, default to `dify`, available values are `dify` and `Unstructured`. ',
        default='dify',
    )

    KEYWORD_DATA_SOURCE_TYPE: str = Field(
        description='source type for keyword data, default to `database`, available values are `database` .',
        default='database',
    )

    UNSTRUCTURED_API_URL: Optional[str] = Field(
        description='API URL for Unstructured',
        default=None,
    )

    UNSTRUCTURED_API_KEY: Optional[str] = Field(
        description='API key for Unstructured',
        default=None,
    )


class DataSetConfig(BaseSettings):
    """
    Dataset configs
    """

    CLEAN_DAY_SETTING: PositiveInt = Field(
        description='interval in days for cleaning up dataset',
        default=30,
    )

    DATASET_OPERATOR_ENABLED: bool = Field(
        description='whether to enable dataset operator',
        default=False,
    )


class WorkspaceConfig(BaseSettings):
    """
    Workspace configs
    """

    INVITE_EXPIRY_HOURS: PositiveInt = Field(
        description='workspaces invitation expiration in hours',
        default=72,
    )


class IndexingConfig(BaseSettings):
    """
    Indexing configs.
    """

    INDEXING_MAX_SEGMENTATION_TOKENS_LENGTH: PositiveInt = Field(
        description='max segmentation token length for indexing',
        default=1000,
    )


class ImageFormatConfig(BaseSettings):
    MULTIMODAL_SEND_IMAGE_FORMAT: str = Field(
        description='multi model send image format, support base64, url, default is base64',
        default='base64',
    )


class FeatureConfig(
    # place the configs in alphabet order
    AppExecutionConfig,
    BillingConfig,
    CodeExecutionSandboxConfig,
    DataSetConfig,
    EndpointConfig,
    FileAccessConfig,
    FileUploadConfig,
    HttpConfig,
    ImageFormatConfig,
    InnerAPIConfig,
    IndexingConfig,
    LoggingConfig,
    MailConfig,
    ModelLoadBalanceConfig,
    ModerationConfig,
    OAuthConfig,
    RagEtlConfig,
    SecurityConfig,
    ToolConfig,
    UpdateConfig,
    WorkflowConfig,
    WorkspaceConfig,

    # hosted services config
    HostedServiceConfig,
):
    pass<|MERGE_RESOLUTION|>--- conflicted
+++ resolved
@@ -59,41 +59,25 @@
     CONSOLE_API_URL: str = Field(
         description='The backend URL prefix of the console API.'
                     'used to concatenate the login authorization callback or notion integration callback.',
-<<<<<<< HEAD
         default='https://dify.ddit.ai',
-=======
-        default='',
->>>>>>> eabfd84c
     )
 
     CONSOLE_WEB_URL: str = Field(
         description='The front-end URL prefix of the console web.'
                     'used to concatenate some front-end addresses and for CORS configuration use.',
-<<<<<<< HEAD
         default='https://dify.ddit.ai',
-=======
-        default='',
->>>>>>> eabfd84c
     )
 
     SERVICE_API_URL: str = Field(
         description='Service API Url prefix.'
                     'used to display Service API Base Url to the front-end.',
-<<<<<<< HEAD
         default='https://dify.ddit.ai',
-=======
-        default='',
->>>>>>> eabfd84c
     )
 
     APP_WEB_URL: str = Field(
         description='WebApp Url prefix.'
                     'used to display WebAPP API Base Url to the front-end.',
-<<<<<<< HEAD
         default='https://dify.ddit.ai',
-=======
-        default='',
->>>>>>> eabfd84c
     )
 
 
@@ -107,11 +91,7 @@
                     'Url is signed and has expiration time.',
         validation_alias=AliasChoices('FILES_URL', 'CONSOLE_API_URL'),
         alias_priority=1,
-<<<<<<< HEAD
         default='https://dify.ddit.ai',
-=======
-        default='',
->>>>>>> eabfd84c
     )
 
     FILES_ACCESS_TIMEOUT: int = Field(
