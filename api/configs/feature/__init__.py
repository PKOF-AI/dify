--- conflicted
+++ resolved
@@ -616,11 +616,7 @@
 class LoginConfig(BaseSettings):
     ENABLE_EMAIL_CODE_LOGIN: bool = Field(
         description="whether to enable email code login",
-<<<<<<< HEAD
-        default=True,
-=======
-        default=False,
->>>>>>> b529ba9c
+        default=False,
     )
     ENABLE_EMAIL_PASSWORD_LOGIN: bool = Field(
         description="whether to enable email password login",
@@ -628,11 +624,7 @@
     )
     ENABLE_SOCIAL_OAUTH_LOGIN: bool = Field(
         description="whether to enable github/google oauth login",
-<<<<<<< HEAD
-        default=True,
-=======
-        default=False,
->>>>>>> b529ba9c
+        default=False,
     )
     EMAIL_CODE_LOGIN_TOKEN_EXPIRY_HOURS: PositiveFloat = Field(
         description="expiry time in hours for email code login token",
