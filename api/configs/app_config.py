--- conflicted
+++ resolved
@@ -35,12 +35,8 @@
         # read from dotenv format config file
         env_file='.env',
         env_file_encoding='utf-8',
-<<<<<<< HEAD
         env_ignore_empty=True,
-=======
         frozen=True,
->>>>>>> eabfd84c
-
         # ignore extra attributes
         extra='ignore',
     )
