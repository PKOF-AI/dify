--- conflicted
+++ resolved
@@ -23,14 +23,6 @@
     'QDRANT_GRPC_ENABLED': 'False',
     'QDRANT_GRPC_PORT': '6334',
     'CELERY_BACKEND': 'database',
-<<<<<<< HEAD
-    'LOG_LEVEL': 'INFO',
-    'LOG_FILE': '',
-    'LOG_FORMAT': '%(asctime)s.%(msecs)03d %(levelname)s [%(threadName)s] [%(filename)s:%(lineno)d] - %(message)s',
-    'LOG_DATEFORMAT': '%Y-%m-%d %H:%M:%S',
-    'LOG_TZ': '',  # eg: Asia/Shanghai, default is time.localtime
-=======
->>>>>>> bdf3ea43
     'HOSTED_OPENAI_QUOTA_LIMIT': 200,
     'HOSTED_OPENAI_TRIAL_ENABLED': 'False',
     'HOSTED_OPENAI_TRIAL_MODELS': 'gpt-3.5-turbo,gpt-3.5-turbo-1106,gpt-3.5-turbo-instruct,gpt-3.5-turbo-16k,gpt-3.5-turbo-16k-0613,gpt-3.5-turbo-0613,gpt-3.5-turbo-0125,text-davinci-003',
@@ -76,50 +68,6 @@
         dotenv.load_dotenv()
 
         self.TESTING = False
-<<<<<<< HEAD
-        self.LOG_TZ = get_env('LOG_TZ')
-        self.LOG_LEVEL = get_env('LOG_LEVEL')
-        self.LOG_FILE = get_env('LOG_FILE')
-        self.LOG_FORMAT = get_env('LOG_FORMAT')
-        self.LOG_DATEFORMAT = get_env('LOG_DATEFORMAT')
-
-        # The backend URL prefix of the console API.
-        # used to concatenate the login authorization callback or notion integration callback.
-        self.CONSOLE_API_URL = get_env('CONSOLE_API_URL')
-
-        # The front-end URL prefix of the console web.
-        # used to concatenate some front-end addresses and for CORS configuration use.
-        self.CONSOLE_WEB_URL = get_env('CONSOLE_WEB_URL')
-
-        # WebApp Url prefix.
-        # used to display WebAPP API Base Url to the front-end.
-        self.APP_WEB_URL = get_env('APP_WEB_URL')
-
-        # Service API Url prefix.
-        # used to display Service API Base Url to the front-end.
-        self.SERVICE_API_URL = get_env('SERVICE_API_URL')
-
-        # File preview or download Url prefix.
-        # used to display File preview or download Url to the front-end or as Multi-model inputs;
-        # Url is signed and has expiration time.
-        self.FILES_URL = get_env('FILES_URL') if get_env('FILES_URL') else self.CONSOLE_API_URL
-
-        # File Access Time specifies a time interval in seconds for the file to be accessed.
-        # The default value is 300 seconds.
-        self.FILES_ACCESS_TIMEOUT = int(get_env('FILES_ACCESS_TIMEOUT'))
-
-        # Your App secret key will be used for securely signing the session cookie
-        # Make sure you are changing this key for your deployment with a strong key.
-        # You can generate a strong key using `openssl rand -base64 42`.
-        # Alternatively you can set it with `SECRET_KEY` environment variable.
-        self.SECRET_KEY = get_env('SECRET_KEY')
-
-        # Enable or disable the inner API.
-        self.INNER_API = get_bool_env('INNER_API')
-        # The inner API key is used to authenticate the inner API.
-        self.INNER_API_KEY = get_env('INNER_API_KEY')
-=======
->>>>>>> bdf3ea43
 
         # cors settings
         self.CONSOLE_CORS_ALLOW_ORIGINS = get_cors_allow_origins(
