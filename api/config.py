--- conflicted
+++ resolved
@@ -32,11 +32,7 @@
     'SQLALCHEMY_POOL_SIZE': 30,
     'SQLALCHEMY_MAX_OVERFLOW': 10,
     'SQLALCHEMY_POOL_RECYCLE': 3600,
-<<<<<<< HEAD
-    'SQLALCHEMY_POOL_PRE_PING': 'True',
-=======
     'SQLALCHEMY_POOL_PRE_PING': 'False',
->>>>>>> 87db0898
     'SQLALCHEMY_ECHO': 'False',
     'SENTRY_TRACES_SAMPLE_RATE': 1.0,
     'SENTRY_PROFILES_SAMPLE_RATE': 1.0,
