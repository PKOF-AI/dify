--- conflicted
+++ resolved
@@ -1,7 +1,3 @@
-<<<<<<< HEAD
-import os
-=======
->>>>>>> c1fdaa6a
 from collections.abc import Generator
 from typing import Union
 
@@ -22,31 +18,6 @@
         storage_type = app.config.get('STORAGE_TYPE')
         if storage_type == 's3':
             self.storage_runner = S3Storage(
-<<<<<<< HEAD
-                storage_type='s3',
-                app_config=app.config
-            )
-        elif storage_type == 'azure-blob':
-            self.storage_runner = AzureStorage(
-                storage_type='azure-blob',
-                app_config=app.config
-            )
-        elif storage_type == 'aliyun-oss':
-            self.storage_runner = AliyunStorage(
-                storage_type='aliyun-oss',
-                app_config=app.config
-            )
-        elif storage_type == 'google-storage':
-            self.storage_runner = GoogleStorage(
-                storage_type='google-storage',
-                app_config=app.config
-            )
-        else:
-            folder = app.config.get('STORAGE_LOCAL_PATH')
-            if not os.path.isabs(folder):
-                folder = os.path.join(app.root_path, folder)
-            self.storage_runner = LocalStorage(storage_type='local', app_config=app.config, folder=folder)
-=======
                 app=app
             )
         elif storage_type == 'azure-blob':
@@ -63,7 +34,6 @@
             )
         else:
             self.storage_runner = LocalStorage(app=app)
->>>>>>> c1fdaa6a
 
     def save(self, filename, data):
         self.storage_runner.save(filename, data)
