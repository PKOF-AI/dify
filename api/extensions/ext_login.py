--- conflicted
+++ resolved
@@ -1,6 +1,3 @@
-<<<<<<< HEAD
-import flask_login  # type: ignore
-=======
 import json
 
 import flask_login
@@ -12,7 +9,6 @@
 from dify_app import DifyApp
 from libs.passport import PassportService
 from services.account_service import AccountService
->>>>>>> 56c2d1cc
 
 login_manager = flask_login.LoginManager()
 
