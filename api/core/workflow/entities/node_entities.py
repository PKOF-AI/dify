from enum import Enum
from typing import Any, Optional

from pydantic import BaseModel

from core.model_runtime.entities.llm_entities import LLMUsage
from models import WorkflowNodeExecutionStatus


class NodeType(Enum):
    """
    Node Types.
    """

    START = "start"
    END = "end"
    ANSWER = "answer"
    LLM = "llm"
    KNOWLEDGE_RETRIEVAL = "knowledge-retrieval"
    IF_ELSE = "if-else"
    CODE = "code"
    TEMPLATE_TRANSFORM = "template-transform"
    QUESTION_CLASSIFIER = "question-classifier"
    HTTP_REQUEST = "http-request"
    TOOL = "tool"
    VARIABLE_AGGREGATOR = "variable-aggregator"
    # TODO: merge this into VARIABLE_AGGREGATOR
<<<<<<< HEAD
    VARIABLE_ASSIGNER = 'variable-assigner'
    LOOP = 'loop'
    ITERATION = 'iteration'
    ITERATION_START = 'iteration-start'  # fake start node for iteration
    PARAMETER_EXTRACTOR = 'parameter-extractor'
    CONVERSATION_VARIABLE_ASSIGNER = 'assigner'
=======
    VARIABLE_ASSIGNER = "variable-assigner"
    LOOP = "loop"
    ITERATION = "iteration"
    ITERATION_START = "iteration-start"  # fake start node for iteration
    PARAMETER_EXTRACTOR = "parameter-extractor"
    CONVERSATION_VARIABLE_ASSIGNER = "assigner"
>>>>>>> 7e88556a

    @classmethod
    def value_of(cls, value: str) -> "NodeType":
        """
        Get value of given node type.

        :param value: node type value
        :return: node type
        """
        for node_type in cls:
            if node_type.value == value:
                return node_type
        raise ValueError(f"invalid node type value {value}")


class NodeRunMetadataKey(Enum):
    """
    Node Run Metadata Key.
    """

<<<<<<< HEAD
    TOTAL_TOKENS = 'total_tokens'
    TOTAL_PRICE = 'total_price'
    CURRENCY = 'currency'
    TOOL_INFO = 'tool_info'
    ITERATION_ID = 'iteration_id'
    ITERATION_INDEX = 'iteration_index'
    PARALLEL_ID = 'parallel_id'
    PARALLEL_START_NODE_ID = 'parallel_start_node_id'
    PARENT_PARALLEL_ID = 'parent_parallel_id'
    PARENT_PARALLEL_START_NODE_ID = 'parent_parallel_start_node_id'
=======
    TOTAL_TOKENS = "total_tokens"
    TOTAL_PRICE = "total_price"
    CURRENCY = "currency"
    TOOL_INFO = "tool_info"
    ITERATION_ID = "iteration_id"
    ITERATION_INDEX = "iteration_index"
    PARALLEL_ID = "parallel_id"
    PARALLEL_START_NODE_ID = "parallel_start_node_id"
    PARENT_PARALLEL_ID = "parent_parallel_id"
    PARENT_PARALLEL_START_NODE_ID = "parent_parallel_start_node_id"
>>>>>>> 7e88556a


class NodeRunResult(BaseModel):
    """
    Node Run Result.
    """

    status: WorkflowNodeExecutionStatus = WorkflowNodeExecutionStatus.RUNNING

    inputs: Optional[dict[str, Any]] = None  # node inputs
    process_data: Optional[dict[str, Any]] = None  # process data
    outputs: Optional[dict[str, Any]] = None  # node outputs
    metadata: Optional[dict[NodeRunMetadataKey, Any]] = None  # node metadata
    llm_usage: Optional[LLMUsage] = None  # llm usage

    edge_source_handle: Optional[str] = None  # source handle id of node with multiple branches

    error: Optional[str] = None  # error message if status is failed


class UserFrom(Enum):
    """
    User from
    """
<<<<<<< HEAD
=======

>>>>>>> 7e88556a
    ACCOUNT = "account"
    END_USER = "end-user"

    @classmethod
    def value_of(cls, value: str) -> "UserFrom":
        """
        Value of
        :param value: value
        :return:
        """
        for item in cls:
            if item.value == value:
                return item
        raise ValueError(f"Invalid value: {value}")<|MERGE_RESOLUTION|>--- conflicted
+++ resolved
@@ -25,21 +25,12 @@
     TOOL = "tool"
     VARIABLE_AGGREGATOR = "variable-aggregator"
     # TODO: merge this into VARIABLE_AGGREGATOR
-<<<<<<< HEAD
-    VARIABLE_ASSIGNER = 'variable-assigner'
-    LOOP = 'loop'
-    ITERATION = 'iteration'
-    ITERATION_START = 'iteration-start'  # fake start node for iteration
-    PARAMETER_EXTRACTOR = 'parameter-extractor'
-    CONVERSATION_VARIABLE_ASSIGNER = 'assigner'
-=======
     VARIABLE_ASSIGNER = "variable-assigner"
     LOOP = "loop"
     ITERATION = "iteration"
     ITERATION_START = "iteration-start"  # fake start node for iteration
     PARAMETER_EXTRACTOR = "parameter-extractor"
     CONVERSATION_VARIABLE_ASSIGNER = "assigner"
->>>>>>> 7e88556a
 
     @classmethod
     def value_of(cls, value: str) -> "NodeType":
@@ -60,18 +51,6 @@
     Node Run Metadata Key.
     """
 
-<<<<<<< HEAD
-    TOTAL_TOKENS = 'total_tokens'
-    TOTAL_PRICE = 'total_price'
-    CURRENCY = 'currency'
-    TOOL_INFO = 'tool_info'
-    ITERATION_ID = 'iteration_id'
-    ITERATION_INDEX = 'iteration_index'
-    PARALLEL_ID = 'parallel_id'
-    PARALLEL_START_NODE_ID = 'parallel_start_node_id'
-    PARENT_PARALLEL_ID = 'parent_parallel_id'
-    PARENT_PARALLEL_START_NODE_ID = 'parent_parallel_start_node_id'
-=======
     TOTAL_TOKENS = "total_tokens"
     TOTAL_PRICE = "total_price"
     CURRENCY = "currency"
@@ -82,7 +61,6 @@
     PARALLEL_START_NODE_ID = "parallel_start_node_id"
     PARENT_PARALLEL_ID = "parent_parallel_id"
     PARENT_PARALLEL_START_NODE_ID = "parent_parallel_start_node_id"
->>>>>>> 7e88556a
 
 
 class NodeRunResult(BaseModel):
@@ -107,10 +85,7 @@
     """
     User from
     """
-<<<<<<< HEAD
-=======
 
->>>>>>> 7e88556a
     ACCOUNT = "account"
     END_USER = "end-user"
 
