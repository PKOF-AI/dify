import logging
import time
from typing import Optional, cast

from core.app.app_config.entities import FileExtraConfig
from core.app.apps.base_app_queue_manager import GenerateTaskStoppedException
from core.app.entities.app_invoke_entities import InvokeFrom
from core.file.file_obj import FileTransferMethod, FileType, FileVar
from core.workflow.callbacks.base_workflow_callback import BaseWorkflowCallback
from core.workflow.entities.node_entities import NodeRunMetadataKey, NodeRunResult, NodeType
from core.workflow.entities.variable_pool import VariablePool, VariableValue
from core.workflow.entities.workflow_entities import WorkflowNodeAndResult, WorkflowRunState
from core.workflow.errors import WorkflowNodeRunFailedError
from core.workflow.nodes.answer.answer_node import AnswerNode
from core.workflow.nodes.base_node import BaseIterationNode, BaseNode, UserFrom
from core.workflow.nodes.code.code_node import CodeNode
from core.workflow.nodes.end.end_node import EndNode
from core.workflow.nodes.http_request.http_request_node import HttpRequestNode
from core.workflow.nodes.if_else.if_else_node import IfElseNode
from core.workflow.nodes.iteration.entities import IterationState
from core.workflow.nodes.iteration.iteration_node import IterationNode
from core.workflow.nodes.knowledge_retrieval.knowledge_retrieval_node import KnowledgeRetrievalNode
from core.workflow.nodes.llm.entities import LLMNodeData
from core.workflow.nodes.llm.llm_node import LLMNode
from core.workflow.nodes.parameter_extractor.parameter_extractor_node import ParameterExtractorNode
from core.workflow.nodes.question_classifier.question_classifier_node import QuestionClassifierNode
from core.workflow.nodes.start.start_node import StartNode
from core.workflow.nodes.template_transform.template_transform_node import TemplateTransformNode
from core.workflow.nodes.tool.tool_node import ToolNode
from core.workflow.nodes.variable_aggregator.variable_aggregator_node import VariableAggregatorNode
from extensions.ext_database import db
from models.workflow import (
    Workflow,
    WorkflowNodeExecutionStatus,
)

node_classes = {
    NodeType.START: StartNode,
    NodeType.END: EndNode,
    NodeType.ANSWER: AnswerNode,
    NodeType.LLM: LLMNode,
    NodeType.KNOWLEDGE_RETRIEVAL: KnowledgeRetrievalNode,
    NodeType.IF_ELSE: IfElseNode,
    NodeType.CODE: CodeNode,
    NodeType.TEMPLATE_TRANSFORM: TemplateTransformNode,
    NodeType.QUESTION_CLASSIFIER: QuestionClassifierNode,
    NodeType.HTTP_REQUEST: HttpRequestNode,
    NodeType.TOOL: ToolNode,
    NodeType.VARIABLE_AGGREGATOR: VariableAggregatorNode,
    NodeType.VARIABLE_ASSIGNER: VariableAggregatorNode,
    NodeType.ITERATION: IterationNode,
    NodeType.PARAMETER_EXTRACTOR: ParameterExtractorNode
}

WORKFLOW_CALL_MAX_DEPTH = 5

logger = logging.getLogger(__name__)


class WorkflowEngineManager:
    def get_default_configs(self) -> list[dict]:
        """
        Get default block configs
        """
        default_block_configs = []
        for node_type, node_class in node_classes.items():
            default_config = node_class.get_default_config()
            if default_config:
                default_block_configs.append(default_config)

        return default_block_configs

    def get_default_config(self, node_type: NodeType, filters: Optional[dict] = None) -> Optional[dict]:
        """
        Get default config of node.
        :param node_type: node type
        :param filters: filter by node config parameters.
        :return:
        """
        node_class = node_classes.get(node_type)
        if not node_class:
            return None

        default_config = node_class.get_default_config(filters=filters)
        if not default_config:
            return None

        return default_config

    def run_workflow(self, workflow: Workflow,
                     user_id: str,
                     user_from: UserFrom,
                     invoke_from: InvokeFrom,
                     user_inputs: dict,
                     system_inputs: Optional[dict] = None,
                     callbacks: list[BaseWorkflowCallback] = None,
                     call_depth: Optional[int] = 1) -> None:
        """
        Run workflow
        :param workflow: Workflow instance
        :param user_id: user id
        :param user_from: user from
        :param user_inputs: user variables inputs
        :param system_inputs: system inputs, like: query, files
        :param callbacks: workflow callbacks
        :return:
        """
        if call_depth > WORKFLOW_CALL_MAX_DEPTH:
            raise ValueError('Max workflow call depth reached.')

        # fetch workflow graph
        graph = workflow.graph_dict
        if not graph:
            raise ValueError('workflow graph not found')

        if 'nodes' not in graph or 'edges' not in graph:
            raise ValueError('nodes or edges not found in workflow graph')

        if not isinstance(graph.get('nodes'), list):
            raise ValueError('nodes in workflow graph must be a list')

        if not isinstance(graph.get('edges'), list):
            raise ValueError('edges in workflow graph must be a list')

        # init workflow run
        if callbacks:
            for callback in callbacks:
                callback.on_workflow_run_started()

        # init workflow run state
        workflow_run_state = WorkflowRunState(
            workflow=workflow,
            start_at=time.perf_counter(),
            variable_pool=VariablePool(
                system_variables=system_inputs,
                user_inputs=user_inputs
            ),
            user_id=user_id,
            user_from=user_from,
            invoke_from=invoke_from
        )

        try:
            predecessor_node: BaseNode = None
            current_iteration_node: BaseIterationNode = None
            has_entry_node = False
            while True:
                # get next node, multiple target nodes in the future
                next_node = self._get_next_overall_node(
                    workflow_run_state=workflow_run_state,
                    graph=graph,
                    predecessor_node=predecessor_node,
                    callbacks=callbacks
                )

                if not next_node:
                    # reached loop/iteration end or overall end
                    if current_iteration_node and workflow_run_state.current_iteration_state:
                        # reached loop/iteration end
                        # get next iteration
                        next_iteration = current_iteration_node.get_next_iteration_start_id(
                            variable_pool=workflow_run_state.variable_pool,
                            state=workflow_run_state.current_iteration_state
                        )
                        self._workflow_iteration_next(
                            current_iteration_node=current_iteration_node,
                            workflow_run_state=workflow_run_state,
                            callbacks=callbacks
                        )
                        if isinstance(next_iteration, NodeRunResult):
                            current_iteration_node.set_output(
                                variable_pool=workflow_run_state.variable_pool,
                                state=workflow_run_state.current_iteration_state
                            )
                            self._workflow_iteration_completed(
                                current_iteration_node=current_iteration_node,
                                workflow_run_state=workflow_run_state,
                                callbacks=callbacks
                            )
                            # iteration has ended
                            iteration_node_id = current_iteration_node.node_id
                            current_iteration_node = None
                            workflow_run_state.current_iteration_state = None
                            # get next id
                            outgoing_edges = [edge for edge in graph.get('edges') if edge.get('source') == iteration_node_id]
                            if outgoing_edges:
                                # continue overall process
                                next_node = self._get_node(workflow_run_state, graph, outgoing_edges[0].get('target'))
                        elif isinstance(next_iteration, str):
                            # move to next iteration
                            next_node_id = next_iteration
                            # get next id
                            next_node = self._get_node(workflow_run_state, graph, next_node_id)
                
                if not next_node:
                    break

                # check is already ran
                if self._check_node_has_ran(workflow_run_state, next_node.node_id):
                    predecessor_node = next_node
                    continue

                has_entry_node = True

<<<<<<< HEAD
                # max steps 200 reached
                if workflow_run_state.workflow_node_steps > 30:
                    raise ValueError('Max steps 30 reached.')
=======
                # max steps 50 reached
                if len(workflow_run_state.workflow_nodes_and_results) > 50:
                    raise ValueError('Max steps 50 reached.')
>>>>>>> 66c8070d

                # or max execution time 10min reached
                if self._is_timed_out(start_at=workflow_run_state.start_at, max_execution_time=600):
                    raise ValueError('Max execution time 10min reached.')

                # handle iteration nodes
                if isinstance(next_node, BaseIterationNode):
                    current_iteration_node = next_node
                    workflow_run_state.current_iteration_state = next_node.run(
                        variable_pool=workflow_run_state.variable_pool
                    )
                    self._workflow_iteration_started(
                        current_iteration_node=current_iteration_node,
                        workflow_run_state=workflow_run_state,
                        callbacks=callbacks
                    )
                    # move to start node of iteration
                    next_node_id = next_node.get_next_iteration_start_id(
                        variable_pool=workflow_run_state.variable_pool,
                        state=workflow_run_state.current_iteration_state
                    )
                    self._workflow_iteration_next(
                        current_iteration_node=current_iteration_node,
                        workflow_run_state=workflow_run_state,
                        callbacks=callbacks
                    )
                    if isinstance(next_node_id, NodeRunResult):
                        # iteration has ended
                        current_iteration_node = None
                        workflow_run_state.current_iteration_state = None
                        continue
                    else:
                        next_node = self._get_node(workflow_run_state, graph, next_node_id)

                # run workflow, run multiple target nodes in the future
                self._run_workflow_node(
                    workflow_run_state=workflow_run_state,
                    node=next_node,
                    predecessor_node=predecessor_node,
                    callbacks=callbacks
                )

                if next_node.node_type in [NodeType.END]:
                    break

                predecessor_node = next_node

            if not has_entry_node:
                self._workflow_run_failed(
                    error='Start node not found in workflow graph.',
                    callbacks=callbacks
                )
                return
        except GenerateTaskStoppedException as e:
            return
        except Exception as e:
            self._workflow_run_failed(
                error=str(e),
                callbacks=callbacks
            )
            return

        # workflow run success
        self._workflow_run_success(
            callbacks=callbacks
        )

    def single_step_run_workflow_node(self, workflow: Workflow,
                                      node_id: str,
                                      user_id: str,
                                      user_inputs: dict) -> tuple[BaseNode, NodeRunResult]:
        """
        Single step run workflow node
        :param workflow: Workflow instance
        :param node_id: node id
        :param user_id: user id
        :param user_inputs: user inputs
        :return:
        """
        # fetch node info from workflow graph
        graph = workflow.graph_dict
        if not graph:
            raise ValueError('workflow graph not found')

        nodes = graph.get('nodes')
        if not nodes:
            raise ValueError('nodes not found in workflow graph')

        # fetch node config from node id
        node_config = None
        for node in nodes:
            if node.get('id') == node_id:
                node_config = node
                break

        if not node_config:
            raise ValueError('node id not found in workflow graph')

        # Get node class
        node_type = NodeType.value_of(node_config.get('data', {}).get('type'))
        node_cls = node_classes.get(node_type)

        # init workflow run state
        node_instance = node_cls(
            tenant_id=workflow.tenant_id,
            app_id=workflow.app_id,
            workflow_id=workflow.id,
            user_id=user_id,
            user_from=UserFrom.ACCOUNT,
            config=node_config
        )

        try:
            # init variable pool
            variable_pool = VariablePool(
                system_variables={},
                user_inputs={}
            )

            # variable selector to variable mapping
            try:
                variable_mapping = node_cls.extract_variable_selector_to_variable_mapping(node_config)
            except NotImplementedError:
                variable_mapping = {}

            for variable_key, variable_selector in variable_mapping.items():
                if variable_key not in user_inputs:
                    raise ValueError(f'Variable key {variable_key} not found in user inputs.')

                # fetch variable node id from variable selector
                variable_node_id = variable_selector[0]
                variable_key_list = variable_selector[1:]

                # get value
                value = user_inputs.get(variable_key)

                # temp fix for image type
                if node_type == NodeType.LLM:
                    new_value = []
                    if isinstance(value, list):
                        node_data = node_instance.node_data
                        node_data = cast(LLMNodeData, node_data)

                        detail = node_data.vision.configs.detail if node_data.vision.configs else None

                        for item in value:
                            if isinstance(item, dict) and 'type' in item and item['type'] == 'image':
                                transfer_method = FileTransferMethod.value_of(item.get('transfer_method'))
                                file = FileVar(
                                    tenant_id=workflow.tenant_id,
                                    type=FileType.IMAGE,
                                    transfer_method=transfer_method,
                                    url=item.get('url') if transfer_method == FileTransferMethod.REMOTE_URL else None,
                                    related_id=item.get(
                                        'upload_file_id') if transfer_method == FileTransferMethod.LOCAL_FILE else None,
                                    extra_config=FileExtraConfig(image_config={'detail': detail} if detail else None),
                                )
                                new_value.append(file)

                    if new_value:
                        value = new_value

                # append variable and value to variable pool
                variable_pool.append_variable(
                    node_id=variable_node_id,
                    variable_key_list=variable_key_list,
                    value=value
                )
            # run node
            node_run_result = node_instance.run(
                variable_pool=variable_pool
            )

            # sign output files
            node_run_result.outputs = self.handle_special_values(node_run_result.outputs)
        except Exception as e:
            raise WorkflowNodeRunFailedError(
                node_id=node_instance.node_id,
                node_type=node_instance.node_type,
                node_title=node_instance.node_data.title,
                error=str(e)
            )

        return node_instance, node_run_result

    def _workflow_run_success(self, callbacks: list[BaseWorkflowCallback] = None) -> None:
        """
        Workflow run success
        :param callbacks: workflow callbacks
        :return:
        """

        if callbacks:
            for callback in callbacks:
                callback.on_workflow_run_succeeded()

    def _workflow_run_failed(self, error: str,
                             callbacks: list[BaseWorkflowCallback] = None) -> None:
        """
        Workflow run failed
        :param error: error message
        :param callbacks: workflow callbacks
        :return:
        """
        if callbacks:
            for callback in callbacks:
                callback.on_workflow_run_failed(
                    error=error
                )

    def _workflow_iteration_started(self, current_iteration_node: BaseIterationNode,
                                    workflow_run_state: WorkflowRunState,
                                    callbacks: list[BaseWorkflowCallback] = None) -> None:
        """
        Workflow iteration started
        :param current_iteration_node: current iteration node
        :param workflow_run_state: workflow run state
        :param callbacks: workflow callbacks
        :return:
        """
        if callbacks:
            for callback in callbacks:
                callback.on_workflow_iteration_started(
                    node_id=current_iteration_node.node_id,
                )

    def _workflow_iteration_next(self, current_iteration_node: BaseIterationNode,
                                 workflow_run_state: WorkflowRunState, 
                                 callbacks: list[BaseWorkflowCallback] = None) -> None:
        """
        Workflow iteration next
        :param workflow_run_state: workflow run state
        :return:
        """
        if callbacks:
            if isinstance(workflow_run_state.current_iteration_state, IterationState):
                for callback in callbacks:
                    callback.on_workflow_iteration_next(
                        node_id=current_iteration_node.node_id,
                        index=workflow_run_state.current_iteration_state.index,
                        output=workflow_run_state.current_iteration_state.get_current_output()
                    )
        # clear ran nodes
        workflow_run_state.workflow_node_runs = [
            node_run for node_run in workflow_run_state.workflow_node_runs
            if node_run.iteration_node_id != current_iteration_node.node_id
        ]
    
    def _workflow_iteration_completed(self, current_iteration_node: BaseIterationNode,
                                        workflow_run_state: WorkflowRunState, 
                                        callbacks: list[BaseWorkflowCallback] = None) -> None:
        if callbacks:
            if isinstance(workflow_run_state.current_iteration_state, IterationState):
                for callback in callbacks:
                    callback.on_workflow_iteration_completed(
                        node_id=current_iteration_node.node_id,
                        outputs=workflow_run_state.current_iteration_state.outputs
                    )

    def _get_next_overall_node(self, workflow_run_state: WorkflowRunState,
                       graph: dict,
                       predecessor_node: Optional[BaseNode] = None,
                       callbacks: list[BaseWorkflowCallback] = None) -> Optional[BaseNode]:
        """
        Get next node
        multiple target nodes in the future.
        :param graph: workflow graph
        :param predecessor_node: predecessor node
        :param callbacks: workflow callbacks
        :return:
        """
        nodes = graph.get('nodes')
        if not nodes:
            return None

        if not predecessor_node:
            for node_config in nodes:
                if node_config.get('data', {}).get('type', '') == NodeType.START.value:
                    return StartNode(
                        tenant_id=workflow_run_state.tenant_id,
                        app_id=workflow_run_state.app_id,
                        workflow_id=workflow_run_state.workflow_id,
                        user_id=workflow_run_state.user_id,
                        user_from=workflow_run_state.user_from,
                        invoke_from=workflow_run_state.invoke_from,
                        config=node_config,
                        callbacks=callbacks
                    )
        else:
            edges = graph.get('edges')
            source_node_id = predecessor_node.node_id

            # fetch all outgoing edges from source node
            outgoing_edges = [edge for edge in edges if edge.get('source') == source_node_id]
            if not outgoing_edges:
                return None

            # fetch target node id from outgoing edges
            outgoing_edge = None
            source_handle = predecessor_node.node_run_result.edge_source_handle \
                if predecessor_node.node_run_result else None
            if source_handle:
                for edge in outgoing_edges:
                    if edge.get('sourceHandle') and edge.get('sourceHandle') == source_handle:
                        outgoing_edge = edge
                        break
            else:
                outgoing_edge = outgoing_edges[0]

            if not outgoing_edge:
                return None

            target_node_id = outgoing_edge.get('target')

            # fetch target node from target node id
            target_node_config = None
            for node in nodes:
                if node.get('id') == target_node_id:
                    target_node_config = node
                    break

            if not target_node_config:
                return None

            # get next node
            target_node = node_classes.get(NodeType.value_of(target_node_config.get('data', {}).get('type')))

            return target_node(
                tenant_id=workflow_run_state.tenant_id,
                app_id=workflow_run_state.app_id,
                workflow_id=workflow_run_state.workflow_id,
                user_id=workflow_run_state.user_id,
                user_from=workflow_run_state.user_from,
                invoke_from=workflow_run_state.invoke_from,
                config=target_node_config,
                callbacks=callbacks
            )
        
    def _get_node(self, workflow_run_state: WorkflowRunState, graph: dict, node_id) -> Optional[BaseNode]:
        """
        Get node from graph by node id
        """
        nodes = graph.get('nodes')
        if not nodes:
            return None

        for node_config in nodes:
            if node_config.get('id') == node_id:
                node_type = NodeType.value_of(node_config.get('data', {}).get('type'))
                node_cls = node_classes.get(node_type)
                return node_cls(
                    tenant_id=workflow_run_state.tenant_id,
                    app_id=workflow_run_state.app_id,
                    workflow_id=workflow_run_state.workflow_id,
                    user_id=workflow_run_state.user_id,
                    user_from=workflow_run_state.user_from,
                    invoke_from=workflow_run_state.invoke_from,
                    config=node_config
                )

        return None

    def _is_timed_out(self, start_at: float, max_execution_time: int) -> bool:
        """
        Check timeout
        :param start_at: start time
        :param max_execution_time: max execution time
        :return:
        """
        return time.perf_counter() - start_at > max_execution_time

    def _check_node_has_ran(self, workflow_run_state: WorkflowRunState, node_id: str) -> bool:
        """
        Check node has ran
        """
        return bool([
            node_and_result for node_and_result in workflow_run_state.workflow_node_runs
            if node_and_result.node_id == node_id
        ])

    def _run_workflow_node(self, workflow_run_state: WorkflowRunState,
                           node: BaseNode,
                           predecessor_node: Optional[BaseNode] = None,
                           callbacks: list[BaseWorkflowCallback] = None) -> None:
        if callbacks:
            for callback in callbacks:
                callback.on_workflow_node_execute_started(
                    node_id=node.node_id,
                    node_type=node.node_type,
                    node_data=node.node_data,
                    node_run_index=len(workflow_run_state.workflow_nodes_and_results) + 1,
                    predecessor_node_id=predecessor_node.node_id if predecessor_node else None
                )

        db.session.close()

        workflow_nodes_and_result = WorkflowNodeAndResult(
            node=node,
            result=None
        )

        # add to workflow_nodes_and_results
        workflow_run_state.workflow_nodes_and_results.append(workflow_nodes_and_result)

        # add steps
        workflow_run_state.workflow_node_steps += 1

        # mark node as running
        if workflow_run_state.current_iteration_state:
            workflow_run_state.workflow_node_runs.append(WorkflowRunState.NodeRun(
                node_id=node.node_id,
                iteration_node_id=workflow_run_state.current_iteration_state.iteration_node_id
            ))

        try:
            # run node, result must have inputs, process_data, outputs, execution_metadata
            node_run_result = node.run(
                variable_pool=workflow_run_state.variable_pool
            )
        except GenerateTaskStoppedException as e:
            node_run_result = NodeRunResult(
                status=WorkflowNodeExecutionStatus.FAILED,
                error='Workflow stopped.'
            )
        except Exception as e:
            logger.exception(f"Node {node.node_data.title} run failed: {str(e)}")
            node_run_result = NodeRunResult(
                status=WorkflowNodeExecutionStatus.FAILED,
                error=str(e)
            )

        if node_run_result.status == WorkflowNodeExecutionStatus.FAILED:
            # node run failed
            if callbacks:
                for callback in callbacks:
                    callback.on_workflow_node_execute_failed(
                        node_id=node.node_id,
                        node_type=node.node_type,
                        node_data=node.node_data,
                        error=node_run_result.error,
                        inputs=node_run_result.inputs,
                        outputs=node_run_result.outputs,
                        process_data=node_run_result.process_data,
                    )

            raise ValueError(f"Node {node.node_data.title} run failed: {node_run_result.error}")

        workflow_nodes_and_result.result = node_run_result

        # node run success
        if callbacks:
            for callback in callbacks:
                callback.on_workflow_node_execute_succeeded(
                    node_id=node.node_id,
                    node_type=node.node_type,
                    node_data=node.node_data,
                    inputs=node_run_result.inputs,
                    process_data=node_run_result.process_data,
                    outputs=node_run_result.outputs,
                    execution_metadata=node_run_result.metadata
                )

        if node_run_result.outputs:
            for variable_key, variable_value in node_run_result.outputs.items():
                # append variables to variable pool recursively
                self._append_variables_recursively(
                    variable_pool=workflow_run_state.variable_pool,
                    node_id=node.node_id,
                    variable_key_list=[variable_key],
                    variable_value=variable_value
                )

        if node_run_result.metadata and node_run_result.metadata.get(NodeRunMetadataKey.TOTAL_TOKENS):
            workflow_run_state.total_tokens += int(node_run_result.metadata.get(NodeRunMetadataKey.TOTAL_TOKENS))

        db.session.close()

    def _append_variables_recursively(self, variable_pool: VariablePool,
                                      node_id: str,
                                      variable_key_list: list[str],
                                      variable_value: VariableValue):
        """
        Append variables recursively
        :param variable_pool: variable pool
        :param node_id: node id
        :param variable_key_list: variable key list
        :param variable_value: variable value
        :return:
        """
        variable_pool.append_variable(
            node_id=node_id,
            variable_key_list=variable_key_list,
            value=variable_value
        )

        # if variable_value is a dict, then recursively append variables
        if isinstance(variable_value, dict):
            for key, value in variable_value.items():
                # construct new key list
                new_key_list = variable_key_list + [key]
                self._append_variables_recursively(
                    variable_pool=variable_pool,
                    node_id=node_id,
                    variable_key_list=new_key_list,
                    variable_value=value
                )

    @classmethod
    def handle_special_values(cls, value: Optional[dict]) -> Optional[dict]:
        """
        Handle special values
        :param value: value
        :return:
        """
        if not value:
            return None

        new_value = value.copy()
        if isinstance(new_value, dict):
            for key, val in new_value.items():
                if isinstance(val, FileVar):
                    new_value[key] = val.to_dict()
                elif isinstance(val, list):
                    new_val = []
                    for v in val:
                        if isinstance(v, FileVar):
                            new_val.append(v.to_dict())
                        else:
                            new_val.append(v)

                    new_value[key] = new_val

        return new_value<|MERGE_RESOLUTION|>--- conflicted
+++ resolved
@@ -202,15 +202,9 @@
 
                 has_entry_node = True
 
-<<<<<<< HEAD
-                # max steps 200 reached
-                if workflow_run_state.workflow_node_steps > 30:
-                    raise ValueError('Max steps 30 reached.')
-=======
                 # max steps 50 reached
                 if len(workflow_run_state.workflow_nodes_and_results) > 50:
                     raise ValueError('Max steps 50 reached.')
->>>>>>> 66c8070d
 
                 # or max execution time 10min reached
                 if self._is_timed_out(start_at=workflow_run_state.start_at, max_execution_time=600):
