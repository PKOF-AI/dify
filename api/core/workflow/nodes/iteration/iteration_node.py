--- conflicted
+++ resolved
@@ -23,10 +23,7 @@
 from core.workflow.nodes.base_node import BaseNode
 from core.workflow.nodes.event import RunCompletedEvent, RunEvent
 from core.workflow.nodes.iteration.entities import IterationNodeData
-<<<<<<< HEAD
 from enums import NodeType
-=======
->>>>>>> 6f222b49
 from models.workflow import WorkflowNodeExecutionStatus
 
 logger = logging.getLogger(__name__)
@@ -125,6 +122,12 @@
                 for event in rst:
                     if isinstance(event, (BaseNodeEvent | BaseParallelBranchEvent)) and not event.in_iteration_id:
                         event.in_iteration_id = self.node_id
+            for _ in range(len(iterator_list_value)):
+                # run workflow
+                rst = graph_engine.run()
+                for event in rst:
+                    if isinstance(event, (BaseNodeEvent | BaseParallelBranchEvent)) and not event.in_iteration_id:
+                        event.in_iteration_id = self.node_id
 
                     if (
                         isinstance(event, BaseNodeEvent)
@@ -132,13 +135,30 @@
                         and not isinstance(event, NodeRunStreamChunkEvent)
                     ):
                         continue
+                    if (
+                        isinstance(event, BaseNodeEvent)
+                        and event.node_type == NodeType.ITERATION_START
+                        and not isinstance(event, NodeRunStreamChunkEvent)
+                    ):
+                        continue
 
                     if isinstance(event, NodeRunSucceededEvent):
                         if event.route_node_state.node_run_result:
                             metadata = event.route_node_state.node_run_result.metadata
                             if not metadata:
                                 metadata = {}
-
+                    if isinstance(event, NodeRunSucceededEvent):
+                        if event.route_node_state.node_run_result:
+                            metadata = event.route_node_state.node_run_result.metadata
+                            if not metadata:
+                                metadata = {}
+
+                            if NodeRunMetadataKey.ITERATION_ID not in metadata:
+                                metadata[NodeRunMetadataKey.ITERATION_ID] = self.node_id
+                                metadata[NodeRunMetadataKey.ITERATION_INDEX] = variable_pool.get_any(
+                                    [self.node_id, "index"]
+                                )
+                                event.route_node_state.node_run_result.metadata = metadata
                             if NodeRunMetadataKey.ITERATION_ID not in metadata:
                                 metadata[NodeRunMetadataKey.ITERATION_ID] = self.node_id
                                 metadata[NodeRunMetadataKey.ITERATION_INDEX] = variable_pool.get_any(
@@ -177,26 +197,71 @@
                 # append to iteration output variable list
                 current_iteration_output = variable_pool.get_any(self.node_data.output_selector)
                 outputs.append(current_iteration_output)
+                        yield event
+                    elif isinstance(event, BaseGraphEvent):
+                        if isinstance(event, GraphRunFailedEvent):
+                            # iteration run failed
+                            yield IterationRunFailedEvent(
+                                iteration_id=self.id,
+                                iteration_node_id=self.node_id,
+                                iteration_node_type=self.node_type,
+                                iteration_node_data=self.node_data,
+                                start_at=start_at,
+                                inputs=inputs,
+                                outputs={"output": jsonable_encoder(outputs)},
+                                steps=len(iterator_list_value),
+                                metadata={"total_tokens": graph_engine.graph_runtime_state.total_tokens},
+                                error=event.error,
+                            )
+
+                            yield RunCompletedEvent(
+                                run_result=NodeRunResult(
+                                    status=WorkflowNodeExecutionStatus.FAILED,
+                                    error=event.error,
+                                )
+                            )
+                            return
+                    else:
+                        event = cast(InNodeEvent, event)
+                        yield event
+
+                # append to iteration output variable list
+                current_iteration_output = variable_pool.get_any(self.node_data.output_selector)
+                outputs.append(current_iteration_output)
 
                 # remove all nodes outputs from variable pool
                 for node_id in iteration_graph.node_ids:
-<<<<<<< HEAD
                     variable_pool.remove([node_id])
-=======
-                    variable_pool.remove_node(node_id)
->>>>>>> 6f222b49
 
                 # move to next iteration
                 current_index = variable_pool.get([self.node_id, "index"])
                 if current_index is None:
                     raise ValueError(f"iteration {self.node_id} current index not found")
+                # move to next iteration
+                current_index = variable_pool.get([self.node_id, "index"])
+                if current_index is None:
+                    raise ValueError(f"iteration {self.node_id} current index not found")
 
                 next_index = int(current_index.to_object()) + 1
                 variable_pool.add([self.node_id, "index"], next_index)
+                next_index = int(current_index.to_object()) + 1
+                variable_pool.add([self.node_id, "index"], next_index)
 
                 if next_index < len(iterator_list_value):
                     variable_pool.add([self.node_id, "item"], iterator_list_value[next_index])
-
+                if next_index < len(iterator_list_value):
+                    variable_pool.add([self.node_id, "item"], iterator_list_value[next_index])
+
+                yield IterationRunNextEvent(
+                    iteration_id=self.id,
+                    iteration_node_id=self.node_id,
+                    iteration_node_type=self.node_type,
+                    iteration_node_data=self.node_data,
+                    index=next_index,
+                    pre_iteration_output=jsonable_encoder(current_iteration_output)
+                    if current_iteration_output
+                    else None,
+                )
                 yield IterationRunNextEvent(
                     iteration_id=self.id,
                     iteration_node_id=self.node_id,
