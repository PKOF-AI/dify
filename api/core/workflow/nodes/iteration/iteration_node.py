import logging
from collections.abc import Generator, Mapping, Sequence
from datetime import datetime, timezone
from typing import Any, cast

from configs import dify_config
from core.model_runtime.utils.encoders import jsonable_encoder
from core.workflow.entities.node_entities import NodeRunMetadataKey, NodeRunResult, NodeType
from core.workflow.graph_engine.entities.event import (
    BaseGraphEvent,
    BaseNodeEvent,
    BaseParallelBranchEvent,
    GraphRunFailedEvent,
    InNodeEvent,
    IterationRunFailedEvent,
    IterationRunNextEvent,
    IterationRunStartedEvent,
    IterationRunSucceededEvent,
    NodeRunSucceededEvent,
)
from core.workflow.graph_engine.entities.graph import Graph
from core.workflow.graph_engine.entities.run_condition import RunCondition
from core.workflow.nodes.base_node import BaseNode
from core.workflow.nodes.event import RunCompletedEvent, RunEvent
from core.workflow.nodes.iteration.entities import IterationNodeData
from core.workflow.utils.condition.entities import Condition
from models.workflow import WorkflowNodeExecutionStatus

logger = logging.getLogger(__name__)


class IterationNode(BaseNode):
    """
    Iteration Node.
    """
    _node_data_cls = IterationNodeData
    _node_type = NodeType.ITERATION

    def _run(self) -> Generator[RunEvent | InNodeEvent, None, None]:
        """
        Run the node.
        """
        self.node_data = cast(IterationNodeData, self.node_data)
        iterator_list_value = self.graph_runtime_state.variable_pool.get_any(self.node_data.iterator_selector)

        if not isinstance(iterator_list_value, list):
            raise ValueError(f"Invalid iterator value: {iterator_list_value}, please provide a list.")

        inputs = {
            "iterator_selector": iterator_list_value
        }

        graph_config = self.graph_config
<<<<<<< HEAD

        # find nodes in current iteration and donot have source and have have start_node_in_iteration flag
        # these nodes are the start nodes of the iteration (in version of parallel support)
        start_node_ids = []
        for node_config in graph_config['nodes']:
            if (
                node_config.get('data', {}).get('iteration_id')
                and node_config.get('data', {}).get('iteration_id') == self.node_id 
                and not node_config.get('source')
                and node_config.get('data', {}).get('start_node_in_iteration', False)
            ):
                start_node_ids.append(node_config.get('id'))

        if len(start_node_ids) > 1:
            # add new fake iteration start node that connect to all start nodes
            root_node_id = f"{self.node_id}-start"
            graph_config['nodes'].append({
                "id": root_node_id,
                "data": {
                    "title": "iteration start",
                    "type": NodeType.ITERATION_START.value,
=======
    
        if not self.node_data.start_node_id:
            raise ValueError(f'field start_node_id in iteration {self.node_id} not found')

        root_node_id = self.node_data.start_node_id

        # init graph
        iteration_graph = Graph.init(
            graph_config=graph_config,
            root_node_id=root_node_id
        )

        if not iteration_graph:
            raise ValueError('iteration graph not found')

        leaf_node_ids = iteration_graph.get_leaf_node_ids()
        iteration_leaf_node_ids = []
        for leaf_node_id in leaf_node_ids:
            node_config = iteration_graph.node_id_config_mapping.get(leaf_node_id)
            if not node_config:
                continue

            leaf_node_iteration_id = node_config.get("data", {}).get("iteration_id")
            if not leaf_node_iteration_id:
                continue

            if leaf_node_iteration_id != self.node_id:
                continue

            iteration_leaf_node_ids.append(leaf_node_id)

            # add condition of end nodes to root node
            iteration_graph.add_extra_edge(
                source_node_id=leaf_node_id,
                target_node_id=root_node_id,
                run_condition=RunCondition(
                    type="condition",
                    conditions=[
                        Condition(
                            variable_selector=[self.node_id, "index"],
                            comparison_operator="<",
                            value=str(len(iterator_list_value))
                        )
                    ]
                )
            )

        variable_pool = self.graph_runtime_state.variable_pool

        # append iteration variable (item, index) to variable pool
        variable_pool.add(
            [self.node_id, 'index'],
            0
        )
        variable_pool.add(
            [self.node_id, 'item'],
            iterator_list_value[0]
        )

        # init graph engine
        from core.workflow.graph_engine.graph_engine import GraphEngine
        graph_engine = GraphEngine(
            tenant_id=self.tenant_id,
            app_id=self.app_id,
            workflow_type=self.workflow_type,
            workflow_id=self.workflow_id,
            user_id=self.user_id,
            user_from=self.user_from,
            invoke_from=self.invoke_from,
            call_depth=self.workflow_call_depth,
            graph=iteration_graph,
            graph_config=graph_config,
            variable_pool=variable_pool,
            max_execution_steps=dify_config.WORKFLOW_MAX_EXECUTION_STEPS,
            max_execution_time=dify_config.WORKFLOW_MAX_EXECUTION_TIME
        )

        start_at = datetime.now(timezone.utc).replace(tzinfo=None)

        yield IterationRunStartedEvent(
            iteration_id=self.id,
            iteration_node_id=self.node_id,
            iteration_node_type=self.node_type,
            iteration_node_data=self.node_data,
            start_at=start_at,
            inputs=inputs,
            metadata={
                "iterator_length": 1
            },
            predecessor_node_id=self.previous_node_id
        )

        yield IterationRunNextEvent(
            iteration_id=self.id,
            iteration_node_id=self.node_id,
            iteration_node_type=self.node_type,
            iteration_node_data=self.node_data,
            index=0,
            pre_iteration_output=None
        )

        outputs: list[Any] = []
        try:
            # run workflow
            rst = graph_engine.run()
            for event in rst:
                if isinstance(event, (BaseNodeEvent | BaseParallelBranchEvent)) and not event.in_iteration_id:
                    event.in_iteration_id = self.node_id

                if isinstance(event, BaseNodeEvent) and event.node_type == NodeType.ITERATION_START:
                    continue

                if isinstance(event, NodeRunSucceededEvent):
                    if event.route_node_state.node_run_result:
                        metadata = event.route_node_state.node_run_result.metadata
                        if not metadata:
                            metadata = {}

                        if NodeRunMetadataKey.ITERATION_ID not in metadata:
                            metadata[NodeRunMetadataKey.ITERATION_ID] = self.node_id
                            metadata[NodeRunMetadataKey.ITERATION_INDEX] = variable_pool.get_any([self.node_id, 'index'])
                            event.route_node_state.node_run_result.metadata = metadata

                    yield event

                    # handle iteration run result
                    if event.route_node_state.node_id in iteration_leaf_node_ids:
                        # append to iteration output variable list
                        current_iteration_output = variable_pool.get_any(self.node_data.output_selector)
                        outputs.append(current_iteration_output)

                        # remove all nodes outputs from variable pool
                        for node_id in iteration_graph.node_ids:
                            variable_pool.remove_node(node_id)

                        # move to next iteration
                        current_index = variable_pool.get([self.node_id, 'index'])
                        if current_index is None:
                            raise ValueError(f'iteration {self.node_id} current index not found')

                        next_index = int(current_index.to_object()) + 1
                        variable_pool.add(
                            [self.node_id, 'index'],
                            next_index
                        )

                        if next_index < len(iterator_list_value):
                            variable_pool.add(
                                [self.node_id, 'item'],
                                iterator_list_value[next_index]
                            )

                        yield IterationRunNextEvent(
                            iteration_id=self.id,
                            iteration_node_id=self.node_id,
                            iteration_node_type=self.node_type,
                            iteration_node_data=self.node_data,
                            index=next_index,
                            pre_iteration_output=jsonable_encoder(
                                current_iteration_output) if current_iteration_output else None
                        )
                elif isinstance(event, BaseGraphEvent):
                    if isinstance(event, GraphRunFailedEvent):
                        # iteration run failed
                        yield IterationRunFailedEvent(
                            iteration_id=self.id,
                            iteration_node_id=self.node_id,
                            iteration_node_type=self.node_type,
                            iteration_node_data=self.node_data,
                            start_at=start_at,
                            inputs=inputs,
                            outputs={
                                "output": jsonable_encoder(outputs)
                            },
                            steps=len(iterator_list_value),
                            metadata={
                                "total_tokens": graph_engine.graph_runtime_state.total_tokens
                            },
                            error=event.error,
                        )

                        yield RunCompletedEvent(
                            run_result=NodeRunResult(
                                status=WorkflowNodeExecutionStatus.FAILED,
                                error=event.error,
                            )
                        )
                        break
                else:
                    event = cast(InNodeEvent, event)
                    yield event

            yield IterationRunSucceededEvent(
                iteration_id=self.id,
                iteration_node_id=self.node_id,
                iteration_node_type=self.node_type,
                iteration_node_data=self.node_data,
                start_at=start_at,
                inputs=inputs,
                outputs={
                    "output": jsonable_encoder(outputs)
                },
                steps=len(iterator_list_value),
                metadata={
                    "total_tokens": graph_engine.graph_runtime_state.total_tokens
>>>>>>> cd52633b
                }
            })

            for start_node_id in start_node_ids:
                graph_config['edges'].append({
                    "source": root_node_id,
                    "target": start_node_id
                })
        else:
            root_node_id = self.node_data.start_node_id

        # init graph
        iteration_graph = Graph.init(
            graph_config=graph_config,
            root_node_id=root_node_id
        )

        if not iteration_graph:
            raise ValueError('iteration graph not found')

        leaf_node_ids = iteration_graph.get_leaf_node_ids()
        iteration_leaf_node_ids = []
        for leaf_node_id in leaf_node_ids:
            node_config = iteration_graph.node_id_config_mapping.get(leaf_node_id)
            if not node_config:
                continue

            leaf_node_iteration_id = node_config.get("data", {}).get("iteration_id")
            if not leaf_node_iteration_id:
                continue

            if leaf_node_iteration_id != self.node_id:
                continue

            iteration_leaf_node_ids.append(leaf_node_id)

            # add condition of end nodes to root node
            iteration_graph.add_extra_edge(
                source_node_id=leaf_node_id,
                target_node_id=root_node_id,
                run_condition=RunCondition(
                    type="condition",
                    conditions=[
                        Condition(
                            variable_selector=[self.node_id, "index"],
                            comparison_operator="<",
                            value=str(len(iterator_list_value))
                        )
                    ]
                )
            )
<<<<<<< HEAD

        variable_pool = self.graph_runtime_state.variable_pool

        # append iteration variable (item, index) to variable pool
        variable_pool.add(
            [self.node_id, 'index'],
            0
        )
        variable_pool.add(
            [self.node_id, 'item'],
            iterator_list_value[0]
        )

        # init graph engine
        from core.workflow.graph_engine.graph_engine import GraphEngine
        graph_engine = GraphEngine(
            tenant_id=self.tenant_id,
            app_id=self.app_id,
            workflow_type=self.workflow_type,
            workflow_id=self.workflow_id,
            user_id=self.user_id,
            user_from=self.user_from,
            invoke_from=self.invoke_from,
            call_depth=self.workflow_call_depth,
            graph=iteration_graph,
            graph_config=graph_config,
            variable_pool=variable_pool,
            max_execution_steps=dify_config.WORKFLOW_MAX_EXECUTION_STEPS,
            max_execution_time=dify_config.WORKFLOW_MAX_EXECUTION_TIME
        )

        start_at = datetime.now(timezone.utc).replace(tzinfo=None)

        yield IterationRunStartedEvent(
            iteration_id=self.id,
            iteration_node_id=self.node_id,
            iteration_node_type=self.node_type,
            iteration_node_data=self.node_data,
            start_at=start_at,
            inputs=inputs,
            metadata={
                "iterator_length": 1
            },
            predecessor_node_id=self.previous_node_id
        )

        yield IterationRunNextEvent(
            iteration_id=self.id,
            iteration_node_id=self.node_id,
            iteration_node_type=self.node_type,
            iteration_node_data=self.node_data,
            index=0,
            pre_iteration_output=None
        )

        outputs: list[Any] = []
        try:
            # run workflow
            rst = graph_engine.run()
            for event in rst:
                if isinstance(event, (BaseNodeEvent | BaseParallelBranchEvent)) and not event.in_iteration_id:
                    event.in_iteration_id = self.node_id

                if isinstance(event, BaseNodeEvent) and event.node_type == NodeType.ITERATION_START:
                    continue

                if isinstance(event, NodeRunSucceededEvent):
                    if event.route_node_state.node_run_result:
                        metadata = event.route_node_state.node_run_result.metadata
                        if not metadata:
                            metadata = {}

                        if NodeRunMetadataKey.ITERATION_ID not in metadata:
                            metadata[NodeRunMetadataKey.ITERATION_ID] = self.node_id
                            metadata[NodeRunMetadataKey.ITERATION_INDEX] = variable_pool.get_any([self.node_id, 'index'])
                            event.route_node_state.node_run_result.metadata = metadata

                    yield event

                    # handle iteration run result
                    if event.route_node_state.node_id in iteration_leaf_node_ids:
                        # append to iteration output variable list
                        current_iteration_output = variable_pool.get_any(self.node_data.output_selector)
                        outputs.append(current_iteration_output)

                        # remove all nodes outputs from variable pool
                        for node_id in iteration_graph.node_ids:
                            variable_pool.remove_node(node_id)

                        # move to next iteration
                        current_index = variable_pool.get([self.node_id, 'index'])
                        if current_index is None:
                            raise ValueError(f'iteration {self.node_id} current index not found')

                        next_index = int(current_index.to_object()) + 1
                        variable_pool.add(
                            [self.node_id, 'index'],
                            next_index
                        )

                        if next_index < len(iterator_list_value):
                            variable_pool.add(
                                [self.node_id, 'item'],
                                iterator_list_value[next_index]
                            )

                        yield IterationRunNextEvent(
                            iteration_id=self.id,
                            iteration_node_id=self.node_id,
                            iteration_node_type=self.node_type,
                            iteration_node_data=self.node_data,
                            index=next_index,
                            pre_iteration_output=jsonable_encoder(
                                current_iteration_output) if current_iteration_output else None
                        )
                elif isinstance(event, BaseGraphEvent):
                    if isinstance(event, GraphRunFailedEvent):
                        # iteration run failed
                        yield IterationRunFailedEvent(
                            iteration_id=self.id,
                            iteration_node_id=self.node_id,
                            iteration_node_type=self.node_type,
                            iteration_node_data=self.node_data,
                            start_at=start_at,
                            inputs=inputs,
                            outputs={
                                "output": jsonable_encoder(outputs)
                            },
                            steps=len(iterator_list_value),
                            metadata={
                                "total_tokens": graph_engine.graph_runtime_state.total_tokens
                            },
                            error=event.error,
                        )

                        yield RunCompletedEvent(
                            run_result=NodeRunResult(
                                status=WorkflowNodeExecutionStatus.FAILED,
                                error=event.error,
                            )
                        )
                        break
                else:
                    event = cast(InNodeEvent, event)
                    yield event

            yield IterationRunSucceededEvent(
                iteration_id=self.id,
                iteration_node_id=self.node_id,
                iteration_node_type=self.node_type,
                iteration_node_data=self.node_data,
                start_at=start_at,
                inputs=inputs,
                outputs={
                    "output": jsonable_encoder(outputs)
                },
                steps=len(iterator_list_value),
                metadata={
                    "total_tokens": graph_engine.graph_runtime_state.total_tokens
                }
            )

            yield RunCompletedEvent(
                run_result=NodeRunResult(
                    status=WorkflowNodeExecutionStatus.SUCCEEDED,
                    outputs={
                        'output': jsonable_encoder(outputs)
                    }
                )
            )
        except Exception as e:
            # iteration run failed
            logger.exception("Iteration run failed")
            yield IterationRunFailedEvent(
                iteration_id=self.id,
                iteration_node_id=self.node_id,
                iteration_node_type=self.node_type,
                iteration_node_data=self.node_data,
                start_at=start_at,
                inputs=inputs,
                outputs={
                    "output": jsonable_encoder(outputs)
                },
                steps=len(iterator_list_value),
                metadata={
                    "total_tokens": graph_engine.graph_runtime_state.total_tokens
                },
                error=str(e),
            )
        

            yield RunCompletedEvent(
                run_result=NodeRunResult(
                    status=WorkflowNodeExecutionStatus.FAILED,
                    error=str(e),
                )
            )
        finally:
            # remove iteration variable (item, index) from variable pool after iteration run completed
            variable_pool.remove([self.node_id, 'index'])
            variable_pool.remove([self.node_id, 'item'])
    
    @classmethod
    def _extract_variable_selector_to_variable_mapping(
        cls, 
        graph_config: Mapping[str, Any], 
        node_id: str,
        node_data: IterationNodeData
    ) -> Mapping[str, Sequence[str]]:
        """
        Extract variable selector to variable mapping
        :param graph_config: graph config
        :param node_id: node id
        :param node_data: node data
        :return:
        """
        variable_mapping = {
            f'{node_id}.input_selector': node_data.iterator_selector,
        }

        # init graph
        iteration_graph = Graph.init(
            graph_config=graph_config,
            root_node_id=node_data.start_node_id
        )

        if not iteration_graph:
            raise ValueError('iteration graph not found')
        
        for sub_node_id, sub_node_config in iteration_graph.node_id_config_mapping.items():
            if sub_node_config.get('data', {}).get('iteration_id') != node_id:
                continue

            # variable selector to variable mapping
            try:
                # Get node class
                from core.workflow.nodes.node_mapping import node_classes
                node_type = NodeType.value_of(sub_node_config.get('data', {}).get('type'))
                node_cls = node_classes.get(node_type)
                if not node_cls:
                    continue

                node_cls = cast(BaseNode, node_cls)
                
                sub_node_variable_mapping = node_cls.extract_variable_selector_to_variable_mapping(
                    graph_config=graph_config, 
                    config=sub_node_config
                )
                sub_node_variable_mapping = cast(dict[str, list[str]], sub_node_variable_mapping)
            except NotImplementedError:
                sub_node_variable_mapping = {}

            # remove iteration variables
            sub_node_variable_mapping = {
                sub_node_id + '.' + key: value for key, value in sub_node_variable_mapping.items()
                if value[0] != node_id
            }

            variable_mapping.update(sub_node_variable_mapping)

=======

            yield RunCompletedEvent(
                run_result=NodeRunResult(
                    status=WorkflowNodeExecutionStatus.SUCCEEDED,
                    outputs={
                        'output': jsonable_encoder(outputs)
                    }
                )
            )
        except Exception as e:
            # iteration run failed
            logger.exception("Iteration run failed")
            yield IterationRunFailedEvent(
                iteration_id=self.id,
                iteration_node_id=self.node_id,
                iteration_node_type=self.node_type,
                iteration_node_data=self.node_data,
                start_at=start_at,
                inputs=inputs,
                outputs={
                    "output": jsonable_encoder(outputs)
                },
                steps=len(iterator_list_value),
                metadata={
                    "total_tokens": graph_engine.graph_runtime_state.total_tokens
                },
                error=str(e),
            )
        

            yield RunCompletedEvent(
                run_result=NodeRunResult(
                    status=WorkflowNodeExecutionStatus.FAILED,
                    error=str(e),
                )
            )
        finally:
            # remove iteration variable (item, index) from variable pool after iteration run completed
            variable_pool.remove([self.node_id, 'index'])
            variable_pool.remove([self.node_id, 'item'])
    
    @classmethod
    def _extract_variable_selector_to_variable_mapping(
        cls, 
        graph_config: Mapping[str, Any], 
        node_id: str,
        node_data: IterationNodeData
    ) -> Mapping[str, Sequence[str]]:
        """
        Extract variable selector to variable mapping
        :param graph_config: graph config
        :param node_id: node id
        :param node_data: node data
        :return:
        """
        variable_mapping = {
            f'{node_id}.input_selector': node_data.iterator_selector,
        }

        # init graph
        iteration_graph = Graph.init(
            graph_config=graph_config,
            root_node_id=node_data.start_node_id
        )

        if not iteration_graph:
            raise ValueError('iteration graph not found')
        
        for sub_node_id, sub_node_config in iteration_graph.node_id_config_mapping.items():
            if sub_node_config.get('data', {}).get('iteration_id') != node_id:
                continue

            # variable selector to variable mapping
            try:
                # Get node class
                from core.workflow.nodes.node_mapping import node_classes
                node_type = NodeType.value_of(sub_node_config.get('data', {}).get('type'))
                node_cls = node_classes.get(node_type)
                if not node_cls:
                    continue

                node_cls = cast(BaseNode, node_cls)
                
                sub_node_variable_mapping = node_cls.extract_variable_selector_to_variable_mapping(
                    graph_config=graph_config, 
                    config=sub_node_config
                )
                sub_node_variable_mapping = cast(dict[str, list[str]], sub_node_variable_mapping)
            except NotImplementedError:
                sub_node_variable_mapping = {}

            # remove iteration variables
            sub_node_variable_mapping = {
                sub_node_id + '.' + key: value for key, value in sub_node_variable_mapping.items()
                if value[0] != node_id
            }

            variable_mapping.update(sub_node_variable_mapping)

>>>>>>> cd52633b
        # remove variable out from iteration
        variable_mapping = {
            key: value for key, value in variable_mapping.items()
            if value[0] not in iteration_graph.node_ids
        }
        
        return variable_mapping<|MERGE_RESOLUTION|>--- conflicted
+++ resolved
@@ -51,29 +51,6 @@
         }
 
         graph_config = self.graph_config
-<<<<<<< HEAD
-
-        # find nodes in current iteration and donot have source and have have start_node_in_iteration flag
-        # these nodes are the start nodes of the iteration (in version of parallel support)
-        start_node_ids = []
-        for node_config in graph_config['nodes']:
-            if (
-                node_config.get('data', {}).get('iteration_id')
-                and node_config.get('data', {}).get('iteration_id') == self.node_id 
-                and not node_config.get('source')
-                and node_config.get('data', {}).get('start_node_in_iteration', False)
-            ):
-                start_node_ids.append(node_config.get('id'))
-
-        if len(start_node_ids) > 1:
-            # add new fake iteration start node that connect to all start nodes
-            root_node_id = f"{self.node_id}-start"
-            graph_config['nodes'].append({
-                "id": root_node_id,
-                "data": {
-                    "title": "iteration start",
-                    "type": NodeType.ITERATION_START.value,
-=======
     
         if not self.node_data.start_node_id:
             raise ValueError(f'field start_node_id in iteration {self.node_id} not found')
@@ -120,218 +97,6 @@
                     ]
                 )
             )
-
-        variable_pool = self.graph_runtime_state.variable_pool
-
-        # append iteration variable (item, index) to variable pool
-        variable_pool.add(
-            [self.node_id, 'index'],
-            0
-        )
-        variable_pool.add(
-            [self.node_id, 'item'],
-            iterator_list_value[0]
-        )
-
-        # init graph engine
-        from core.workflow.graph_engine.graph_engine import GraphEngine
-        graph_engine = GraphEngine(
-            tenant_id=self.tenant_id,
-            app_id=self.app_id,
-            workflow_type=self.workflow_type,
-            workflow_id=self.workflow_id,
-            user_id=self.user_id,
-            user_from=self.user_from,
-            invoke_from=self.invoke_from,
-            call_depth=self.workflow_call_depth,
-            graph=iteration_graph,
-            graph_config=graph_config,
-            variable_pool=variable_pool,
-            max_execution_steps=dify_config.WORKFLOW_MAX_EXECUTION_STEPS,
-            max_execution_time=dify_config.WORKFLOW_MAX_EXECUTION_TIME
-        )
-
-        start_at = datetime.now(timezone.utc).replace(tzinfo=None)
-
-        yield IterationRunStartedEvent(
-            iteration_id=self.id,
-            iteration_node_id=self.node_id,
-            iteration_node_type=self.node_type,
-            iteration_node_data=self.node_data,
-            start_at=start_at,
-            inputs=inputs,
-            metadata={
-                "iterator_length": 1
-            },
-            predecessor_node_id=self.previous_node_id
-        )
-
-        yield IterationRunNextEvent(
-            iteration_id=self.id,
-            iteration_node_id=self.node_id,
-            iteration_node_type=self.node_type,
-            iteration_node_data=self.node_data,
-            index=0,
-            pre_iteration_output=None
-        )
-
-        outputs: list[Any] = []
-        try:
-            # run workflow
-            rst = graph_engine.run()
-            for event in rst:
-                if isinstance(event, (BaseNodeEvent | BaseParallelBranchEvent)) and not event.in_iteration_id:
-                    event.in_iteration_id = self.node_id
-
-                if isinstance(event, BaseNodeEvent) and event.node_type == NodeType.ITERATION_START:
-                    continue
-
-                if isinstance(event, NodeRunSucceededEvent):
-                    if event.route_node_state.node_run_result:
-                        metadata = event.route_node_state.node_run_result.metadata
-                        if not metadata:
-                            metadata = {}
-
-                        if NodeRunMetadataKey.ITERATION_ID not in metadata:
-                            metadata[NodeRunMetadataKey.ITERATION_ID] = self.node_id
-                            metadata[NodeRunMetadataKey.ITERATION_INDEX] = variable_pool.get_any([self.node_id, 'index'])
-                            event.route_node_state.node_run_result.metadata = metadata
-
-                    yield event
-
-                    # handle iteration run result
-                    if event.route_node_state.node_id in iteration_leaf_node_ids:
-                        # append to iteration output variable list
-                        current_iteration_output = variable_pool.get_any(self.node_data.output_selector)
-                        outputs.append(current_iteration_output)
-
-                        # remove all nodes outputs from variable pool
-                        for node_id in iteration_graph.node_ids:
-                            variable_pool.remove_node(node_id)
-
-                        # move to next iteration
-                        current_index = variable_pool.get([self.node_id, 'index'])
-                        if current_index is None:
-                            raise ValueError(f'iteration {self.node_id} current index not found')
-
-                        next_index = int(current_index.to_object()) + 1
-                        variable_pool.add(
-                            [self.node_id, 'index'],
-                            next_index
-                        )
-
-                        if next_index < len(iterator_list_value):
-                            variable_pool.add(
-                                [self.node_id, 'item'],
-                                iterator_list_value[next_index]
-                            )
-
-                        yield IterationRunNextEvent(
-                            iteration_id=self.id,
-                            iteration_node_id=self.node_id,
-                            iteration_node_type=self.node_type,
-                            iteration_node_data=self.node_data,
-                            index=next_index,
-                            pre_iteration_output=jsonable_encoder(
-                                current_iteration_output) if current_iteration_output else None
-                        )
-                elif isinstance(event, BaseGraphEvent):
-                    if isinstance(event, GraphRunFailedEvent):
-                        # iteration run failed
-                        yield IterationRunFailedEvent(
-                            iteration_id=self.id,
-                            iteration_node_id=self.node_id,
-                            iteration_node_type=self.node_type,
-                            iteration_node_data=self.node_data,
-                            start_at=start_at,
-                            inputs=inputs,
-                            outputs={
-                                "output": jsonable_encoder(outputs)
-                            },
-                            steps=len(iterator_list_value),
-                            metadata={
-                                "total_tokens": graph_engine.graph_runtime_state.total_tokens
-                            },
-                            error=event.error,
-                        )
-
-                        yield RunCompletedEvent(
-                            run_result=NodeRunResult(
-                                status=WorkflowNodeExecutionStatus.FAILED,
-                                error=event.error,
-                            )
-                        )
-                        break
-                else:
-                    event = cast(InNodeEvent, event)
-                    yield event
-
-            yield IterationRunSucceededEvent(
-                iteration_id=self.id,
-                iteration_node_id=self.node_id,
-                iteration_node_type=self.node_type,
-                iteration_node_data=self.node_data,
-                start_at=start_at,
-                inputs=inputs,
-                outputs={
-                    "output": jsonable_encoder(outputs)
-                },
-                steps=len(iterator_list_value),
-                metadata={
-                    "total_tokens": graph_engine.graph_runtime_state.total_tokens
->>>>>>> cd52633b
-                }
-            })
-
-            for start_node_id in start_node_ids:
-                graph_config['edges'].append({
-                    "source": root_node_id,
-                    "target": start_node_id
-                })
-        else:
-            root_node_id = self.node_data.start_node_id
-
-        # init graph
-        iteration_graph = Graph.init(
-            graph_config=graph_config,
-            root_node_id=root_node_id
-        )
-
-        if not iteration_graph:
-            raise ValueError('iteration graph not found')
-
-        leaf_node_ids = iteration_graph.get_leaf_node_ids()
-        iteration_leaf_node_ids = []
-        for leaf_node_id in leaf_node_ids:
-            node_config = iteration_graph.node_id_config_mapping.get(leaf_node_id)
-            if not node_config:
-                continue
-
-            leaf_node_iteration_id = node_config.get("data", {}).get("iteration_id")
-            if not leaf_node_iteration_id:
-                continue
-
-            if leaf_node_iteration_id != self.node_id:
-                continue
-
-            iteration_leaf_node_ids.append(leaf_node_id)
-
-            # add condition of end nodes to root node
-            iteration_graph.add_extra_edge(
-                source_node_id=leaf_node_id,
-                target_node_id=root_node_id,
-                run_condition=RunCondition(
-                    type="condition",
-                    conditions=[
-                        Condition(
-                            variable_selector=[self.node_id, "index"],
-                            comparison_operator="<",
-                            value=str(len(iterator_list_value))
-                        )
-                    ]
-                )
-            )
-<<<<<<< HEAD
 
         variable_pool = self.graph_runtime_state.variable_pool
 
@@ -592,107 +357,6 @@
 
             variable_mapping.update(sub_node_variable_mapping)
 
-=======
-
-            yield RunCompletedEvent(
-                run_result=NodeRunResult(
-                    status=WorkflowNodeExecutionStatus.SUCCEEDED,
-                    outputs={
-                        'output': jsonable_encoder(outputs)
-                    }
-                )
-            )
-        except Exception as e:
-            # iteration run failed
-            logger.exception("Iteration run failed")
-            yield IterationRunFailedEvent(
-                iteration_id=self.id,
-                iteration_node_id=self.node_id,
-                iteration_node_type=self.node_type,
-                iteration_node_data=self.node_data,
-                start_at=start_at,
-                inputs=inputs,
-                outputs={
-                    "output": jsonable_encoder(outputs)
-                },
-                steps=len(iterator_list_value),
-                metadata={
-                    "total_tokens": graph_engine.graph_runtime_state.total_tokens
-                },
-                error=str(e),
-            )
-        
-
-            yield RunCompletedEvent(
-                run_result=NodeRunResult(
-                    status=WorkflowNodeExecutionStatus.FAILED,
-                    error=str(e),
-                )
-            )
-        finally:
-            # remove iteration variable (item, index) from variable pool after iteration run completed
-            variable_pool.remove([self.node_id, 'index'])
-            variable_pool.remove([self.node_id, 'item'])
-    
-    @classmethod
-    def _extract_variable_selector_to_variable_mapping(
-        cls, 
-        graph_config: Mapping[str, Any], 
-        node_id: str,
-        node_data: IterationNodeData
-    ) -> Mapping[str, Sequence[str]]:
-        """
-        Extract variable selector to variable mapping
-        :param graph_config: graph config
-        :param node_id: node id
-        :param node_data: node data
-        :return:
-        """
-        variable_mapping = {
-            f'{node_id}.input_selector': node_data.iterator_selector,
-        }
-
-        # init graph
-        iteration_graph = Graph.init(
-            graph_config=graph_config,
-            root_node_id=node_data.start_node_id
-        )
-
-        if not iteration_graph:
-            raise ValueError('iteration graph not found')
-        
-        for sub_node_id, sub_node_config in iteration_graph.node_id_config_mapping.items():
-            if sub_node_config.get('data', {}).get('iteration_id') != node_id:
-                continue
-
-            # variable selector to variable mapping
-            try:
-                # Get node class
-                from core.workflow.nodes.node_mapping import node_classes
-                node_type = NodeType.value_of(sub_node_config.get('data', {}).get('type'))
-                node_cls = node_classes.get(node_type)
-                if not node_cls:
-                    continue
-
-                node_cls = cast(BaseNode, node_cls)
-                
-                sub_node_variable_mapping = node_cls.extract_variable_selector_to_variable_mapping(
-                    graph_config=graph_config, 
-                    config=sub_node_config
-                )
-                sub_node_variable_mapping = cast(dict[str, list[str]], sub_node_variable_mapping)
-            except NotImplementedError:
-                sub_node_variable_mapping = {}
-
-            # remove iteration variables
-            sub_node_variable_mapping = {
-                sub_node_id + '.' + key: value for key, value in sub_node_variable_mapping.items()
-                if value[0] != node_id
-            }
-
-            variable_mapping.update(sub_node_variable_mapping)
-
->>>>>>> cd52633b
         # remove variable out from iteration
         variable_mapping = {
             key: value for key, value in variable_mapping.items()
