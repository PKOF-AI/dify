--- conflicted
+++ resolved
@@ -61,11 +61,7 @@
 
             # Transform result
             result = self._transform_result(result, node_data.outputs)
-<<<<<<< HEAD
-        except (CodeExecutionException, ValueError) as e:
-=======
         except (CodeExecutionError, ValueError) as e:
->>>>>>> ce94a61f
             return NodeRunResult(status=WorkflowNodeExecutionStatus.FAILED, inputs=variables, error=str(e))
 
         return NodeRunResult(status=WorkflowNodeExecutionStatus.SUCCEEDED, inputs=variables, outputs=result)
