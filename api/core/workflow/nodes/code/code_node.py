--- conflicted
+++ resolved
@@ -309,13 +309,8 @@
             parameters_validated[output_name] = True
 
         # check if all output parameters are validated
-<<<<<<< HEAD
         # if len(parameters_validated) != len(result):
-        #     raise ValueError('Not all output parameters are validated.')
-=======
-        if len(parameters_validated) != len(result):
-            raise ValueError("Not all output parameters are validated.")
->>>>>>> 7f3282ec
+        #     raise ValueError("Not all output parameters are validated.")
 
         return transformed_result
 
