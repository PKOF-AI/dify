--- conflicted
+++ resolved
@@ -29,14 +29,7 @@
 
     @classmethod
     def _extract_variable_selector_to_variable_mapping(
-<<<<<<< HEAD
-        cls, 
-        graph_config: Mapping[str, Any], 
-        node_id: str,
-        node_data: EndNodeData
-=======
         cls, graph_config: Mapping[str, Any], node_id: str, node_data: EndNodeData
->>>>>>> 7e88556a
     ) -> Mapping[str, Sequence[str]]:
         """
         Extract variable selector to variable mapping
