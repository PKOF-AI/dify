from typing import cast

from core.workflow.entities.base_node_data_entities import BaseNodeData
from core.workflow.entities.node_entities import NodeRunResult, NodeType
from core.workflow.nodes.base_node import BaseNode
from core.workflow.nodes.end.entities import EndNodeData
from models.workflow import WorkflowNodeExecutionStatus


class EndNode(BaseNode):
    _node_data_cls = EndNodeData
    _node_type = NodeType.END

    def _run(self) -> NodeRunResult:
        """
        Run node
        :return:
        """
        node_data = self.node_data
        node_data = cast(EndNodeData, node_data)
        output_variables = node_data.outputs

        outputs = {}
        for variable_selector in output_variables:
<<<<<<< HEAD
            value = self.graph_runtime_state.variable_pool.get_variable_value(
                variable_selector=variable_selector.value_selector
            )

            outputs[variable_selector.variable] = value
=======
            value = variable_pool.get(variable_selector.value_selector)
            outputs[variable_selector.variable] = value.value if value else None
>>>>>>> 87594008

        return NodeRunResult(
            status=WorkflowNodeExecutionStatus.SUCCEEDED,
            inputs=outputs,
            outputs=outputs
        )

    @classmethod
    def extract_generate_nodes(cls, graph: dict, config: dict) -> list[str]:
        """
        Extract generate nodes
        :param graph: graph
        :param config: node config
        :return:
        """
        node_data = cls._node_data_cls(**config.get("data", {}))
        node_data = cast(EndNodeData, node_data)

        return cls.extract_generate_nodes_from_node_data(graph, node_data)

    @classmethod
    def extract_generate_nodes_from_node_data(cls, graph: dict, node_data: EndNodeData) -> list[str]:
        """
        Extract generate nodes from node data
        :param graph: graph
        :param node_data: node data object
        :return:
        """
        nodes = graph.get('nodes', [])
        node_mapping = {node.get('id'): node for node in nodes}

        variable_selectors = node_data.outputs

        generate_nodes = []
        for variable_selector in variable_selectors:
            if not variable_selector.value_selector:
                continue

            node_id = variable_selector.value_selector[0]
            if node_id != 'sys' and node_id in node_mapping:
                node = node_mapping[node_id]
                node_type = node.get('data', {}).get('type')
                if node_type == NodeType.LLM.value and variable_selector.value_selector[1] == 'text':
                    generate_nodes.append(node_id)

        # remove duplicates
        generate_nodes = list(set(generate_nodes))

        return generate_nodes

    @classmethod
    def _extract_variable_selector_to_variable_mapping(cls, node_data: BaseNodeData) -> dict[str, list[str]]:
        """
        Extract variable selector to variable mapping
        :param node_data: node data
        :return:
        """
        return {}<|MERGE_RESOLUTION|>--- conflicted
+++ resolved
@@ -22,16 +22,8 @@
 
         outputs = {}
         for variable_selector in output_variables:
-<<<<<<< HEAD
-            value = self.graph_runtime_state.variable_pool.get_variable_value(
-                variable_selector=variable_selector.value_selector
-            )
-
-            outputs[variable_selector.variable] = value
-=======
-            value = variable_pool.get(variable_selector.value_selector)
+            value = self.graph_runtime_state.variable_pool.get(variable_selector.value_selector)
             outputs[variable_selector.variable] = value.value if value else None
->>>>>>> 87594008
 
         return NodeRunResult(
             status=WorkflowNodeExecutionStatus.SUCCEEDED,
