--- conflicted
+++ resolved
@@ -60,20 +60,10 @@
 
         # handle invoke result
         generator = self._invoke_llm(
-<<<<<<< HEAD
-            node_data_model=node_data.model,
-            model_instance=model_instance,
-            prompt_messages=prompt_messages,
-            stop=stop
-        )
-
-        result_text = ''
-=======
             node_data_model=node_data.model, model_instance=model_instance, prompt_messages=prompt_messages, stop=stop
         )
 
         result_text = ""
->>>>>>> 7e88556a
         usage = LLMUsage.empty_usage()
         finish_reason = None
         for event in generator:
@@ -119,15 +109,9 @@
                 metadata={
                     NodeRunMetadataKey.TOTAL_TOKENS: usage.total_tokens,
                     NodeRunMetadataKey.TOTAL_PRICE: usage.total_price,
-<<<<<<< HEAD
-                    NodeRunMetadataKey.CURRENCY: usage.currency
-                },
-                llm_usage=usage
-=======
                     NodeRunMetadataKey.CURRENCY: usage.currency,
                 },
                 llm_usage=usage,
->>>>>>> 7e88556a
             )
 
         except ValueError as e:
@@ -138,27 +122,14 @@
                 metadata={
                     NodeRunMetadataKey.TOTAL_TOKENS: usage.total_tokens,
                     NodeRunMetadataKey.TOTAL_PRICE: usage.total_price,
-<<<<<<< HEAD
-                    NodeRunMetadataKey.CURRENCY: usage.currency
-                },
-                llm_usage=usage
-=======
                     NodeRunMetadataKey.CURRENCY: usage.currency,
                 },
                 llm_usage=usage,
->>>>>>> 7e88556a
             )
 
     @classmethod
     def _extract_variable_selector_to_variable_mapping(
-<<<<<<< HEAD
-        cls, 
-        graph_config: Mapping[str, Any], 
-        node_id: str,
-        node_data: QuestionClassifierNodeData
-=======
         cls, graph_config: Mapping[str, Any], node_id: str, node_data: QuestionClassifierNodeData
->>>>>>> 7e88556a
     ) -> Mapping[str, Sequence[str]]:
         """
         Extract variable selector to variable mapping
@@ -167,11 +138,7 @@
         :param node_data: node data
         :return:
         """
-<<<<<<< HEAD
-        variable_mapping = {'query': node_data.query_variable_selector}
-=======
         variable_mapping = {"query": node_data.query_variable_selector}
->>>>>>> 7e88556a
         variable_selectors = []
         if node_data.instruction:
             variable_template_parser = VariableTemplateParser(template=node_data.instruction)
@@ -179,15 +146,8 @@
         for variable_selector in variable_selectors:
             variable_mapping[variable_selector.variable] = variable_selector.value_selector
 
-<<<<<<< HEAD
-        variable_mapping = {
-            node_id + '.' + key: value for key, value in variable_mapping.items()
-        }
-        
-=======
         variable_mapping = {node_id + "." + key: value for key, value in variable_mapping.items()}
 
->>>>>>> 7e88556a
         return variable_mapping
 
     @classmethod
