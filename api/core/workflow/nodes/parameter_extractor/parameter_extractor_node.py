import json
import uuid
from typing import Optional, cast

from core.app.entities.app_invoke_entities import ModelConfigWithCredentialsEntity
from core.memory.token_buffer_memory import TokenBufferMemory
from core.model_manager import ModelInstance
from core.model_runtime.entities.llm_entities import LLMResult, LLMUsage
from core.model_runtime.entities.message_entities import (
    AssistantPromptMessage,
    PromptMessage,
    PromptMessageRole,
    PromptMessageTool,
    ToolPromptMessage,
    UserPromptMessage,
)
from core.model_runtime.entities.model_entities import ModelFeature, ModelPropertyKey
from core.model_runtime.model_providers.__base.large_language_model import LargeLanguageModel
from core.model_runtime.utils.encoders import jsonable_encoder
from core.prompt.advanced_prompt_transform import AdvancedPromptTransform
from core.prompt.entities.advanced_prompt_entities import ChatModelMessage, CompletionModelPromptTemplate
from core.prompt.simple_prompt_transform import ModelMode
from core.prompt.utils.prompt_message_util import PromptMessageUtil
from core.workflow.entities.node_entities import NodeRunMetadataKey, NodeRunResult, NodeType
from core.workflow.entities.variable_pool import VariablePool
from core.workflow.nodes.llm.entities import ModelConfig
from core.workflow.nodes.llm.llm_node import LLMNode
from core.workflow.nodes.parameter_extractor.entities import ParameterExtractorNodeData
from core.workflow.nodes.parameter_extractor.prompts import (
    CHAT_EXAMPLE,
    CHAT_GENERATE_JSON_USER_MESSAGE_TEMPLATE,
    COMPLETION_GENERATE_JSON_PROMPT,
    FUNCTION_CALLING_EXTRACTOR_EXAMPLE,
    FUNCTION_CALLING_EXTRACTOR_NAME,
    FUNCTION_CALLING_EXTRACTOR_SYSTEM_PROMPT,
    FUNCTION_CALLING_EXTRACTOR_USER_TEMPLATE,
)
from core.workflow.utils.variable_template_parser import VariableTemplateParser
from extensions.ext_database import db
from models.workflow import WorkflowNodeExecutionStatus


class ParameterExtractorNode(LLMNode):
    """
    Parameter Extractor Node.
    """
    _node_data_cls = ParameterExtractorNodeData
    _node_type = NodeType.PARAMETER_EXTRACTOR

    _model_instance: Optional[ModelInstance] = None
    _model_config: Optional[ModelConfigWithCredentialsEntity] = None

    @classmethod
    def get_default_config(cls, filters: Optional[dict] = None) -> dict:
        return {
            "model": {
                "prompt_templates": {
                    "completion_model": {
                        "conversation_histories_role": {
                            "user_prefix": "Human",
                            "assistant_prefix": "Assistant"
                        },
                        "stop": ["Human:"]
                    }
                }
            }
        }

    def _run(self, variable_pool: VariablePool) -> NodeRunResult:
        """
        Run the node.
        """
        node_data = cast(ParameterExtractorNodeData, self.node_data)
        query = variable_pool.get_variable_value(node_data.query)
        if not query:
            raise ValueError("Input variable content not found or is empty")

        inputs = {
            'query': query,
            'parameters': jsonable_encoder(node_data.parameters),
            'instruction': jsonable_encoder(node_data.instruction),
        }

        model_instance, model_config = self._fetch_model_config(node_data.model)
        if not isinstance(model_instance.model_type_instance, LargeLanguageModel):
            raise ValueError("Model is not a Large Language Model")

        llm_model = model_instance.model_type_instance
        model_schema = llm_model.get_model_schema(model_config.model, model_config.credentials)
        if not model_schema:
            raise ValueError("Model schema not found")

        # fetch memory
        memory = self._fetch_memory(node_data.memory, variable_pool, model_instance)

<<<<<<< HEAD
        if set(model_schema.features or []) & set([ModelFeature.TOOL_CALL, ModelFeature.MULTI_TOOL_CALL]) \
=======
        if set(model_schema.features or []) & {ModelFeature.TOOL_CALL, ModelFeature.MULTI_TOOL_CALL} \
>>>>>>> 2119d59d
                and node_data.reasoning_mode == 'function_call':
            # use function call 
            prompt_messages, prompt_message_tools = self._generate_function_call_prompt(
                node_data, query, variable_pool, model_config, memory
            )
        else:
            # use prompt engineering
            prompt_messages = self._generate_prompt_engineering_prompt(node_data, query, variable_pool, model_config,
                                                                       memory)
            prompt_message_tools = []

        process_data = {
            'model_mode': model_config.mode,
            'prompts': PromptMessageUtil.prompt_messages_to_prompt_for_saving(
                model_mode=model_config.mode,
                prompt_messages=prompt_messages
            ),
            'usage': None,
            'function': {} if not prompt_message_tools else jsonable_encoder(prompt_message_tools[0]),
            'tool_call': None,
        }

        try:
            text, usage, tool_call = self._invoke_llm(
                node_data_model=node_data.model,
                model_instance=model_instance,
                prompt_messages=prompt_messages,
                tools=prompt_message_tools,
                stop=model_config.stop,
            )
            process_data['usage'] = jsonable_encoder(usage)
            process_data['tool_call'] = jsonable_encoder(tool_call)
            process_data['llm_text'] = text
        except Exception as e:
            return NodeRunResult(
                status=WorkflowNodeExecutionStatus.FAILED,
                inputs=inputs,
                process_data={},
                outputs={
                    '__is_success': 0,
                    '__reason': str(e)
                },
                error=str(e),
                metadata={}
            )

        error = None

        if tool_call:
            result = self._extract_json_from_tool_call(tool_call)
        else:
            result = self._extract_complete_json_response(text)
            if not result:
                result = self._generate_default_result(node_data)
                error = "Failed to extract result from function call or text response, using empty result."

        try:
            result = self._validate_result(node_data, result)
        except Exception as e:
            error = str(e)

        # transform result into standard format
        result = self._transform_result(node_data, result)

        return NodeRunResult(
            status=WorkflowNodeExecutionStatus.SUCCEEDED,
            inputs=inputs,
            process_data=process_data,
            outputs={
                '__is_success': 1 if not error else 0,
                '__reason': error,
                **result
            },
            metadata={
                NodeRunMetadataKey.TOTAL_TOKENS: usage.total_tokens,
                NodeRunMetadataKey.TOTAL_PRICE: usage.total_price,
                NodeRunMetadataKey.CURRENCY: usage.currency
            }
        )

    def _invoke_llm(self, node_data_model: ModelConfig,
                    model_instance: ModelInstance,
                    prompt_messages: list[PromptMessage],
                    tools: list[PromptMessageTool],
                    stop: list[str]) -> tuple[str, LLMUsage, Optional[AssistantPromptMessage.ToolCall]]:
        """
        Invoke large language model
        :param node_data_model: node data model
        :param model_instance: model instance
        :param prompt_messages: prompt messages
        :param stop: stop
        :return:
        """
        db.session.close()

        invoke_result = model_instance.invoke_llm(
            prompt_messages=prompt_messages,
            model_parameters=node_data_model.completion_params,
            tools=tools,
            stop=stop,
            stream=False,
            user=self.user_id,
        )

        # handle invoke result
        if not isinstance(invoke_result, LLMResult):
            raise ValueError(f"Invalid invoke result: {invoke_result}")

        text = invoke_result.message.content
        usage = invoke_result.usage
        tool_call = invoke_result.message.tool_calls[0] if invoke_result.message.tool_calls else None

        # deduct quota
        self.deduct_llm_quota(tenant_id=self.tenant_id, model_instance=model_instance, usage=usage)

        return text, usage, tool_call

    def _generate_function_call_prompt(self,
                                       node_data: ParameterExtractorNodeData,
                                       query: str,
                                       variable_pool: VariablePool,
                                       model_config: ModelConfigWithCredentialsEntity,
                                       memory: Optional[TokenBufferMemory],
                                       ) -> tuple[list[PromptMessage], list[PromptMessageTool]]:
        """
        Generate function call prompt.
        """
        query = FUNCTION_CALLING_EXTRACTOR_USER_TEMPLATE.format(content=query, structure=json.dumps(
            node_data.get_parameter_json_schema()))

        prompt_transform = AdvancedPromptTransform(with_variable_tmpl=True)
        rest_token = self._calculate_rest_token(node_data, query, variable_pool, model_config, '')
        prompt_template = self._get_function_calling_prompt_template(node_data, query, variable_pool, memory,
                                                                     rest_token)
        prompt_messages = prompt_transform.get_prompt(
            prompt_template=prompt_template,
            inputs={},
            query='',
            files=[],
            context='',
            memory_config=node_data.memory,
            memory=None,
            model_config=model_config
        )

        # find last user message
        last_user_message_idx = -1
        for i, prompt_message in enumerate(prompt_messages):
            if prompt_message.role == PromptMessageRole.USER:
                last_user_message_idx = i

        # add function call messages before last user message
        example_messages = []
        for example in FUNCTION_CALLING_EXTRACTOR_EXAMPLE:
            id = uuid.uuid4().hex
            example_messages.extend([
                UserPromptMessage(content=example['user']['query']),
                AssistantPromptMessage(
                    content=example['assistant']['text'],
                    tool_calls=[
                        AssistantPromptMessage.ToolCall(
                            id=id,
                            type='function',
                            function=AssistantPromptMessage.ToolCall.ToolCallFunction(
                                name=example['assistant']['function_call']['name'],
                                arguments=json.dumps(example['assistant']['function_call']['parameters']
                                                     )
                            ))
                    ]
                ),
                ToolPromptMessage(
                    content='Great! You have called the function with the correct parameters.',
                    tool_call_id=id
                ),
                AssistantPromptMessage(
                    content='I have extracted the parameters, let\'s move on.',
                )
            ])

        prompt_messages = prompt_messages[:last_user_message_idx] + \
                          example_messages + prompt_messages[last_user_message_idx:]

        # generate tool
        tool = PromptMessageTool(
            name=FUNCTION_CALLING_EXTRACTOR_NAME,
            description='Extract parameters from the natural language text',
            parameters=node_data.get_parameter_json_schema(),
        )

        return prompt_messages, [tool]

    def _generate_prompt_engineering_prompt(self,
                                            data: ParameterExtractorNodeData,
                                            query: str,
                                            variable_pool: VariablePool,
                                            model_config: ModelConfigWithCredentialsEntity,
                                            memory: Optional[TokenBufferMemory],
                                            ) -> list[PromptMessage]:
        """
        Generate prompt engineering prompt.
        """
        model_mode = ModelMode.value_of(data.model.mode)

        if model_mode == ModelMode.COMPLETION:
            return self._generate_prompt_engineering_completion_prompt(
                data, query, variable_pool, model_config, memory
            )
        elif model_mode == ModelMode.CHAT:
            return self._generate_prompt_engineering_chat_prompt(
                data, query, variable_pool, model_config, memory
            )
        else:
            raise ValueError(f"Invalid model mode: {model_mode}")

    def _generate_prompt_engineering_completion_prompt(self,
                                                       node_data: ParameterExtractorNodeData,
                                                       query: str,
                                                       variable_pool: VariablePool,
                                                       model_config: ModelConfigWithCredentialsEntity,
                                                       memory: Optional[TokenBufferMemory],
                                                       ) -> list[PromptMessage]:
        """
        Generate completion prompt.
        """
        prompt_transform = AdvancedPromptTransform(with_variable_tmpl=True)
        rest_token = self._calculate_rest_token(node_data, query, variable_pool, model_config, '')
        prompt_template = self._get_prompt_engineering_prompt_template(node_data, query, variable_pool, memory,
                                                                       rest_token)
        prompt_messages = prompt_transform.get_prompt(
            prompt_template=prompt_template,
            inputs={
                'structure': json.dumps(node_data.get_parameter_json_schema())
            },
            query='',
            files=[],
            context='',
            memory_config=node_data.memory,
            memory=memory,
            model_config=model_config
        )

        return prompt_messages

    def _generate_prompt_engineering_chat_prompt(self,
                                                 node_data: ParameterExtractorNodeData,
                                                 query: str,
                                                 variable_pool: VariablePool,
                                                 model_config: ModelConfigWithCredentialsEntity,
                                                 memory: Optional[TokenBufferMemory],
                                                 ) -> list[PromptMessage]:
        """
        Generate chat prompt.
        """
        prompt_transform = AdvancedPromptTransform(with_variable_tmpl=True)
        rest_token = self._calculate_rest_token(node_data, query, variable_pool, model_config, '')
        prompt_template = self._get_prompt_engineering_prompt_template(
            node_data,
            CHAT_GENERATE_JSON_USER_MESSAGE_TEMPLATE.format(
                structure=json.dumps(node_data.get_parameter_json_schema()),
                text=query
            ),
            variable_pool, memory, rest_token
        )

        prompt_messages = prompt_transform.get_prompt(
            prompt_template=prompt_template,
            inputs={},
            query='',
            files=[],
            context='',
            memory_config=node_data.memory,
            memory=memory,
            model_config=model_config
        )

        # find last user message
        last_user_message_idx = -1
        for i, prompt_message in enumerate(prompt_messages):
            if prompt_message.role == PromptMessageRole.USER:
                last_user_message_idx = i

        # add example messages before last user message
        example_messages = []
        for example in CHAT_EXAMPLE:
            example_messages.extend([
                UserPromptMessage(content=CHAT_GENERATE_JSON_USER_MESSAGE_TEMPLATE.format(
                    structure=json.dumps(example['user']['json']),
                    text=example['user']['query'],
                )),
                AssistantPromptMessage(
                    content=json.dumps(example['assistant']['json']),
                )
            ])

        prompt_messages = prompt_messages[:last_user_message_idx] + \
                          example_messages + prompt_messages[last_user_message_idx:]

        return prompt_messages

    def _validate_result(self, data: ParameterExtractorNodeData, result: dict) -> dict:
        """
        Validate result.
        """
        if len(data.parameters) != len(result):
            raise ValueError("Invalid number of parameters")

        for parameter in data.parameters:
            if parameter.required and parameter.name not in result:
                raise ValueError(f"Parameter {parameter.name} is required")

            if parameter.type == 'select' and parameter.options and result.get(parameter.name) not in parameter.options:
                raise ValueError(f"Invalid `select` value for parameter {parameter.name}")

            if parameter.type == 'number' and not isinstance(result.get(parameter.name), int | float):
                raise ValueError(f"Invalid `number` value for parameter {parameter.name}")

            if parameter.type == 'bool' and not isinstance(result.get(parameter.name), bool):
                raise ValueError(f"Invalid `bool` value for parameter {parameter.name}")

            if parameter.type == 'string' and not isinstance(result.get(parameter.name), str):
                raise ValueError(f"Invalid `string` value for parameter {parameter.name}")

            if parameter.type.startswith('array'):
                if not isinstance(result.get(parameter.name), list):
                    raise ValueError(f"Invalid `array` value for parameter {parameter.name}")
                nested_type = parameter.type[6:-1]
                for item in result.get(parameter.name):
                    if nested_type == 'number' and not isinstance(item, int | float):
                        raise ValueError(f"Invalid `array[number]` value for parameter {parameter.name}")
                    if nested_type == 'string' and not isinstance(item, str):
                        raise ValueError(f"Invalid `array[string]` value for parameter {parameter.name}")
                    if nested_type == 'object' and not isinstance(item, dict):
                        raise ValueError(f"Invalid `array[object]` value for parameter {parameter.name}")
        return result

    def _transform_result(self, data: ParameterExtractorNodeData, result: dict) -> dict:
        """
        Transform result into standard format.
        """
        transformed_result = {}
        for parameter in data.parameters:
            if parameter.name in result:
                # transform value
                if parameter.type == 'number':
                    if isinstance(result[parameter.name], int | float):
                        transformed_result[parameter.name] = result[parameter.name]
                    elif isinstance(result[parameter.name], str):
                        try:
                            if '.' in result[parameter.name]:
                                result[parameter.name] = float(result[parameter.name])
                            else:
                                result[parameter.name] = int(result[parameter.name])
                        except ValueError:
                            pass
                    else:
                        pass
                # TODO: bool is not supported in the current version
                # elif parameter.type == 'bool':
                #     if isinstance(result[parameter.name], bool):
                #         transformed_result[parameter.name] = bool(result[parameter.name])
                #     elif isinstance(result[parameter.name], str):
                #         if result[parameter.name].lower() in ['true', 'false']:
                #             transformed_result[parameter.name] = bool(result[parameter.name].lower() == 'true')
                #     elif isinstance(result[parameter.name], int):
                #         transformed_result[parameter.name] = bool(result[parameter.name])
                elif parameter.type in ['string', 'select']:
                    if isinstance(result[parameter.name], str):
                        transformed_result[parameter.name] = result[parameter.name]
                elif parameter.type.startswith('array'):
                    if isinstance(result[parameter.name], list):
                        nested_type = parameter.type[6:-1]
                        transformed_result[parameter.name] = []
                        for item in result[parameter.name]:
                            if nested_type == 'number':
                                if isinstance(item, int | float):
                                    transformed_result[parameter.name].append(item)
                                elif isinstance(item, str):
                                    try:
                                        if '.' in item:
                                            transformed_result[parameter.name].append(float(item))
                                        else:
                                            transformed_result[parameter.name].append(int(item))
                                    except ValueError:
                                        pass
                            elif nested_type == 'string':
                                if isinstance(item, str):
                                    transformed_result[parameter.name].append(item)
                            elif nested_type == 'object':
                                if isinstance(item, dict):
                                    transformed_result[parameter.name].append(item)

            if parameter.name not in transformed_result:
                if parameter.type == 'number':
                    transformed_result[parameter.name] = 0
                elif parameter.type == 'bool':
                    transformed_result[parameter.name] = False
                elif parameter.type in ['string', 'select']:
                    transformed_result[parameter.name] = ''
                elif parameter.type.startswith('array'):
                    transformed_result[parameter.name] = []

        return transformed_result

    def _extract_complete_json_response(self, result: str) -> Optional[dict]:
        """
        Extract complete json response.
        """

        def extract_json(text):
            """
            From a given JSON started from '{' or '[' extract the complete JSON object.
            """
            stack = []
            for i, c in enumerate(text):
                if c == '{' or c == '[':
                    stack.append(c)
                elif c == '}' or c == ']':
                    # check if stack is empty
                    if not stack:
                        return text[:i]
                    # check if the last element in stack is matching
                    if (c == '}' and stack[-1] == '{') or (c == ']' and stack[-1] == '['):
                        stack.pop()
                        if not stack:
                            return text[:i + 1]
                    else:
                        return text[:i]
            return None

        # extract json from the text
        for idx in range(len(result)):
            if result[idx] == '{' or result[idx] == '[':
                json_str = extract_json(result[idx:])
                if json_str:
                    try:
                        return json.loads(json_str)
                    except Exception:
                        pass

    def _extract_json_from_tool_call(self, tool_call: AssistantPromptMessage.ToolCall) -> Optional[dict]:
        """
        Extract json from tool call.
        """
        if not tool_call or not tool_call.function.arguments:
            return None

        return json.loads(tool_call.function.arguments)

    def _generate_default_result(self, data: ParameterExtractorNodeData) -> dict:
        """
        Generate default result.
        """
        result = {}
        for parameter in data.parameters:
            if parameter.type == 'number':
                result[parameter.name] = 0
            elif parameter.type == 'bool':
                result[parameter.name] = False
            elif parameter.type in ['string', 'select']:
                result[parameter.name] = ''

        return result

    def _render_instruction(self, instruction: str, variable_pool: VariablePool) -> str:
        """
        Render instruction.
        """
        variable_template_parser = VariableTemplateParser(instruction)
        inputs = {}
        for selector in variable_template_parser.extract_variable_selectors():
            inputs[selector.variable] = variable_pool.get_variable_value(selector.value_selector)

        return variable_template_parser.format(inputs)

    def _get_function_calling_prompt_template(self, node_data: ParameterExtractorNodeData, query: str,
                                              variable_pool: VariablePool,
                                              memory: Optional[TokenBufferMemory],
                                              max_token_limit: int = 2000) \
            -> list[ChatModelMessage]:
        model_mode = ModelMode.value_of(node_data.model.mode)
        input_text = query
        memory_str = ''
        instruction = self._render_instruction(node_data.instruction or '', variable_pool)

        if memory:
            memory_str = memory.get_history_prompt_text(max_token_limit=max_token_limit,
                                                        message_limit=node_data.memory.window.size)
        if model_mode == ModelMode.CHAT:
            system_prompt_messages = ChatModelMessage(
                role=PromptMessageRole.SYSTEM,
                text=FUNCTION_CALLING_EXTRACTOR_SYSTEM_PROMPT.format(histories=memory_str, instruction=instruction)
            )
            user_prompt_message = ChatModelMessage(
                role=PromptMessageRole.USER,
                text=input_text
            )
            return [system_prompt_messages, user_prompt_message]
        else:
            raise ValueError(f"Model mode {model_mode} not support.")

    def _get_prompt_engineering_prompt_template(self, node_data: ParameterExtractorNodeData, query: str,
                                                variable_pool: VariablePool,
                                                memory: Optional[TokenBufferMemory],
                                                max_token_limit: int = 2000) \
            -> list[ChatModelMessage]:

        model_mode = ModelMode.value_of(node_data.model.mode)
        input_text = query
        memory_str = ''
        instruction = self._render_instruction(node_data.instruction or '', variable_pool)

        if memory:
            memory_str = memory.get_history_prompt_text(max_token_limit=max_token_limit,
                                                        message_limit=node_data.memory.window.size)
        if model_mode == ModelMode.CHAT:
            system_prompt_messages = ChatModelMessage(
                role=PromptMessageRole.SYSTEM,
                text=FUNCTION_CALLING_EXTRACTOR_SYSTEM_PROMPT.format(histories=memory_str, instruction=instruction)
            )
            user_prompt_message = ChatModelMessage(
                role=PromptMessageRole.USER,
                text=input_text
            )
            return [system_prompt_messages, user_prompt_message]
        elif model_mode == ModelMode.COMPLETION:
            return CompletionModelPromptTemplate(
                text=COMPLETION_GENERATE_JSON_PROMPT.format(histories=memory_str,
                                                            text=input_text,
                                                            instruction=instruction)
                .replace('{γγγ', '')
                .replace('}γγγ', '')
            )
        else:
            raise ValueError(f"Model mode {model_mode} not support.")

    def _calculate_rest_token(self, node_data: ParameterExtractorNodeData, query: str,
                              variable_pool: VariablePool,
                              model_config: ModelConfigWithCredentialsEntity,
                              context: Optional[str]) -> int:
        prompt_transform = AdvancedPromptTransform(with_variable_tmpl=True)

        model_instance, model_config = self._fetch_model_config(node_data.model)
        if not isinstance(model_instance.model_type_instance, LargeLanguageModel):
            raise ValueError("Model is not a Large Language Model")

        llm_model = model_instance.model_type_instance
        model_schema = llm_model.get_model_schema(model_config.model, model_config.credentials)
        if not model_schema:
            raise ValueError("Model schema not found")

        if set(model_schema.features or []) & {ModelFeature.MULTI_TOOL_CALL, ModelFeature.MULTI_TOOL_CALL}:
            prompt_template = self._get_function_calling_prompt_template(node_data, query, variable_pool, None, 2000)
        else:
            prompt_template = self._get_prompt_engineering_prompt_template(node_data, query, variable_pool, None, 2000)

        prompt_messages = prompt_transform.get_prompt(
            prompt_template=prompt_template,
            inputs={},
            query='',
            files=[],
            context=context,
            memory_config=node_data.memory,
            memory=None,
            model_config=model_config
        )
        rest_tokens = 2000

        model_context_tokens = model_config.model_schema.model_properties.get(ModelPropertyKey.CONTEXT_SIZE)
        if model_context_tokens:
            model_type_instance = model_config.provider_model_bundle.model_type_instance
            model_type_instance = cast(LargeLanguageModel, model_type_instance)

            curr_message_tokens = model_type_instance.get_num_tokens(
                model_config.model,
                model_config.credentials,
                prompt_messages
            ) + 1000  # add 1000 to ensure tool call messages

            max_tokens = 0
            for parameter_rule in model_config.model_schema.parameter_rules:
                if (parameter_rule.name == 'max_tokens'
                        or (parameter_rule.use_template and parameter_rule.use_template == 'max_tokens')):
                    max_tokens = (model_config.parameters.get(parameter_rule.name)
                                  or model_config.parameters.get(parameter_rule.use_template)) or 0

            rest_tokens = model_context_tokens - max_tokens - curr_message_tokens
            rest_tokens = max(rest_tokens, 0)

        return rest_tokens

    def _fetch_model_config(self, node_data_model: ModelConfig) -> tuple[
        ModelInstance, ModelConfigWithCredentialsEntity]:
        """
        Fetch model config.
        """
        if not self._model_instance or not self._model_config:
            self._model_instance, self._model_config = super()._fetch_model_config(node_data_model)

        return self._model_instance, self._model_config

    @classmethod
    def _extract_variable_selector_to_variable_mapping(cls, node_data: ParameterExtractorNodeData) -> dict[
        str, list[str]]:
        """
        Extract variable selector to variable mapping
        :param node_data: node data
        :return:
        """
        node_data = node_data

        variable_mapping = {
            'query': node_data.query
        }

        if node_data.instruction:
            variable_template_parser = VariableTemplateParser(template=node_data.instruction)
            for selector in variable_template_parser.extract_variable_selectors():
                variable_mapping[selector.variable] = selector.value_selector

        return variable_mapping<|MERGE_RESOLUTION|>--- conflicted
+++ resolved
@@ -93,12 +93,8 @@
         # fetch memory
         memory = self._fetch_memory(node_data.memory, variable_pool, model_instance)
 
-<<<<<<< HEAD
-        if set(model_schema.features or []) & set([ModelFeature.TOOL_CALL, ModelFeature.MULTI_TOOL_CALL]) \
-=======
         if set(model_schema.features or []) & {ModelFeature.TOOL_CALL, ModelFeature.MULTI_TOOL_CALL} \
->>>>>>> 2119d59d
-                and node_data.reasoning_mode == 'function_call':
+            and node_data.reasoning_mode == 'function_call':
             # use function call 
             prompt_messages, prompt_message_tools = self._generate_function_call_prompt(
                 node_data, query, variable_pool, model_config, memory
