from collections.abc import Mapping, Sequence
from os import path
from typing import Any, cast

from core.app.segments import parser
from core.callback_handler.workflow_tool_callback_handler import DifyWorkflowCallbackHandler
from core.file.file_obj import FileTransferMethod, FileType, FileVar
from core.tools.entities.tool_entities import ToolInvokeMessage, ToolParameter
from core.tools.tool_engine import ToolEngine
from core.tools.tool_manager import ToolManager
from core.tools.utils.message_transformer import ToolFileMessageTransformer
from core.workflow.entities.node_entities import NodeRunMetadataKey, NodeRunResult, NodeType, SystemVariable
from core.workflow.entities.variable_pool import VariablePool
from core.workflow.nodes.base_node import BaseNode
from core.workflow.nodes.tool.entities import ToolNodeData
from core.workflow.utils.variable_template_parser import VariableTemplateParser
from models.workflow import WorkflowNodeExecutionStatus


class ToolNode(BaseNode):
    """
    Tool Node
    """

    _node_data_cls = ToolNodeData
    _node_type = NodeType.TOOL

    def _run(self, variable_pool: VariablePool) -> NodeRunResult:
        """
        Run the tool node
        """

        node_data = cast(ToolNodeData, self.node_data)

        # fetch tool icon
        tool_info = {
            'provider_type': node_data.provider_type,
            'provider_id': node_data.provider_id
        }

        # get tool runtime
        try:
            tool_runtime = ToolManager.get_workflow_tool_runtime(
                self.tenant_id, self.app_id, self.node_id, node_data, self.invoke_from
            )
        except Exception as e:
            return NodeRunResult(
                status=WorkflowNodeExecutionStatus.FAILED,
                inputs={},
                metadata={
                    NodeRunMetadataKey.TOOL_INFO: tool_info
                },
                error=f'Failed to get tool runtime: {str(e)}'
            )

        # get parameters
        tool_parameters = tool_runtime.get_runtime_parameters() or []
        parameters = self._generate_parameters(tool_parameters=tool_parameters, variable_pool=variable_pool, node_data=node_data)
        parameters_for_log = self._generate_parameters(tool_parameters=tool_parameters, variable_pool=variable_pool, node_data=node_data, for_log=True)

        try:
            messages = ToolEngine.workflow_invoke(
                tool=tool_runtime,
                tool_parameters=parameters,
                user_id=self.user_id,
                workflow_tool_callback=DifyWorkflowCallbackHandler(),
                workflow_call_depth=self.workflow_call_depth,
            )
        except Exception as e:
            return NodeRunResult(
                status=WorkflowNodeExecutionStatus.FAILED,
                inputs=parameters_for_log,
                metadata={
                    NodeRunMetadataKey.TOOL_INFO: tool_info
                },
                error=f'Failed to invoke tool: {str(e)}',
            )

        # convert tool messages
        plain_text, files, json = self._convert_tool_messages(messages)

        return NodeRunResult(
            status=WorkflowNodeExecutionStatus.SUCCEEDED,
            outputs={
                'text': plain_text,
                'files': files,
                'json': json
            },
            metadata={
                NodeRunMetadataKey.TOOL_INFO: tool_info
            },
            inputs=parameters_for_log
        )

    def _generate_parameters(
        self,
        *,
        tool_parameters: Sequence[ToolParameter],
        variable_pool: VariablePool,
        node_data: ToolNodeData,
        for_log: bool = False,
    ) -> Mapping[str, Any]:
        """
        Generate parameters based on the given tool parameters, variable pool, and node data.

        Args:
            tool_parameters (Sequence[ToolParameter]): The list of tool parameters.
            variable_pool (VariablePool): The variable pool containing the variables.
            node_data (ToolNodeData): The data associated with the tool node.

        Returns:
            Mapping[str, Any]: A dictionary containing the generated parameters.

        """
        tool_parameters_dictionary = {parameter.name: parameter for parameter in tool_parameters}

        result = {}
        for parameter_name in node_data.tool_parameters:
            parameter = tool_parameters_dictionary.get(parameter_name)
            if not parameter:
                continue
            if (parameter_name == 'sys' or parameter_name == 'sys.files') and parameter.type == ToolParameter.ToolParameterType.FILE:
                result[parameter_name] = [
                    v.to_dict() for v in self._fetch_files(variable_pool)
                ]
            else:
<<<<<<< HEAD
                input = node_data.tool_parameters[parameter_name]
                if input.type == 'mixed':
                    result[parameter_name] = self._format_variable_template(input.value, variable_pool)
                elif input.type == 'variable':
                    variable_value = variable_pool.get_variable_value(input.value)
                    if parameter.type == ToolParameter.ToolParameterType.FILE:
                        result[parameter_name] = [
                            v.to_dict() for v in variable_value
                        ]
                    else:
                        result[parameter_name] = variable_value
                elif input.type == 'constant':
                    result[parameter_name] = input.value
=======
                tool_input = node_data.tool_parameters[parameter_name]
                segment_group = parser.convert_template(
                    template=str(tool_input.value),
                    variable_pool=variable_pool,
                )
                result[parameter_name] = segment_group.log if for_log else segment_group.text
>>>>>>> 49729647

        return result

    def _fetch_files(self, variable_pool: VariablePool) -> list[FileVar]:
        # FIXME: ensure this is a ArrayVariable contains FileVariable.
        variable = variable_pool.get(['sys', SystemVariable.FILES.value])
        return [file_var.value for file_var in variable.value] if variable else []

    def _convert_tool_messages(self, messages: list[ToolInvokeMessage]):
        """
        Convert ToolInvokeMessages into tuple[plain_text, files]
        """
        # transform message and handle file storage
        messages = ToolFileMessageTransformer.transform_tool_invoke_messages(
            messages=messages,
            user_id=self.user_id,
            tenant_id=self.tenant_id,
            conversation_id=None,
        )
        # extract plain text and files
        files = self._extract_tool_response_binary(messages)
        plain_text = self._extract_tool_response_text(messages)
        json = self._extract_tool_response_json(messages)

        return plain_text, files, json

    def _extract_tool_response_binary(self, tool_response: list[ToolInvokeMessage]) -> list[FileVar]:
        """
        Extract tool response binary
        """
        result = []

        for response in tool_response:
            if response.type == ToolInvokeMessage.MessageType.IMAGE_LINK or \
                    response.type == ToolInvokeMessage.MessageType.IMAGE:
                url = response.message
                ext = path.splitext(url)[1]
                mimetype = response.meta.get('mime_type', 'image/jpeg')
                filename = response.save_as or url.split('/')[-1]

                # get tool file id
                tool_file_id = response.meta.get('tool_file_id', url.split('/')[-1].split('.')[0])
                result.append(FileVar(
                    tenant_id=self.tenant_id,
                    type=FileType.IMAGE,
                    transfer_method=FileTransferMethod.TOOL_FILE,
                    url=url,
                    related_id=tool_file_id,
                    filename=filename,
                    extension=ext,
                    mime_type=mimetype,
                ))
            elif response.type == ToolInvokeMessage.MessageType.BLOB:
                # get tool file id
                tool_file_id = response.message.split('/')[-1].split('.')[0]
                result.append(FileVar(
                    tenant_id=self.tenant_id,
                    type=FileType.IMAGE,
                    transfer_method=FileTransferMethod.TOOL_FILE,
                    related_id=tool_file_id,
                    filename=response.save_as,
                    extension=path.splitext(response.save_as)[1],
                    mime_type=response.meta.get('mime_type', 'application/octet-stream'),
                ))
            elif response.type == ToolInvokeMessage.MessageType.LINK:
                pass  # TODO:

        return result

    def _extract_tool_response_text(self, tool_response: list[ToolInvokeMessage]) -> str:
        """
        Extract tool response text
        """
        return '\n'.join([
            f'{message.message}' if message.type == ToolInvokeMessage.MessageType.TEXT else
            f'Link: {message.message}' if message.type == ToolInvokeMessage.MessageType.LINK else ''
            for message in tool_response
        ])

    def _extract_tool_response_json(self, tool_response: list[ToolInvokeMessage]) -> list[dict]:
        return [message.message for message in tool_response if message.type == ToolInvokeMessage.MessageType.JSON]

    @classmethod
    def _extract_variable_selector_to_variable_mapping(cls, node_data: ToolNodeData) -> dict[str, list[str]]:
        """
        Extract variable selector to variable mapping
        :param node_data: node data
        :return:
        """
        result = {}
        for parameter_name in node_data.tool_parameters:
            input = node_data.tool_parameters[parameter_name]
            if input.type == 'mixed':
                selectors = VariableTemplateParser(input.value).extract_variable_selectors()
                for selector in selectors:
                    result[selector.variable] = selector.value_selector
            elif input.type == 'variable':
                result[parameter_name] = input.value
            elif input.type == 'constant':
                pass

        return result<|MERGE_RESOLUTION|>--- conflicted
+++ resolved
@@ -119,33 +119,17 @@
             parameter = tool_parameters_dictionary.get(parameter_name)
             if not parameter:
                 continue
-            if (parameter_name == 'sys' or parameter_name == 'sys.files') and parameter.type == ToolParameter.ToolParameterType.FILE:
+            if parameter.type == ToolParameter.ToolParameterType.FILE:
                 result[parameter_name] = [
                     v.to_dict() for v in self._fetch_files(variable_pool)
                 ]
             else:
-<<<<<<< HEAD
-                input = node_data.tool_parameters[parameter_name]
-                if input.type == 'mixed':
-                    result[parameter_name] = self._format_variable_template(input.value, variable_pool)
-                elif input.type == 'variable':
-                    variable_value = variable_pool.get_variable_value(input.value)
-                    if parameter.type == ToolParameter.ToolParameterType.FILE:
-                        result[parameter_name] = [
-                            v.to_dict() for v in variable_value
-                        ]
-                    else:
-                        result[parameter_name] = variable_value
-                elif input.type == 'constant':
-                    result[parameter_name] = input.value
-=======
                 tool_input = node_data.tool_parameters[parameter_name]
                 segment_group = parser.convert_template(
                     template=str(tool_input.value),
                     variable_pool=variable_pool,
                 )
                 result[parameter_name] = segment_group.log if for_log else segment_group.text
->>>>>>> 49729647
 
         return result
 
@@ -187,7 +171,7 @@
                 filename = response.save_as or url.split('/')[-1]
 
                 # get tool file id
-                tool_file_id = response.meta.get('tool_file_id', url.split('/')[-1].split('.')[0])
+                tool_file_id = url.split('/')[-1].split('.')[0]
                 result.append(FileVar(
                     tenant_id=self.tenant_id,
                     type=FileType.IMAGE,
