--- conflicted
+++ resolved
@@ -45,218 +45,6 @@
         if not vector_type:
             raise ValueError("Vector store must be specified.")
 
-<<<<<<< HEAD
-        if vector_type == "weaviate":
-            from core.rag.datasource.vdb.weaviate.weaviate_vector import WeaviateConfig, WeaviateVector
-            if self._dataset.index_struct_dict:
-                class_prefix: str = self._dataset.index_struct_dict['vector_store']['class_prefix']
-                collection_name = class_prefix
-            else:
-                dataset_id = self._dataset.id
-                collection_name = Dataset.gen_collection_name_by_id(dataset_id)
-                index_struct_dict = {
-                    "type": 'weaviate',
-                    "vector_store": {"class_prefix": collection_name}
-                }
-                self._dataset.index_struct = json.dumps(index_struct_dict)
-            return WeaviateVector(
-                collection_name=collection_name,
-                config=WeaviateConfig(
-                    endpoint=config.get('WEAVIATE_ENDPOINT'),
-                    api_key=config.get('WEAVIATE_API_KEY'),
-                    batch_size=int(config.get('WEAVIATE_BATCH_SIZE'))
-                ),
-                attributes=self._attributes
-            )
-        elif vector_type == "qdrant":
-            from core.rag.datasource.vdb.qdrant.qdrant_vector import QdrantConfig, QdrantVector
-            if self._dataset.collection_binding_id:
-                dataset_collection_binding = db.session.query(DatasetCollectionBinding). \
-                    filter(DatasetCollectionBinding.id == self._dataset.collection_binding_id). \
-                    one_or_none()
-                if dataset_collection_binding:
-                    collection_name = dataset_collection_binding.collection_name
-                else:
-                    raise ValueError('Dataset Collection Bindings is not exist!')
-            else:
-                if self._dataset.index_struct_dict:
-                    class_prefix: str = self._dataset.index_struct_dict['vector_store']['class_prefix']
-                    collection_name = class_prefix
-                else:
-                    dataset_id = self._dataset.id
-                    collection_name = Dataset.gen_collection_name_by_id(dataset_id)
-
-            if not self._dataset.index_struct_dict:
-                index_struct_dict = {
-                    "type": 'qdrant',
-                    "vector_store": {"class_prefix": collection_name}
-                }
-                self._dataset.index_struct = json.dumps(index_struct_dict)
-
-            return QdrantVector(
-                collection_name=collection_name,
-                group_id=self._dataset.id,
-                config=QdrantConfig(
-                    endpoint=config.get('QDRANT_URL'),
-                    api_key=config.get('QDRANT_API_KEY'),
-                    root_path=current_app.root_path,
-                    timeout=config.get('QDRANT_CLIENT_TIMEOUT'),
-                    grpc_port=config.get('QDRANT_GRPC_PORT'),
-                    prefer_grpc=config.get('QDRANT_GRPC_ENABLED')
-                )
-            )
-        elif vector_type == "milvus":
-            from core.rag.datasource.vdb.milvus.milvus_vector import MilvusConfig, MilvusVector
-            if self._dataset.index_struct_dict:
-                class_prefix: str = self._dataset.index_struct_dict['vector_store']['class_prefix']
-                collection_name = class_prefix
-            else:
-                dataset_id = self._dataset.id
-                collection_name = Dataset.gen_collection_name_by_id(dataset_id)
-                index_struct_dict = {
-                    "type": 'milvus',
-                    "vector_store": {"class_prefix": collection_name}
-                }
-                self._dataset.index_struct = json.dumps(index_struct_dict)
-            return MilvusVector(
-                collection_name=collection_name,
-                config=MilvusConfig(
-                    host=config.get('MILVUS_HOST'),
-                    port=config.get('MILVUS_PORT'),
-                    user=config.get('MILVUS_USER'),
-                    password=config.get('MILVUS_PASSWORD'),
-                    secure=config.get('MILVUS_SECURE'),
-                    database=config.get('MILVUS_DATABASE'),
-                )
-            )
-        elif vector_type == "relyt":
-            from core.rag.datasource.vdb.relyt.relyt_vector import RelytConfig, RelytVector
-            if self._dataset.index_struct_dict:
-                class_prefix: str = self._dataset.index_struct_dict['vector_store']['class_prefix']
-                collection_name = class_prefix
-            else:
-                dataset_id = self._dataset.id
-                collection_name = Dataset.gen_collection_name_by_id(dataset_id)
-                index_struct_dict = {
-                    "type": 'relyt',
-                    "vector_store": {"class_prefix": collection_name}
-                }
-                self._dataset.index_struct = json.dumps(index_struct_dict)
-            return RelytVector(
-                collection_name=collection_name,
-                config=RelytConfig(
-                    host=config.get('RELYT_HOST'),
-                    port=config.get('RELYT_PORT'),
-                    user=config.get('RELYT_USER'),
-                    password=config.get('RELYT_PASSWORD'),
-                    database=config.get('RELYT_DATABASE'),
-                ),
-                group_id=self._dataset.id
-            )
-
-        elif vector_type == "tencent":
-            from core.rag.datasource.vdb.tencent.tencent_vector import TencentConfig, TencentVector
-            if self._dataset.index_struct_dict:
-                class_prefix: str = self._dataset.index_struct_dict['vector_store']['class_prefix']
-                collection_name = class_prefix
-            else:
-                dataset_id = self._dataset.id
-                collection_name = Dataset.gen_collection_name_by_id(dataset_id)
-                index_struct_dict = {
-                    "type": 'tencent',
-                    "vector_store": {"class_prefix": collection_name}
-                }
-                self._dataset.index_struct = json.dumps(index_struct_dict)
-            return TencentVector(
-                collection_name=collection_name,
-                config=TencentConfig(
-                    url=config.get('TENCENT_VECTOR_DB_URL'),
-                    api_key=config.get('TENCENT_VECTOR_DB_API_KEY'),
-                    timeout=config.get('TENCENT_VECTOR_DB_TIMEOUT'),
-                    username=config.get('TENCENT_VECTOR_DB_USERNAME'),
-                    database=config.get('TENCENT_VECTOR_DB_DATABASE'),
-                    shard=config.get('TENCENT_VECTOR_DB_SHARD'),
-                    replicas=config.get('TENCENT_VECTOR_DB_REPLICAS'),
-                )
-            )
-
-        elif vector_type == "pgvecto_rs":
-            from core.rag.datasource.vdb.pgvecto_rs.pgvecto_rs import PGVectoRS, PgvectoRSConfig
-            if self._dataset.index_struct_dict:
-                class_prefix: str = self._dataset.index_struct_dict['vector_store']['class_prefix']
-                collection_name = class_prefix.lower()
-            else:
-                dataset_id = self._dataset.id
-                collection_name = Dataset.gen_collection_name_by_id(dataset_id).lower()
-                index_struct_dict = {
-                    "type": 'pgvecto_rs',
-                    "vector_store": {"class_prefix": collection_name}
-                }
-                self._dataset.index_struct = json.dumps(index_struct_dict)
-            dim = len(self._embeddings.embed_query("pgvecto_rs"))
-            return PGVectoRS(
-                collection_name=collection_name,
-                config=PgvectoRSConfig(
-                    host=config.get('PGVECTO_RS_HOST'),
-                    port=config.get('PGVECTO_RS_PORT'),
-                    user=config.get('PGVECTO_RS_USER'),
-                    password=config.get('PGVECTO_RS_PASSWORD'),
-                    database=config.get('PGVECTO_RS_DATABASE'),
-                ),
-                dim=dim
-
-            )
-        elif vector_type == "pgvector":
-            from core.rag.datasource.vdb.pgvector.pgvector import PGVector, PGVectorConfig
-
-            if self._dataset.index_struct_dict:
-                class_prefix: str = self._dataset.index_struct_dict["vector_store"]["class_prefix"]
-                collection_name = class_prefix
-            else:
-                dataset_id = self._dataset.id
-                collection_name = Dataset.gen_collection_name_by_id(dataset_id)
-                index_struct_dict = {
-                    "type": "pgvector",
-                    "vector_store": {"class_prefix": collection_name}}
-                self._dataset.index_struct = json.dumps(index_struct_dict)
-            return PGVector(
-                collection_name=collection_name,
-                config=PGVectorConfig(
-                    host=config.get("PGVECTOR_HOST"),
-                    port=config.get("PGVECTOR_PORT"),
-                    user=config.get("PGVECTOR_USER"),
-                    password=config.get("PGVECTOR_PASSWORD"),
-                    database=config.get("PGVECTOR_DATABASE"),
-                ),
-            )
-        elif vector_type == "tidb_vector":
-            from core.rag.datasource.vdb.tidb_vector.tidb_vector import TiDBVector, TiDBVectorConfig
-
-            if self._dataset.index_struct_dict:
-                class_prefix: str = self._dataset.index_struct_dict['vector_store']['class_prefix']
-                collection_name = class_prefix.lower()
-            else:
-                dataset_id = self._dataset.id
-                collection_name = Dataset.gen_collection_name_by_id(dataset_id).lower()
-                index_struct_dict = {
-                    "type": 'tidb_vector',
-                    "vector_store": {"class_prefix": collection_name}
-                }
-                self._dataset.index_struct = json.dumps(index_struct_dict)
-
-            return TiDBVector(
-                collection_name=collection_name,
-                config=TiDBVectorConfig(
-                    host=config.get('TIDB_VECTOR_HOST'),
-                    port=config.get('TIDB_VECTOR_PORT'),
-                    user=config.get('TIDB_VECTOR_USER'),
-                    password=config.get('TIDB_VECTOR_PASSWORD'),
-                    database=config.get('TIDB_VECTOR_DATABASE'),
-                ),
-            )
-        else:
-            raise ValueError(f"Vector store {config.get('VECTOR_STORE')} is not supported.")
-=======
         vector_factory_cls = self.get_vector_factory(vector_type)
         return vector_factory_cls().init_vector(self._dataset, self._attributes, self._embeddings)
 
@@ -284,9 +72,11 @@
             case VectorType.WEAVIATE:
                 from core.rag.datasource.vdb.weaviate.weaviate_vector import WeaviateVectorFactory
                 return WeaviateVectorFactory
+            case VectorType.TENCENT:
+                from core.rag.datasource.vdb.tencent.tencent_vector import TencentVectorFactory
+                return TencentVectorFactory
             case _:
                 raise ValueError(f"Vector store {vector_type} is not supported.")
->>>>>>> 3f18369a
 
     def create(self, texts: list = None, **kwargs):
         if texts:
