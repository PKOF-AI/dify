from abc import ABC, abstractmethod
from typing import Any, Optional

from configs import dify_config
from core.model_manager import ModelManager
from core.model_runtime.entities.model_entities import ModelType
from core.rag.datasource.vdb.vector_base import BaseVector
from core.rag.datasource.vdb.vector_type import VectorType
from core.rag.embedding.cached_embedding import CacheEmbedding
from core.rag.embedding.embedding_base import Embeddings
from core.rag.models.document import Document
from extensions.ext_database import db
from extensions.ext_redis import redis_client
from models.dataset import Dataset, Whitelist


class AbstractVectorFactory(ABC):
    @abstractmethod
    def init_vector(self, dataset: Dataset, attributes: list, embeddings: Embeddings) -> BaseVector:
        raise NotImplementedError

    @staticmethod
    def gen_index_struct_dict(vector_type: VectorType, collection_name: str) -> dict:
        index_struct_dict = {"type": vector_type, "vector_store": {"class_prefix": collection_name}}
        return index_struct_dict


class Vector:
    def __init__(self, dataset: Dataset, attributes: Optional[list] = None):
        if attributes is None:
            attributes = ["doc_id", "dataset_id", "document_id", "doc_hash"]
        self._dataset = dataset
        self._embeddings = self._get_embeddings()
        self._attributes = attributes
        self._vector_processor = self._init_vector()

    def _init_vector(self) -> BaseVector:
        vector_type = dify_config.VECTOR_STORE

        if self._dataset.index_struct_dict:
            vector_type = self._dataset.index_struct_dict["type"]
        else:
            if dify_config.VECTOR_STORE_WHITELIST_ENABLE:
                whitelist = (
                    db.session.query(Whitelist)
                    .filter(Whitelist.tenant_id == self._dataset.tenant_id, Whitelist.category == "vector_db")
                    .one_or_none()
                )
                if whitelist:
                    vector_type = VectorType.TIDB_ON_QDRANT

        if not vector_type:
            raise ValueError("Vector store must be specified.")

        vector_factory_cls = self.get_vector_factory(vector_type)
        return vector_factory_cls().init_vector(self._dataset, self._attributes, self._embeddings)

    @staticmethod
    def get_vector_factory(vector_type: str) -> type[AbstractVectorFactory]:
        match vector_type:
            case VectorType.CHROMA:
                from core.rag.datasource.vdb.chroma.chroma_vector import ChromaVectorFactory

                return ChromaVectorFactory
            case VectorType.MILVUS:
                from core.rag.datasource.vdb.milvus.milvus_vector import MilvusVectorFactory

                return MilvusVectorFactory
            case VectorType.MYSCALE:
                from core.rag.datasource.vdb.myscale.myscale_vector import MyScaleVectorFactory

                return MyScaleVectorFactory
            case VectorType.PGVECTOR:
                from core.rag.datasource.vdb.pgvector.pgvector import PGVectorFactory

                return PGVectorFactory
            case VectorType.PGVECTO_RS:
                from core.rag.datasource.vdb.pgvecto_rs.pgvecto_rs import PGVectoRSFactory

                return PGVectoRSFactory
            case VectorType.QDRANT:
                from core.rag.datasource.vdb.qdrant.qdrant_vector import QdrantVectorFactory

                return QdrantVectorFactory
            case VectorType.RELYT:
                from core.rag.datasource.vdb.relyt.relyt_vector import RelytVectorFactory

                return RelytVectorFactory
            case VectorType.ELASTICSEARCH:
                from core.rag.datasource.vdb.elasticsearch.elasticsearch_vector import ElasticSearchVectorFactory

                return ElasticSearchVectorFactory
            case VectorType.TIDB_VECTOR:
                from core.rag.datasource.vdb.tidb_vector.tidb_vector import TiDBVectorFactory

                return TiDBVectorFactory
            case VectorType.WEAVIATE:
                from core.rag.datasource.vdb.weaviate.weaviate_vector import WeaviateVectorFactory

                return WeaviateVectorFactory
            case VectorType.TENCENT:
                from core.rag.datasource.vdb.tencent.tencent_vector import TencentVectorFactory

                return TencentVectorFactory
            case VectorType.ORACLE:
                from core.rag.datasource.vdb.oracle.oraclevector import OracleVectorFactory

                return OracleVectorFactory
            case VectorType.OPENSEARCH:
                from core.rag.datasource.vdb.opensearch.opensearch_vector import OpenSearchVectorFactory

                return OpenSearchVectorFactory
            case VectorType.ANALYTICDB:
                from core.rag.datasource.vdb.analyticdb.analyticdb_vector import AnalyticdbVectorFactory

                return AnalyticdbVectorFactory
            case VectorType.COUCHBASE:
                from core.rag.datasource.vdb.couchbase.couchbase_vector import CouchbaseVectorFactory

                return CouchbaseVectorFactory
            case VectorType.BAIDU:
                from core.rag.datasource.vdb.baidu.baidu_vector import BaiduVectorFactory

                return BaiduVectorFactory
            case VectorType.VIKINGDB:
                from core.rag.datasource.vdb.vikingdb.vikingdb_vector import VikingDBVectorFactory

                return VikingDBVectorFactory
            case VectorType.UPSTASH:
                from core.rag.datasource.vdb.upstash.upstash_vector import UpstashVectorFactory

                return UpstashVectorFactory
            case VectorType.TIDB_ON_QDRANT:
                from core.rag.datasource.vdb.tidb_on_qdrant.tidb_on_qdrant_vector import TidbOnQdrantVectorFactory

                return TidbOnQdrantVectorFactory
<<<<<<< HEAD
            case VectorType.LINDORM:
                from core.rag.datasource.vdb.lindorm.lindorm_vector import LindormVectorStoreFactory

                return LindormVectorStoreFactory
=======
            case VectorType.OCEANBASE:
                from core.rag.datasource.vdb.oceanbase.oceanbase_vector import OceanBaseVectorFactory

                return OceanBaseVectorFactory
>>>>>>> 0bdae34b
            case _:
                raise ValueError(f"Vector store {vector_type} is not supported.")

    def create(self, texts: Optional[list] = None, **kwargs):
        if texts:
            embeddings = self._embeddings.embed_documents([document.page_content for document in texts])
            self._vector_processor.create(texts=texts, embeddings=embeddings, **kwargs)

    def add_texts(self, documents: list[Document], **kwargs):
        if kwargs.get("duplicate_check", False):
            documents = self._filter_duplicate_texts(documents)

        embeddings = self._embeddings.embed_documents([document.page_content for document in documents])
        self._vector_processor.create(texts=documents, embeddings=embeddings, **kwargs)

    def text_exists(self, id: str) -> bool:
        return self._vector_processor.text_exists(id)

    def delete_by_ids(self, ids: list[str]) -> None:
        self._vector_processor.delete_by_ids(ids)

    def delete_by_metadata_field(self, key: str, value: str) -> None:
        self._vector_processor.delete_by_metadata_field(key, value)

    def search_by_vector(self, query: str, **kwargs: Any) -> list[Document]:
        query_vector = self._embeddings.embed_query(query)
        return self._vector_processor.search_by_vector(query_vector, **kwargs)

    def search_by_full_text(self, query: str, **kwargs: Any) -> list[Document]:
        return self._vector_processor.search_by_full_text(query, **kwargs)

    def delete(self) -> None:
        self._vector_processor.delete()
        # delete collection redis cache
        if self._vector_processor.collection_name:
            collection_exist_cache_key = "vector_indexing_{}".format(self._vector_processor.collection_name)
            redis_client.delete(collection_exist_cache_key)

    def _get_embeddings(self) -> Embeddings:
        model_manager = ModelManager()

        embedding_model = model_manager.get_model_instance(
            tenant_id=self._dataset.tenant_id,
            provider=self._dataset.embedding_model_provider,
            model_type=ModelType.TEXT_EMBEDDING,
            model=self._dataset.embedding_model,
        )
        return CacheEmbedding(embedding_model)

    def _filter_duplicate_texts(self, texts: list[Document]) -> list[Document]:
        for text in texts.copy():
            doc_id = text.metadata["doc_id"]
            exists_duplicate_node = self.text_exists(doc_id)
            if exists_duplicate_node:
                texts.remove(text)

        return texts

    def __getattr__(self, name):
        if self._vector_processor is not None:
            method = getattr(self._vector_processor, name)
            if callable(method):
                return method

        raise AttributeError(f"'vector_processor' object has no attribute '{name}'")<|MERGE_RESOLUTION|>--- conflicted
+++ resolved
@@ -134,17 +134,14 @@
                 from core.rag.datasource.vdb.tidb_on_qdrant.tidb_on_qdrant_vector import TidbOnQdrantVectorFactory
 
                 return TidbOnQdrantVectorFactory
-<<<<<<< HEAD
             case VectorType.LINDORM:
                 from core.rag.datasource.vdb.lindorm.lindorm_vector import LindormVectorStoreFactory
 
                 return LindormVectorStoreFactory
-=======
             case VectorType.OCEANBASE:
                 from core.rag.datasource.vdb.oceanbase.oceanbase_vector import OceanBaseVectorFactory
 
                 return OceanBaseVectorFactory
->>>>>>> 0bdae34b
             case _:
                 raise ValueError(f"Vector store {vector_type} is not supported.")
 
