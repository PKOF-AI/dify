from enum import Enum


class VectorType(str, Enum):
    CHROMA = 'chroma'
    MILVUS = 'milvus'
    PGVECTOR = 'pgvector'
    PGVECTO_RS = 'pgvecto-rs'
    QDRANT = 'qdrant'
    RELYT = 'relyt'
    TIDB_VECTOR = 'tidb_vector'
    WEAVIATE = 'weaviate'
<<<<<<< HEAD
    TENCENT = 'tencent'
    ORACLE = 'oracle'
=======
    OPENSEARCH = 'opensearch'
    TENCENT = 'tencent'
>>>>>>> d160d1ed
<|MERGE_RESOLUTION|>--- conflicted
+++ resolved
@@ -10,10 +10,6 @@
     RELYT = 'relyt'
     TIDB_VECTOR = 'tidb_vector'
     WEAVIATE = 'weaviate'
-<<<<<<< HEAD
-    TENCENT = 'tencent'
-    ORACLE = 'oracle'
-=======
     OPENSEARCH = 'opensearch'
     TENCENT = 'tencent'
->>>>>>> d160d1ed
+    ORACLE = 'oracle'