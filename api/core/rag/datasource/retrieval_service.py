import threading
from typing import Optional

from flask import Flask, current_app

from core.rag.data_post_processor.data_post_processor import DataPostProcessor
from core.rag.datasource.keyword.keyword_factory import Keyword
from core.rag.datasource.vdb.vector_factory import Vector
from core.rag.rerank.constants.rerank_mode import RerankMode
from core.rag.retrieval.retrival_methods import RetrievalMethod
from extensions.ext_database import db
from models.dataset import Dataset

default_retrieval_model = {
    'search_method': RetrievalMethod.SEMANTIC_SEARCH.value,
    'reranking_enable': False,
    'reranking_model': {
        'reranking_provider_name': '',
        'reranking_model_name': ''
    },
    'top_k': 2,
    'score_threshold_enabled': False
}


class RetrievalService:

    @classmethod
    def retrieve(cls, retrival_method: str, dataset_id: str, query: str,
                 top_k: int, score_threshold: Optional[float] = .0,
                 reranking_model: Optional[dict] = None, reranking_mode: Optional[str] = None,
                 weights: Optional[dict] = None):
        dataset = db.session.query(Dataset).filter(
            Dataset.id == dataset_id
        ).first()
        if not dataset or dataset.available_document_count == 0 or dataset.available_segment_count == 0:
            return []
        all_documents = []
        keyword_search_documents = []
        embedding_search_documents = []
        full_text_search_documents = []
        hybrid_search_documents = []
        threads = []
        exceptions = []
        # retrieval_model source with keyword
        if retrival_method == 'keyword_search':
            keyword_thread = threading.Thread(target=RetrievalService.keyword_search, kwargs={
                'flask_app': current_app._get_current_object(),
                'dataset_id': dataset_id,
                'query': query,
                'top_k': top_k,
                'all_documents': all_documents,
                'exceptions': exceptions,
            })
            threads.append(keyword_thread)
            keyword_thread.start()
        # retrieval_model source with semantic
        if RetrievalMethod.is_support_semantic_search(retrival_method):
            embedding_thread = threading.Thread(target=RetrievalService.embedding_search, kwargs={
                'flask_app': current_app._get_current_object(),
                'dataset_id': dataset_id,
                'query': query,
                'top_k': top_k,
                'score_threshold': score_threshold,
                'reranking_model': reranking_model,
                'all_documents': all_documents,
                'retrival_method': retrival_method,
                'exceptions': exceptions,
            })
            threads.append(embedding_thread)
            embedding_thread.start()

        # retrieval source with full text
        if RetrievalMethod.is_support_fulltext_search(retrival_method):
            full_text_index_thread = threading.Thread(target=RetrievalService.full_text_index_search, kwargs={
                'flask_app': current_app._get_current_object(),
                'dataset_id': dataset_id,
                'query': query,
                'retrival_method': retrival_method,
                'score_threshold': score_threshold,
                'top_k': top_k,
                'reranking_model': reranking_model,
                'all_documents': all_documents,
                'exceptions': exceptions,
            })
            threads.append(full_text_index_thread)
            full_text_index_thread.start()

        for thread in threads:
            thread.join()

        if exceptions:
            exception_message = ';\n'.join(exceptions)
            raise Exception(exception_message)

<<<<<<< HEAD
        if retrival_method == RetrievalMethod.HYBRID_SEARCH:
            data_post_processor = DataPostProcessor(str(dataset.tenant_id), reranking_mode,
                                                    reranking_model, weights, False)
=======
        if retrival_method == RetrievalMethod.HYBRID_SEARCH.value:
            data_post_processor = DataPostProcessor(str(dataset.tenant_id), reranking_model, False)
>>>>>>> 0de224b1
            all_documents = data_post_processor.invoke(
                query=query,
                documents=all_documents,
                score_threshold=score_threshold,
                top_n=top_k
            )
        return all_documents

    @classmethod
    def keyword_search(cls, flask_app: Flask, dataset_id: str, query: str,
                       top_k: int, all_documents: list, exceptions: list):
        with flask_app.app_context():
            try:
                dataset = db.session.query(Dataset).filter(
                    Dataset.id == dataset_id
                ).first()

                keyword = Keyword(
                    dataset=dataset
                )

                documents = keyword.search(
                    query,
                    top_k=top_k
                )
                all_documents.extend(documents)
            except Exception as e:
                exceptions.append(str(e))

    @classmethod
    def embedding_search(cls, flask_app: Flask, dataset_id: str, query: str,
                         top_k: int, score_threshold: Optional[float], reranking_model: Optional[dict],
                         all_documents: list, retrival_method: str, exceptions: list):
        with flask_app.app_context():
            try:
                dataset = db.session.query(Dataset).filter(
                    Dataset.id == dataset_id
                ).first()

                vector = Vector(
                    dataset=dataset
                )

                documents = vector.search_by_vector(
                    query,
                    search_type='similarity_score_threshold',
                    top_k=top_k,
                    score_threshold=score_threshold,
                    filter={
                        'group_id': [dataset.id]
                    }
                )

                if documents:
<<<<<<< HEAD
                    if reranking_model and retrival_method == RetrievalMethod.SEMANTIC_SEARCH:
                        data_post_processor = DataPostProcessor(str(dataset.tenant_id),
                                                                RerankMode.RERANKING_MODEL.value,
                                                                reranking_model, None, False)
=======
                    if reranking_model and retrival_method == RetrievalMethod.SEMANTIC_SEARCH.value:
                        data_post_processor = DataPostProcessor(str(dataset.tenant_id), reranking_model, False)
>>>>>>> 0de224b1
                        all_documents.extend(data_post_processor.invoke(
                            query=query,
                            documents=documents,
                            score_threshold=score_threshold,
                            top_n=len(documents)
                        ))
                    else:
                        all_documents.extend(documents)
            except Exception as e:
                exceptions.append(str(e))

    @classmethod
    def full_text_index_search(cls, flask_app: Flask, dataset_id: str, query: str,
                               top_k: int, score_threshold: Optional[float], reranking_model: Optional[dict],
                               all_documents: list, retrival_method: str, exceptions: list):
        with flask_app.app_context():
            try:
                dataset = db.session.query(Dataset).filter(
                    Dataset.id == dataset_id
                ).first()

                vector_processor = Vector(
                    dataset=dataset,
                )

                documents = vector_processor.search_by_full_text(
                    query,
                    top_k=top_k
                )
                if documents:
<<<<<<< HEAD
                    if reranking_model and retrival_method == RetrievalMethod.FULL_TEXT_SEARCH:
                        data_post_processor = DataPostProcessor(str(dataset.tenant_id),
                                                                RerankMode.RERANKING_MODEL.value,
                                                                reranking_model, None, False)
=======
                    if reranking_model and retrival_method == RetrievalMethod.FULL_TEXT_SEARCH.value:
                        data_post_processor = DataPostProcessor(str(dataset.tenant_id), reranking_model, False)
>>>>>>> 0de224b1
                        all_documents.extend(data_post_processor.invoke(
                            query=query,
                            documents=documents,
                            score_threshold=score_threshold,
                            top_n=len(documents)
                        ))
                    else:
                        all_documents.extend(documents)
            except Exception as e:
                exceptions.append(str(e))<|MERGE_RESOLUTION|>--- conflicted
+++ resolved
@@ -93,14 +93,9 @@
             exception_message = ';\n'.join(exceptions)
             raise Exception(exception_message)
 
-<<<<<<< HEAD
-        if retrival_method == RetrievalMethod.HYBRID_SEARCH:
+        if retrival_method == RetrievalMethod.HYBRID_SEARCH.value:
             data_post_processor = DataPostProcessor(str(dataset.tenant_id), reranking_mode,
                                                     reranking_model, weights, False)
-=======
-        if retrival_method == RetrievalMethod.HYBRID_SEARCH.value:
-            data_post_processor = DataPostProcessor(str(dataset.tenant_id), reranking_model, False)
->>>>>>> 0de224b1
             all_documents = data_post_processor.invoke(
                 query=query,
                 documents=all_documents,
@@ -155,15 +150,10 @@
                 )
 
                 if documents:
-<<<<<<< HEAD
-                    if reranking_model and retrival_method == RetrievalMethod.SEMANTIC_SEARCH:
+                    if reranking_model and retrival_method == RetrievalMethod.SEMANTIC_SEARCH.value:
                         data_post_processor = DataPostProcessor(str(dataset.tenant_id),
                                                                 RerankMode.RERANKING_MODEL.value,
                                                                 reranking_model, None, False)
-=======
-                    if reranking_model and retrival_method == RetrievalMethod.SEMANTIC_SEARCH.value:
-                        data_post_processor = DataPostProcessor(str(dataset.tenant_id), reranking_model, False)
->>>>>>> 0de224b1
                         all_documents.extend(data_post_processor.invoke(
                             query=query,
                             documents=documents,
@@ -194,15 +184,10 @@
                     top_k=top_k
                 )
                 if documents:
-<<<<<<< HEAD
-                    if reranking_model and retrival_method == RetrievalMethod.FULL_TEXT_SEARCH:
+                    if reranking_model and retrival_method == RetrievalMethod.FULL_TEXT_SEARCH.value:
                         data_post_processor = DataPostProcessor(str(dataset.tenant_id),
                                                                 RerankMode.RERANKING_MODEL.value,
                                                                 reranking_model, None, False)
-=======
-                    if reranking_model and retrival_method == RetrievalMethod.FULL_TEXT_SEARCH.value:
-                        data_post_processor = DataPostProcessor(str(dataset.tenant_id), reranking_model, False)
->>>>>>> 0de224b1
                         all_documents.extend(data_post_processor.invoke(
                             query=query,
                             documents=documents,
