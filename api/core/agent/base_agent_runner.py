--- conflicted
+++ resolved
@@ -1,12 +1,8 @@
 import json
 import logging
 import uuid
-<<<<<<< HEAD
 from datetime import datetime, timezone
-=======
-from collections.abc import Mapping, Sequence
 from datetime import UTC, datetime
->>>>>>> ae3a2cb2
 from typing import Optional, Union, cast
 
 from core.agent.entities import AgentEntity, AgentToolEntity
@@ -424,16 +420,13 @@
             .first()
         )
 
-<<<<<<< HEAD
         if not queried_variables:
             return
 
         db_variables = queried_variables
 
         db_variables.updated_at = datetime.now(timezone.utc).replace(tzinfo=None)
-=======
         db_variables.updated_at = datetime.now(UTC).replace(tzinfo=None)
->>>>>>> ae3a2cb2
         db_variables.variables_str = json.dumps(jsonable_encoder(tool_variables.pool))
         db.session.commit()
         db.session.close()
