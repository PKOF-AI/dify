import json
import re
from typing import Union

from langchain.agents.structured_chat.output_parser import StructuredChatOutputParser as LCStructuredChatOutputParser, \
    logger
from langchain.schema import AgentAction, AgentFinish, OutputParserException


class StructuredChatOutputParser(LCStructuredChatOutputParser):
    def parse(self, text: str) -> Union[AgentAction, AgentFinish]:
        try:
<<<<<<< HEAD
            action_match = re.search(r"```(.*)?\n(.*?)```?", text, re.DOTALL)
=======
            action_match = re.search(r"```(.*?)\n(.*?)```?", text, re.DOTALL)
>>>>>>> 5c522e80
            if action_match is not None:
                response = json.loads(action_match.group(2).strip(), strict=False)
                if isinstance(response, list):
                    # gpt turbo frequently ignores the directive to emit a single action
                    logger.warning("Got multiple action responses: %s", response)
                    response = response[0]
                if response["action"] == "Final Answer":
                    return AgentFinish({"output": response["action_input"]}, text)
                else:
                    return AgentAction(
                        response["action"], response.get("action_input", {}), text
                    )
            else:
                return AgentFinish({"output": text}, text)
        except Exception as e:
            raise OutputParserException(f"Could not parse LLM output: {text}") from e<|MERGE_RESOLUTION|>--- conflicted
+++ resolved
@@ -10,11 +10,7 @@
 class StructuredChatOutputParser(LCStructuredChatOutputParser):
     def parse(self, text: str) -> Union[AgentAction, AgentFinish]:
         try:
-<<<<<<< HEAD
-            action_match = re.search(r"```(.*)?\n(.*?)```?", text, re.DOTALL)
-=======
             action_match = re.search(r"```(.*?)\n(.*?)```?", text, re.DOTALL)
->>>>>>> 5c522e80
             if action_match is not None:
                 response = json.loads(action_match.group(2).strip(), strict=False)
                 if isinstance(response, list):
