--- conflicted
+++ resolved
@@ -57,17 +57,12 @@
 
         messages = query.limit(message_limit).all()
 
-<<<<<<< HEAD
-        messages = list(reversed(messages))
-=======
         # instead of all messages from the conversation, we only need to extract messages
         # that belong to the thread of last message
         thread_messages = extract_thread_messages(messages)
         thread_messages.pop(0)
         messages = list(reversed(thread_messages))
 
-        message_file_parser = MessageFileParser(tenant_id=app_record.tenant_id, app_id=app_record.id)
->>>>>>> 39ffa67a
         prompt_messages = []
         for message in messages:
             files = db.session.query(MessageFile).filter(MessageFile.message_id == message.id).all()
