import json
import logging
from collections.abc import Generator
from decimal import Decimal
from typing import Optional, Union, cast
from urllib.parse import urljoin

import requests

from core.model_runtime.entities.common_entities import I18nObject
from core.model_runtime.entities.llm_entities import LLMMode, LLMResult, LLMResultChunk, LLMResultChunkDelta
from core.model_runtime.entities.message_entities import (
    AssistantPromptMessage,
    ImagePromptMessageContent,
    PromptMessage,
    PromptMessageContent,
    PromptMessageContentType,
    PromptMessageFunction,
    PromptMessageTool,
    SystemPromptMessage,
    ToolPromptMessage,
    UserPromptMessage,
)
from core.model_runtime.entities.model_entities import (
    AIModelEntity,
    DefaultParameterName,
    FetchFrom,
    ModelFeature,
    ModelPropertyKey,
    ModelType,
    ParameterRule,
    ParameterType,
    PriceConfig,
)
from core.model_runtime.errors.invoke import InvokeError
from core.model_runtime.errors.validate import CredentialsValidateFailedError
from core.model_runtime.model_providers.__base.large_language_model import LargeLanguageModel
from core.model_runtime.model_providers.openai_api_compatible._common import _CommonOAI_API_Compat
from core.model_runtime.utils import helper

logger = logging.getLogger(__name__)


class OAIAPICompatLargeLanguageModel(_CommonOAI_API_Compat, LargeLanguageModel):
    """
    Model class for OpenAI large language model.
    """

    def _invoke(self, model: str, credentials: dict,
                prompt_messages: list[PromptMessage], model_parameters: dict,
                tools: Optional[list[PromptMessageTool]] = None, stop: Optional[list[str]] = None,
                stream: bool = True, user: Optional[str] = None) \
            -> Union[LLMResult, Generator]:
        """
        Invoke large language model

        :param model: model name
        :param credentials: model credentials
        :param prompt_messages: prompt messages
        :param model_parameters: model parameters
        :param tools: tools for tool calling
        :param stop: stop words
        :param stream: is stream response
        :param user: unique user id
        :return: full response or stream response chunk generator result
        """

        # text completion model
        return self._generate(
            model=model,
            credentials=credentials,
            prompt_messages=prompt_messages,
            model_parameters=model_parameters,
            tools=tools,
            stop=stop,
            stream=stream,
            user=user
        )

    def get_num_tokens(self, model: str, credentials: dict, prompt_messages: list[PromptMessage],
                       tools: Optional[list[PromptMessageTool]] = None) -> int:
        """
        Get number of tokens for given prompt messages

        :param model:
        :param credentials:
        :param prompt_messages:
        :param tools: tools for tool calling
        :return:
        """
        return self._num_tokens_from_messages(model, prompt_messages, tools)

    def validate_credentials(self, model: str, credentials: dict) -> None:
        """
        Validate model credentials using requests to ensure compatibility with all providers following OpenAI's API standard.

        :param model: model name
        :param credentials: model credentials
        :return:
        """
        try:
            headers = {
                'Content-Type': 'application/json'
            }

            api_key = credentials.get('api_key')
            if api_key:
                headers["Authorization"] = f"Bearer {api_key}"

            endpoint_url = credentials['endpoint_url']
            if not endpoint_url.endswith('/'):
                endpoint_url += '/'

            # prepare the payload for a simple ping to the model
            data = {
                'model': model,
                'max_tokens': 5
            }

            completion_type = LLMMode.value_of(credentials['mode'])

            if completion_type is LLMMode.CHAT:
                data['messages'] = [
                    {
                        "role": "user",
                        "content": "ping"
                    },
                ]
                endpoint_url = urljoin(endpoint_url, 'chat/completions')
            elif completion_type is LLMMode.COMPLETION:
                data['prompt'] = 'ping'
                endpoint_url = urljoin(endpoint_url, 'completions')
            else:
                raise ValueError("Unsupported completion type for model configuration.")

            # send a post request to validate the credentials
            response = requests.post(
                endpoint_url,
                headers=headers,
                json=data,
                timeout=(10, 300)
            )

            if response.status_code != 200:
                raise CredentialsValidateFailedError(
                    f'Credentials validation failed with status code {response.status_code}')

            try:
                json_result = response.json()
            except json.JSONDecodeError as e:
                raise CredentialsValidateFailedError('Credentials validation failed: JSON decode error')

            if (completion_type is LLMMode.CHAT and json_result['object'] == ''):
                json_result['object'] = 'chat.completion'
            elif (completion_type is LLMMode.COMPLETION and json_result['object'] == ''):
                json_result['object'] = 'text_completion'
<<<<<<< HEAD
                
=======

>>>>>>> 3338fe33
            if (completion_type is LLMMode.CHAT
                    and ('object' not in json_result or json_result['object'] != 'chat.completion')):
                raise CredentialsValidateFailedError(
                    'Credentials validation failed: invalid response object, must be \'chat.completion\'')
            elif (completion_type is LLMMode.COMPLETION
                  and ('object' not in json_result or json_result['object'] != 'text_completion')):
                raise CredentialsValidateFailedError(
                    'Credentials validation failed: invalid response object, must be \'text_completion\'')
        except CredentialsValidateFailedError:
            raise
        except Exception as ex:
            raise CredentialsValidateFailedError(f'An error occurred during credentials validation: {str(ex)}')

    def get_customizable_model_schema(self, model: str, credentials: dict) -> AIModelEntity:
        """
            generate custom model entities from credentials
        """
        features = []

        function_calling_type = credentials.get('function_calling_type', 'no_call')
        if function_calling_type in ['function_call']:
            features.append(ModelFeature.TOOL_CALL)
        elif function_calling_type in ['tool_call']:
            features.append(ModelFeature.MULTI_TOOL_CALL)

        stream_function_calling = credentials.get('stream_function_calling', 'supported')
        if stream_function_calling == 'supported':
            features.append(ModelFeature.STREAM_TOOL_CALL)

        vision_support = credentials.get('vision_support', 'not_support')
        if vision_support == 'support':
            features.append(ModelFeature.VISION)

        entity = AIModelEntity(
            model=model,
            label=I18nObject(en_US=model),
            model_type=ModelType.LLM,
            fetch_from=FetchFrom.CUSTOMIZABLE_MODEL,
            features=features,
            model_properties={
                ModelPropertyKey.CONTEXT_SIZE: int(credentials.get('context_size', "4096")),
                ModelPropertyKey.MODE: credentials.get('mode'),
            },
            parameter_rules=[
                ParameterRule(
                    name=DefaultParameterName.TEMPERATURE.value,
                    label=I18nObject(en_US="Temperature"),
                    type=ParameterType.FLOAT,
                    default=float(credentials.get('temperature', 0.7)),
                    min=0,
                    max=2,
                    precision=2
                ),
                ParameterRule(
                    name=DefaultParameterName.TOP_P.value,
                    label=I18nObject(en_US="Top P"),
                    type=ParameterType.FLOAT,
                    default=float(credentials.get('top_p', 1)),
                    min=0,
                    max=1,
                    precision=2
                ),
                ParameterRule(
                    name=DefaultParameterName.FREQUENCY_PENALTY.value,
                    label=I18nObject(en_US="Frequency Penalty"),
                    type=ParameterType.FLOAT,
                    default=float(credentials.get('frequency_penalty', 0)),
                    min=-2,
                    max=2
                ),
                ParameterRule(
                    name=DefaultParameterName.PRESENCE_PENALTY.value,
                    label=I18nObject(en_US="Presence Penalty"),
                    type=ParameterType.FLOAT,
                    default=float(credentials.get('presence_penalty', 0)),
                    min=-2,
                    max=2
                ),
                ParameterRule(
                    name=DefaultParameterName.MAX_TOKENS.value,
                    label=I18nObject(en_US="Max Tokens"),
                    type=ParameterType.INT,
                    default=512,
                    min=1,
                    max=int(credentials.get('max_tokens_to_sample', 4096)),
                )
            ],
            pricing=PriceConfig(
                input=Decimal(credentials.get('input_price', 0)),
                output=Decimal(credentials.get('output_price', 0)),
                unit=Decimal(credentials.get('unit', 0)),
                currency=credentials.get('currency', "USD")
            ),
        )

        if credentials['mode'] == 'chat':
            entity.model_properties[ModelPropertyKey.MODE] = LLMMode.CHAT.value
        elif credentials['mode'] == 'completion':
            entity.model_properties[ModelPropertyKey.MODE] = LLMMode.COMPLETION.value
        else:
            raise ValueError(f"Unknown completion type {credentials['completion_type']}")

        return entity

    # validate_credentials method has been rewritten to use the requests library for compatibility with all providers following OpenAI's API standard.
    def _generate(self, model: str, credentials: dict, prompt_messages: list[PromptMessage], model_parameters: dict,
                  tools: Optional[list[PromptMessageTool]] = None, stop: Optional[list[str]] = None,
                  stream: bool = True, \
                  user: Optional[str] = None) -> Union[LLMResult, Generator]:
        """
        Invoke llm completion model

        :param model: model name
        :param credentials: credentials
        :param prompt_messages: prompt messages
        :param model_parameters: model parameters
        :param stop: stop words
        :param stream: is stream response
        :param user: unique user id
        :return: full response or stream response chunk generator result
        """
        headers = {
            'Content-Type': 'application/json',
            'Accept-Charset': 'utf-8',
        }

        api_key = credentials.get('api_key')
        if api_key:
            headers["Authorization"] = f"Bearer {api_key}"

        endpoint_url = credentials["endpoint_url"]
        if not endpoint_url.endswith('/'):
            endpoint_url += '/'

        data = {
            "model": model,
            "stream": stream,
            **model_parameters
        }

        completion_type = LLMMode.value_of(credentials['mode'])

        if completion_type is LLMMode.CHAT:
            endpoint_url = urljoin(endpoint_url, 'chat/completions')
            data['messages'] = [self._convert_prompt_message_to_dict(m) for m in prompt_messages]
        elif completion_type is LLMMode.COMPLETION:
            endpoint_url = urljoin(endpoint_url, 'completions')
            data['prompt'] = prompt_messages[0].content
        else:
            raise ValueError("Unsupported completion type for model configuration.")

        # annotate tools with names, descriptions, etc.
        function_calling_type = credentials.get('function_calling_type', 'no_call')
        formatted_tools = []
        if tools:
            if function_calling_type == 'function_call':
                data['functions'] = [{
                    "name": tool.name,
                    "description": tool.description,
                    "parameters": tool.parameters
                } for tool in tools]
            elif function_calling_type == 'tool_call':
                data["tool_choice"] = "auto"

                for tool in tools:
                    formatted_tools.append(helper.dump_model(PromptMessageFunction(function=tool)))

                data["tools"] = formatted_tools

        if stop:
            data["stop"] = stop

        if user:
            data["user"] = user

        response = requests.post(
            endpoint_url,
            headers=headers,
            json=data,
            timeout=(10, 300),
            stream=stream
        )

        if response.encoding is None or response.encoding == 'ISO-8859-1':
            response.encoding = 'utf-8'

        if response.status_code != 200:
            raise InvokeError(f"API request failed with status code {response.status_code}: {response.text}")

        if stream:
            return self._handle_generate_stream_response(model, credentials, response, prompt_messages)

        return self._handle_generate_response(model, credentials, response, prompt_messages)

    def _handle_generate_stream_response(self, model: str, credentials: dict, response: requests.Response,
                                         prompt_messages: list[PromptMessage]) -> Generator:
        """
        Handle llm stream response

        :param model: model name
        :param credentials: model credentials
        :param response: streamed response
        :param prompt_messages: prompt messages
        :return: llm response chunk generator
        """
        full_assistant_content = ''
        chunk_index = 0

        def create_final_llm_result_chunk(index: int, message: AssistantPromptMessage, finish_reason: str) \
                -> LLMResultChunk:
            # calculate num tokens
            prompt_tokens = self._num_tokens_from_string(model, prompt_messages[0].content)
            completion_tokens = self._num_tokens_from_string(model, full_assistant_content)

            # transform usage
            usage = self._calc_response_usage(model, credentials, prompt_tokens, completion_tokens)

            return LLMResultChunk(
                model=model,
                prompt_messages=prompt_messages,
                delta=LLMResultChunkDelta(
                    index=index,
                    message=message,
                    finish_reason=finish_reason,
                    usage=usage
                )
            )

        # delimiter for stream response, need unicode_escape
        import codecs
        delimiter = credentials.get("stream_mode_delimiter", "\n\n")
        delimiter = codecs.decode(delimiter, "unicode_escape")

        tools_calls: list[AssistantPromptMessage.ToolCall] = []

        def increase_tool_call(new_tool_calls: list[AssistantPromptMessage.ToolCall]):
            def get_tool_call(tool_call_id: str):
                if not tool_call_id:
                    return tools_calls[-1]

                tool_call = next((tool_call for tool_call in tools_calls if tool_call.id == tool_call_id), None)
                if tool_call is None:
                    tool_call = AssistantPromptMessage.ToolCall(
                        id=tool_call_id,
                        type="function",
                        function=AssistantPromptMessage.ToolCall.ToolCallFunction(
                            name="",
                            arguments=""
                        )
                    )
                    tools_calls.append(tool_call)

                return tool_call

            for new_tool_call in new_tool_calls:
                # get tool call
                tool_call = get_tool_call(new_tool_call.function.name)
                # update tool call
                if new_tool_call.id:
                    tool_call.id = new_tool_call.id
                if new_tool_call.type:
                    tool_call.type = new_tool_call.type
                if new_tool_call.function.name:
                    tool_call.function.name = new_tool_call.function.name
                if new_tool_call.function.arguments:
                    tool_call.function.arguments += new_tool_call.function.arguments

        finish_reason = 'Unknown'

        for chunk in response.iter_lines(decode_unicode=True, delimiter=delimiter):
            chunk = chunk.strip()
            if chunk:
                # ignore sse comments
                if chunk.startswith(':'):
                    continue
                decoded_chunk = chunk.strip().lstrip('data: ').lstrip()

                try:
                    chunk_json = json.loads(decoded_chunk)
                # stream ended
                except json.JSONDecodeError as e:
                    yield create_final_llm_result_chunk(
                        index=chunk_index + 1,
                        message=AssistantPromptMessage(content=""),
                        finish_reason="Non-JSON encountered."
                    )
                    break
                if not chunk_json or len(chunk_json['choices']) == 0:
                    continue

                choice = chunk_json['choices'][0]
                finish_reason = chunk_json['choices'][0].get('finish_reason')
                chunk_index += 1

                if 'delta' in choice:
                    delta = choice['delta']
                    delta_content = delta.get('content')

                    assistant_message_tool_calls = None

                    if 'tool_calls' in delta and credentials.get('function_calling_type', 'no_call') == 'tool_call':
                        assistant_message_tool_calls = delta.get('tool_calls', None)
                    elif 'function_call' in delta and credentials.get('function_calling_type', 'no_call') == 'function_call':
                        assistant_message_tool_calls = [{
                            'id': 'tool_call_id',
                            'type': 'function',
                            'function': delta.get('function_call', {})
                        }]

                    # assistant_message_function_call = delta.delta.function_call

                    # extract tool calls from response
                    if assistant_message_tool_calls:
                        tool_calls = self._extract_response_tool_calls(assistant_message_tool_calls)
                        increase_tool_call(tool_calls)

                    if delta_content is None or delta_content == '':
                        continue

                    # transform assistant message to prompt message
                    assistant_prompt_message = AssistantPromptMessage(
                        content=delta_content,
                    )

                    # reset tool calls
                    tool_calls = []
                    full_assistant_content += delta_content
                elif 'text' in choice:
                    choice_text = choice.get('text', '')
                    if choice_text == '':
                        continue

                    # transform assistant message to prompt message
                    assistant_prompt_message = AssistantPromptMessage(content=choice_text)
                    full_assistant_content += choice_text
                else:
                    continue

                yield LLMResultChunk(
                    model=model,
                    prompt_messages=prompt_messages,
                    delta=LLMResultChunkDelta(
                        index=chunk_index,
                        message=assistant_prompt_message,
                    )
                )

            chunk_index += 1

        if tools_calls:
            yield LLMResultChunk(
                model=model,
                prompt_messages=prompt_messages,
                delta=LLMResultChunkDelta(
                    index=chunk_index,
                    message=AssistantPromptMessage(
                        tool_calls=tools_calls,
                        content=""
                    ),
                )
            )

        yield create_final_llm_result_chunk(
            index=chunk_index,
            message=AssistantPromptMessage(content=""),
            finish_reason=finish_reason
        )

    def _handle_generate_response(self, model: str, credentials: dict, response: requests.Response,
                                  prompt_messages: list[PromptMessage]) -> LLMResult:

        response_json = response.json()

        completion_type = LLMMode.value_of(credentials['mode'])

        output = response_json['choices'][0]

        response_content = ''
        tool_calls = None
        function_calling_type = credentials.get('function_calling_type', 'no_call')
        if completion_type is LLMMode.CHAT:
            response_content = output.get('message', {})['content']
            if function_calling_type == 'tool_call':
                tool_calls = output.get('message', {}).get('tool_calls')
            elif function_calling_type == 'function_call':
                tool_calls = output.get('message', {}).get('function_call')

        elif completion_type is LLMMode.COMPLETION:
            response_content = output['text']

        assistant_message = AssistantPromptMessage(content=response_content, tool_calls=[])

        if tool_calls:
            if function_calling_type == 'tool_call':
                assistant_message.tool_calls = self._extract_response_tool_calls(tool_calls)
            elif function_calling_type == 'function_call':
                assistant_message.tool_calls = [self._extract_response_function_call(tool_calls)]

        usage = response_json.get("usage")
        if usage:
            # transform usage
            prompt_tokens = usage["prompt_tokens"]
            completion_tokens = usage["completion_tokens"]
        else:
            # calculate num tokens
            prompt_tokens = self._num_tokens_from_string(model, prompt_messages[0].content)
            completion_tokens = self._num_tokens_from_string(model, assistant_message.content)

        # transform usage
        usage = self._calc_response_usage(model, credentials, prompt_tokens, completion_tokens)

        # transform response
        result = LLMResult(
            model=response_json["model"],
            prompt_messages=prompt_messages,
            message=assistant_message,
            usage=usage,
        )

        return result

    def _convert_prompt_message_to_dict(self, message: PromptMessage) -> dict:
        """
        Convert PromptMessage to dict for OpenAI API format
        """
        if isinstance(message, UserPromptMessage):
            message = cast(UserPromptMessage, message)
            if isinstance(message.content, str):
                message_dict = {"role": "user", "content": message.content}
            else:
                sub_messages = []
                for message_content in message.content:
                    if message_content.type == PromptMessageContentType.TEXT:
                        message_content = cast(PromptMessageContent, message_content)
                        sub_message_dict = {
                            "type": "text",
                            "text": message_content.data
                        }
                        sub_messages.append(sub_message_dict)
                    elif message_content.type == PromptMessageContentType.IMAGE:
                        message_content = cast(ImagePromptMessageContent, message_content)
                        sub_message_dict = {
                            "type": "image_url",
                            "image_url": {
                                "url": message_content.data,
                                "detail": message_content.detail.value
                            }
                        }
                        sub_messages.append(sub_message_dict)

                message_dict = {"role": "user", "content": sub_messages}
        elif isinstance(message, AssistantPromptMessage):
            message = cast(AssistantPromptMessage, message)
            message_dict = {"role": "assistant", "content": message.content}
            if message.tool_calls:
                # message_dict["tool_calls"] = [helper.dump_model(PromptMessageFunction(function=tool_call)) for tool_call
                #                               in
                #                               message.tool_calls]

                function_call = message.tool_calls[0]
                message_dict["function_call"] = {
                    "name": function_call.function.name,
                    "arguments": function_call.function.arguments,
                }
        elif isinstance(message, SystemPromptMessage):
            message = cast(SystemPromptMessage, message)
            message_dict = {"role": "system", "content": message.content}
        elif isinstance(message, ToolPromptMessage):
            message = cast(ToolPromptMessage, message)
            # message_dict = {
            #     "role": "tool",
            #     "content": message.content,
            #     "tool_call_id": message.tool_call_id
            # }
            message_dict = {
                "role": "function",
                "content": message.content,
                "name": message.tool_call_id
            }
        else:
            raise ValueError(f"Got unknown type {message}")

        if message.name:
            message_dict["name"] = message.name

        return message_dict

    def _num_tokens_from_string(self, model: str, text: Union[str, list[PromptMessageContent]],
                                tools: Optional[list[PromptMessageTool]] = None) -> int:
        """
        Approximate num tokens for model with gpt2 tokenizer.

        :param model: model name
        :param text: prompt text
        :param tools: tools for tool calling
        :return: number of tokens
        """
        if isinstance(text, str):
            full_text = text
        else:
            full_text = ''
            for message_content in text:
                if message_content.type == PromptMessageContentType.TEXT:
                    message_content = cast(PromptMessageContent, message_content)
                    full_text += message_content.data

        num_tokens = self._get_num_tokens_by_gpt2(full_text)

        if tools:
            num_tokens += self._num_tokens_for_tools(tools)

        return num_tokens

    def _num_tokens_from_messages(self, model: str, messages: list[PromptMessage],
                                  tools: Optional[list[PromptMessageTool]] = None) -> int:
        """
        Approximate num tokens with GPT2 tokenizer.
        """

        tokens_per_message = 3
        tokens_per_name = 1

        num_tokens = 0
        messages_dict = [self._convert_prompt_message_to_dict(m) for m in messages]
        for message in messages_dict:
            num_tokens += tokens_per_message
            for key, value in message.items():
                # Cast str(value) in case the message value is not a string
                # This occurs with function messages
                # TODO: The current token calculation method for the image type is not implemented,
                #  which need to download the image and then get the resolution for calculation,
                #  and will increase the request delay
                if isinstance(value, list):
                    text = ''
                    for item in value:
                        if isinstance(item, dict) and item['type'] == 'text':
                            text += item['text']

                    value = text

                if key == "tool_calls":
                    for tool_call in value:
                        for t_key, t_value in tool_call.items():
                            num_tokens += self._get_num_tokens_by_gpt2(t_key)
                            if t_key == "function":
                                for f_key, f_value in t_value.items():
                                    num_tokens += self._get_num_tokens_by_gpt2(f_key)
                                    num_tokens += self._get_num_tokens_by_gpt2(f_value)
                            else:
                                num_tokens += self._get_num_tokens_by_gpt2(t_key)
                                num_tokens += self._get_num_tokens_by_gpt2(t_value)
                else:
                    num_tokens += self._get_num_tokens_by_gpt2(str(value))

                if key == "name":
                    num_tokens += tokens_per_name

        # every reply is primed with <im_start>assistant
        num_tokens += 3

        if tools:
            num_tokens += self._num_tokens_for_tools(tools)

        return num_tokens

    def _num_tokens_for_tools(self, tools: list[PromptMessageTool]) -> int:
        """
        Calculate num tokens for tool calling with tiktoken package.

        :param tools: tools for tool calling
        :return: number of tokens
        """
        num_tokens = 0
        for tool in tools:
            num_tokens += self._get_num_tokens_by_gpt2('type')
            num_tokens += self._get_num_tokens_by_gpt2('function')
            num_tokens += self._get_num_tokens_by_gpt2('function')

            # calculate num tokens for function object
            num_tokens += self._get_num_tokens_by_gpt2('name')
            num_tokens += self._get_num_tokens_by_gpt2(tool.name)
            num_tokens += self._get_num_tokens_by_gpt2('description')
            num_tokens += self._get_num_tokens_by_gpt2(tool.description)
            parameters = tool.parameters
            num_tokens += self._get_num_tokens_by_gpt2('parameters')
            if 'title' in parameters:
                num_tokens += self._get_num_tokens_by_gpt2('title')
                num_tokens += self._get_num_tokens_by_gpt2(parameters.get("title"))
            num_tokens += self._get_num_tokens_by_gpt2('type')
            num_tokens += self._get_num_tokens_by_gpt2(parameters.get("type"))
            if 'properties' in parameters:
                num_tokens += self._get_num_tokens_by_gpt2('properties')
                for key, value in parameters.get('properties').items():
                    num_tokens += self._get_num_tokens_by_gpt2(key)
                    for field_key, field_value in value.items():
                        num_tokens += self._get_num_tokens_by_gpt2(field_key)
                        if field_key == 'enum':
                            for enum_field in field_value:
                                num_tokens += 3
                                num_tokens += self._get_num_tokens_by_gpt2(enum_field)
                        else:
                            num_tokens += self._get_num_tokens_by_gpt2(field_key)
                            num_tokens += self._get_num_tokens_by_gpt2(str(field_value))
            if 'required' in parameters:
                num_tokens += self._get_num_tokens_by_gpt2('required')
                for required_field in parameters['required']:
                    num_tokens += 3
                    num_tokens += self._get_num_tokens_by_gpt2(required_field)

        return num_tokens

    def _extract_response_tool_calls(self,
                                     response_tool_calls: list[dict]) \
            -> list[AssistantPromptMessage.ToolCall]:
        """
        Extract tool calls from response

        :param response_tool_calls: response tool calls
        :return: list of tool calls
        """
        tool_calls = []
        if response_tool_calls:
            for response_tool_call in response_tool_calls:
                function = AssistantPromptMessage.ToolCall.ToolCallFunction(
                    name=response_tool_call.get("function", {}).get("name", ""),
                    arguments=response_tool_call.get("function", {}).get("arguments", "")
                )

                tool_call = AssistantPromptMessage.ToolCall(
                    id=response_tool_call.get("id", ""),
                    type=response_tool_call.get("type", ""),
                    function=function
                )
                tool_calls.append(tool_call)

        return tool_calls

    def _extract_response_function_call(self, response_function_call) \
            -> AssistantPromptMessage.ToolCall:
        """
        Extract function call from response

        :param response_function_call: response function call
        :return: tool call
        """
        tool_call = None
        if response_function_call:
            function = AssistantPromptMessage.ToolCall.ToolCallFunction(
                name=response_function_call.get('name', ''),
                arguments=response_function_call.get('arguments', '')
            )

            tool_call = AssistantPromptMessage.ToolCall(
                id=response_function_call.get('id', ''),
                type="function",
                function=function
            )

        return tool_call<|MERGE_RESOLUTION|>--- conflicted
+++ resolved
@@ -154,11 +154,7 @@
                 json_result['object'] = 'chat.completion'
             elif (completion_type is LLMMode.COMPLETION and json_result['object'] == ''):
                 json_result['object'] = 'text_completion'
-<<<<<<< HEAD
-                
-=======
-
->>>>>>> 3338fe33
+
             if (completion_type is LLMMode.CHAT
                     and ('object' not in json_result or json_result['object'] != 'chat.completion')):
                 raise CredentialsValidateFailedError(
