import base64
import io
import json
import logging
from collections.abc import Generator
from typing import Optional, Union, cast

import google.api_core.exceptions as exceptions
import google.auth.transport.requests
import vertexai.generative_models as glm
from anthropic import AnthropicVertex, Stream
from anthropic.types import (
    ContentBlockDeltaEvent,
    Message,
    MessageDeltaEvent,
    MessageStartEvent,
    MessageStopEvent,
    MessageStreamEvent,
)
from google.cloud import aiplatform
from google.oauth2 import service_account
from PIL import Image
from vertexai.generative_models import HarmBlockThreshold, HarmCategory

from core.model_runtime.entities.llm_entities import LLMResult, LLMResultChunk, LLMResultChunkDelta, LLMUsage
from core.model_runtime.entities.message_entities import (
    AssistantPromptMessage,
    ImagePromptMessageContent,
    PromptMessage,
    PromptMessageContentType,
    PromptMessageTool,
    SystemPromptMessage,
    TextPromptMessageContent,
    ToolPromptMessage,
    UserPromptMessage,
)
from core.model_runtime.errors.invoke import (
    InvokeAuthorizationError,
    InvokeBadRequestError,
    InvokeConnectionError,
    InvokeError,
    InvokeRateLimitError,
    InvokeServerUnavailableError,
)
from core.model_runtime.errors.validate import CredentialsValidateFailedError
from core.model_runtime.model_providers.__base.large_language_model import LargeLanguageModel

logger = logging.getLogger(__name__)


class VertexAiLargeLanguageModel(LargeLanguageModel):
    def _invoke(
        self,
        model: str,
        credentials: dict,
        prompt_messages: list[PromptMessage],
        model_parameters: dict,
        tools: Optional[list[PromptMessageTool]] = None,
        stop: Optional[list[str]] = None,
        stream: bool = True,
        user: Optional[str] = None,
    ) -> Union[LLMResult, Generator]:
        """
        Invoke large language model

        :param model: model name
        :param credentials: model credentials
        :param prompt_messages: prompt messages
        :param model_parameters: model parameters
        :param tools: tools for tool calling
        :param stop: stop words
        :param stream: is stream response
        :param user: unique user id
        :return: full response or stream response chunk generator result
        """
        # invoke anthropic models via anthropic official SDK
        if "claude" in model:
            return self._generate_anthropic(model, credentials, prompt_messages, model_parameters, stop, stream, user)
        # invoke Gemini model
        return self._generate(model, credentials, prompt_messages, model_parameters, tools, stop, stream, user)

    def _generate_anthropic(
        self,
        model: str,
        credentials: dict,
        prompt_messages: list[PromptMessage],
        model_parameters: dict,
        stop: Optional[list[str]] = None,
        stream: bool = True,
        user: Optional[str] = None,
    ) -> Union[LLMResult, Generator]:
        """
        Invoke Anthropic large language model

        :param model: model name
        :param credentials: model credentials
        :param prompt_messages: prompt messages
        :param model_parameters: model parameters
        :param stop: stop words
        :param stream: is stream response
        :return: full response or stream response chunk generator result
        """
        # use Anthropic official SDK references
        # - https://github.com/anthropics/anthropic-sdk-python
        service_account_info = json.loads(base64.b64decode(credentials["vertex_service_account_key"]))
        project_id = credentials["vertex_project_id"]
        SCOPES = ["https://www.googleapis.com/auth/cloud-platform"]
        token = ""

        # get access token from service account credential
        if service_account_info:
            credentials = service_account.Credentials.from_service_account_info(service_account_info, scopes=SCOPES)
            request = google.auth.transport.requests.Request()
            credentials.refresh(request)
            token = credentials.token

        # Vertex AI Anthropic Claude3 Opus model available in us-east5 region, Sonnet and Haiku available in us-central1 region
<<<<<<< HEAD
        if 'opus' in model or 'claude-3-5-sonnet' in model:
            location = 'us-east5'
=======
        if "opus" or "claude-3-5-sonnet" in model:
            location = "us-east5"
>>>>>>> 5f4cdd66
        else:
            location = "us-central1"

        # use access token to authenticate
        if token:
            client = AnthropicVertex(region=location, project_id=project_id, access_token=token)
        # When access token is empty, try to use the Google Cloud VM's built-in service account or the GOOGLE_APPLICATION_CREDENTIALS environment variable
        else:
            client = AnthropicVertex(
                region=location,
                project_id=project_id,
            )

        extra_model_kwargs = {}
        if stop:
            extra_model_kwargs["stop_sequences"] = stop

        system, prompt_message_dicts = self._convert_claude_prompt_messages(prompt_messages)

        if system:
            extra_model_kwargs["system"] = system

        response = client.messages.create(
            model=model, messages=prompt_message_dicts, stream=stream, **model_parameters, **extra_model_kwargs
        )

        if stream:
            return self._handle_claude_stream_response(model, credentials, response, prompt_messages)

        return self._handle_claude_response(model, credentials, response, prompt_messages)

    def _handle_claude_response(
        self, model: str, credentials: dict, response: Message, prompt_messages: list[PromptMessage]
    ) -> LLMResult:
        """
        Handle llm chat response

        :param model: model name
        :param credentials: credentials
        :param response: response
        :param prompt_messages: prompt messages
        :return: full response chunk generator result
        """

        # transform assistant message to prompt message
        assistant_prompt_message = AssistantPromptMessage(content=response.content[0].text)

        # calculate num tokens
        if response.usage:
            # transform usage
            prompt_tokens = response.usage.input_tokens
            completion_tokens = response.usage.output_tokens
        else:
            # calculate num tokens
            prompt_tokens = self.get_num_tokens(model, credentials, prompt_messages)
            completion_tokens = self.get_num_tokens(model, credentials, [assistant_prompt_message])

        # transform usage
        usage = self._calc_response_usage(model, credentials, prompt_tokens, completion_tokens)

        # transform response
        response = LLMResult(
            model=response.model, prompt_messages=prompt_messages, message=assistant_prompt_message, usage=usage
        )

        return response

    def _handle_claude_stream_response(
        self,
        model: str,
        credentials: dict,
        response: Stream[MessageStreamEvent],
        prompt_messages: list[PromptMessage],
    ) -> Generator:
        """
        Handle llm chat stream response

        :param model: model name
        :param credentials: credentials
        :param response: response
        :param prompt_messages: prompt messages
        :return: full response or stream response chunk generator result
        """

        try:
            full_assistant_content = ""
            return_model = None
            input_tokens = 0
            output_tokens = 0
            finish_reason = None
            index = 0

            for chunk in response:
                if isinstance(chunk, MessageStartEvent):
                    return_model = chunk.message.model
                    input_tokens = chunk.message.usage.input_tokens
                elif isinstance(chunk, MessageDeltaEvent):
                    output_tokens = chunk.usage.output_tokens
                    finish_reason = chunk.delta.stop_reason
                elif isinstance(chunk, MessageStopEvent):
                    usage = self._calc_response_usage(model, credentials, input_tokens, output_tokens)
                    yield LLMResultChunk(
                        model=return_model,
                        prompt_messages=prompt_messages,
                        delta=LLMResultChunkDelta(
                            index=index + 1,
                            message=AssistantPromptMessage(content=""),
                            finish_reason=finish_reason,
                            usage=usage,
                        ),
                    )
                elif isinstance(chunk, ContentBlockDeltaEvent):
                    chunk_text = chunk.delta.text if chunk.delta.text else ""
                    full_assistant_content += chunk_text
                    assistant_prompt_message = AssistantPromptMessage(
                        content=chunk_text if chunk_text else "",
                    )
                    index = chunk.index
                    yield LLMResultChunk(
                        model=model,
                        prompt_messages=prompt_messages,
                        delta=LLMResultChunkDelta(
                            index=index,
                            message=assistant_prompt_message,
                        ),
                    )
        except Exception as ex:
            raise InvokeError(str(ex))

    def _calc_claude_response_usage(
        self, model: str, credentials: dict, prompt_tokens: int, completion_tokens: int
    ) -> LLMUsage:
        """
        Calculate response usage

        :param model: model name
        :param credentials: model credentials
        :param prompt_tokens: prompt tokens
        :param completion_tokens: completion tokens
        :return: usage
        """
        # get prompt price info
        prompt_price_info = self.get_price(
            model=model,
            credentials=credentials,
            price_type=PriceType.INPUT,
            tokens=prompt_tokens,
        )

        # get completion price info
        completion_price_info = self.get_price(
            model=model, credentials=credentials, price_type=PriceType.OUTPUT, tokens=completion_tokens
        )

        # transform usage
        usage = LLMUsage(
            prompt_tokens=prompt_tokens,
            prompt_unit_price=prompt_price_info.unit_price,
            prompt_price_unit=prompt_price_info.unit,
            prompt_price=prompt_price_info.total_amount,
            completion_tokens=completion_tokens,
            completion_unit_price=completion_price_info.unit_price,
            completion_price_unit=completion_price_info.unit,
            completion_price=completion_price_info.total_amount,
            total_tokens=prompt_tokens + completion_tokens,
            total_price=prompt_price_info.total_amount + completion_price_info.total_amount,
            currency=prompt_price_info.currency,
            latency=time.perf_counter() - self.started_at,
        )

        return usage

    def _convert_claude_prompt_messages(self, prompt_messages: list[PromptMessage]) -> tuple[str, list[dict]]:
        """
        Convert prompt messages to dict list and system
        """

        system = ""
        first_loop = True
        for message in prompt_messages:
            if isinstance(message, SystemPromptMessage):
                message.content = message.content.strip()
                if first_loop:
                    system = message.content
                    first_loop = False
                else:
                    system += "\n"
                    system += message.content

        prompt_message_dicts = []
        for message in prompt_messages:
            if not isinstance(message, SystemPromptMessage):
                prompt_message_dicts.append(self._convert_claude_prompt_message_to_dict(message))

        return system, prompt_message_dicts

    def _convert_claude_prompt_message_to_dict(self, message: PromptMessage) -> dict:
        """
        Convert PromptMessage to dict
        """
        if isinstance(message, UserPromptMessage):
            message = cast(UserPromptMessage, message)
            if isinstance(message.content, str):
                message_dict = {"role": "user", "content": message.content}
            else:
                sub_messages = []
                for message_content in message.content:
                    if message_content.type == PromptMessageContentType.TEXT:
                        message_content = cast(TextPromptMessageContent, message_content)
                        sub_message_dict = {"type": "text", "text": message_content.data}
                        sub_messages.append(sub_message_dict)
                    elif message_content.type == PromptMessageContentType.IMAGE:
                        message_content = cast(ImagePromptMessageContent, message_content)
                        if not message_content.data.startswith("data:"):
                            # fetch image data from url
                            try:
                                image_content = requests.get(message_content.data).content
                                with Image.open(io.BytesIO(image_content)) as img:
                                    mime_type = f"image/{img.format.lower()}"
                                base64_data = base64.b64encode(image_content).decode("utf-8")
                            except Exception as ex:
                                raise ValueError(f"Failed to fetch image data from url {message_content.data}, {ex}")
                        else:
                            data_split = message_content.data.split(";base64,")
                            mime_type = data_split[0].replace("data:", "")
                            base64_data = data_split[1]

                        if mime_type not in ["image/jpeg", "image/png", "image/gif", "image/webp"]:
                            raise ValueError(
                                f"Unsupported image type {mime_type}, "
                                f"only support image/jpeg, image/png, image/gif, and image/webp"
                            )

                        sub_message_dict = {
                            "type": "image",
                            "source": {"type": "base64", "media_type": mime_type, "data": base64_data},
                        }
                        sub_messages.append(sub_message_dict)

                message_dict = {"role": "user", "content": sub_messages}
        elif isinstance(message, AssistantPromptMessage):
            message = cast(AssistantPromptMessage, message)
            message_dict = {"role": "assistant", "content": message.content}
        elif isinstance(message, SystemPromptMessage):
            message = cast(SystemPromptMessage, message)
            message_dict = {"role": "system", "content": message.content}
        else:
            raise ValueError(f"Got unknown type {message}")

        return message_dict

    def get_num_tokens(
        self,
        model: str,
        credentials: dict,
        prompt_messages: list[PromptMessage],
        tools: Optional[list[PromptMessageTool]] = None,
    ) -> int:
        """
        Get number of tokens for given prompt messages

        :param model: model name
        :param credentials: model credentials
        :param prompt_messages: prompt messages
        :param tools: tools for tool calling
        :return:md = gml.GenerativeModel(model)
        """
        prompt = self._convert_messages_to_prompt(prompt_messages)

        return self._get_num_tokens_by_gpt2(prompt)

    def _convert_messages_to_prompt(self, messages: list[PromptMessage]) -> str:
        """
        Format a list of messages into a full prompt for the Google model

        :param messages: List of PromptMessage to combine.
        :return: Combined string with necessary human_prompt and ai_prompt tags.
        """
        messages = messages.copy()  # don't mutate the original list

        text = "".join(self._convert_one_message_to_text(message) for message in messages)

        return text.rstrip()

    def _convert_tools_to_glm_tool(self, tools: list[PromptMessageTool]) -> glm.Tool:
        """
        Convert tool messages to glm tools

        :param tools: tool messages
        :return: glm tools
        """
        return glm.Tool(
            function_declarations=[
                glm.FunctionDeclaration(
                    name=tool.name,
                    parameters=glm.Schema(
                        type=glm.Type.OBJECT,
                        properties={
                            key: {
                                "type_": value.get("type", "string").upper(),
                                "description": value.get("description", ""),
                                "enum": value.get("enum", []),
                            }
                            for key, value in tool.parameters.get("properties", {}).items()
                        },
                        required=tool.parameters.get("required", []),
                    ),
                )
                for tool in tools
            ]
        )

    def validate_credentials(self, model: str, credentials: dict) -> None:
        """
        Validate model credentials

        :param model: model name
        :param credentials: model credentials
        :return:
        """

        try:
            ping_message = SystemPromptMessage(content="ping")
            self._generate(model, credentials, [ping_message], {"max_tokens_to_sample": 5})

        except Exception as ex:
            raise CredentialsValidateFailedError(str(ex))

    def _generate(
        self,
        model: str,
        credentials: dict,
        prompt_messages: list[PromptMessage],
        model_parameters: dict,
        tools: Optional[list[PromptMessageTool]] = None,
        stop: Optional[list[str]] = None,
        stream: bool = True,
        user: Optional[str] = None,
    ) -> Union[LLMResult, Generator]:
        """
        Invoke large language model

        :param model: model name
        :param credentials: credentials kwargs
        :param prompt_messages: prompt messages
        :param model_parameters: model parameters
        :param stop: stop words
        :param stream: is stream response
        :param user: unique user id
        :return: full response or stream response chunk generator result
        """
        config_kwargs = model_parameters.copy()
        config_kwargs["max_output_tokens"] = config_kwargs.pop("max_tokens_to_sample", None)

        if stop:
            config_kwargs["stop_sequences"] = stop

        service_account_info = json.loads(base64.b64decode(credentials["vertex_service_account_key"]))
        project_id = credentials["vertex_project_id"]
        location = credentials["vertex_location"]
        if service_account_info:
            service_accountSA = service_account.Credentials.from_service_account_info(service_account_info)
            aiplatform.init(credentials=service_accountSA, project=project_id, location=location)
        else:
            aiplatform.init(project=project_id, location=location)

        history = []
        system_instruction = ""
        # hack for gemini-pro-vision, which currently does not support multi-turn chat
        if model == "gemini-1.0-pro-vision-001":
            last_msg = prompt_messages[-1]
            content = self._format_message_to_glm_content(last_msg)
            history.append(content)
        else:
            for msg in prompt_messages:
                if isinstance(msg, SystemPromptMessage):
                    system_instruction = msg.content
                else:
                    content = self._format_message_to_glm_content(msg)
                    if history and history[-1].role == content.role:
                        history[-1].parts.extend(content.parts)
                    else:
                        history.append(content)

        safety_settings = {
            HarmCategory.HARM_CATEGORY_HARASSMENT: HarmBlockThreshold.BLOCK_NONE,
            HarmCategory.HARM_CATEGORY_HATE_SPEECH: HarmBlockThreshold.BLOCK_NONE,
            HarmCategory.HARM_CATEGORY_SEXUALLY_EXPLICIT: HarmBlockThreshold.BLOCK_NONE,
            HarmCategory.HARM_CATEGORY_DANGEROUS_CONTENT: HarmBlockThreshold.BLOCK_NONE,
        }

        google_model = glm.GenerativeModel(model_name=model, system_instruction=system_instruction)

        response = google_model.generate_content(
            contents=history,
            generation_config=glm.GenerationConfig(**config_kwargs),
            stream=stream,
            safety_settings=safety_settings,
            tools=self._convert_tools_to_glm_tool(tools) if tools else None,
        )

        if stream:
            return self._handle_generate_stream_response(model, credentials, response, prompt_messages)

        return self._handle_generate_response(model, credentials, response, prompt_messages)

    def _handle_generate_response(
        self, model: str, credentials: dict, response: glm.GenerationResponse, prompt_messages: list[PromptMessage]
    ) -> LLMResult:
        """
        Handle llm response

        :param model: model name
        :param credentials: credentials
        :param response: response
        :param prompt_messages: prompt messages
        :return: llm response
        """
        # transform assistant message to prompt message
        assistant_prompt_message = AssistantPromptMessage(content=response.candidates[0].content.parts[0].text)

        # calculate num tokens
        prompt_tokens = self.get_num_tokens(model, credentials, prompt_messages)
        completion_tokens = self.get_num_tokens(model, credentials, [assistant_prompt_message])

        # transform usage
        usage = self._calc_response_usage(model, credentials, prompt_tokens, completion_tokens)

        # transform response
        result = LLMResult(
            model=model,
            prompt_messages=prompt_messages,
            message=assistant_prompt_message,
            usage=usage,
        )

        return result

    def _handle_generate_stream_response(
        self, model: str, credentials: dict, response: glm.GenerationResponse, prompt_messages: list[PromptMessage]
    ) -> Generator:
        """
        Handle llm stream response

        :param model: model name
        :param credentials: credentials
        :param response: response
        :param prompt_messages: prompt messages
        :return: llm response chunk generator result
        """
        index = -1
        for chunk in response:
            for part in chunk.candidates[0].content.parts:
                assistant_prompt_message = AssistantPromptMessage(content="")

                if part.text:
                    assistant_prompt_message.content += part.text

                if part.function_call:
                    assistant_prompt_message.tool_calls = [
                        AssistantPromptMessage.ToolCall(
                            id=part.function_call.name,
                            type="function",
                            function=AssistantPromptMessage.ToolCall.ToolCallFunction(
                                name=part.function_call.name,
                                arguments=json.dumps(dict(part.function_call.args.items())),
                            ),
                        )
                    ]

                index += 1

                if not hasattr(chunk, "finish_reason") or not chunk.finish_reason:
                    # transform assistant message to prompt message
                    yield LLMResultChunk(
                        model=model,
                        prompt_messages=prompt_messages,
                        delta=LLMResultChunkDelta(index=index, message=assistant_prompt_message),
                    )
                else:
                    # calculate num tokens
                    prompt_tokens = self.get_num_tokens(model, credentials, prompt_messages)
                    completion_tokens = self.get_num_tokens(model, credentials, [assistant_prompt_message])

                    # transform usage
                    usage = self._calc_response_usage(model, credentials, prompt_tokens, completion_tokens)

                    yield LLMResultChunk(
                        model=model,
                        prompt_messages=prompt_messages,
                        delta=LLMResultChunkDelta(
                            index=index,
                            message=assistant_prompt_message,
                            finish_reason=chunk.candidates[0].finish_reason,
                            usage=usage,
                        ),
                    )

    def _convert_one_message_to_text(self, message: PromptMessage) -> str:
        """
        Convert a single message to a string.

        :param message: PromptMessage to convert.
        :return: String representation of the message.
        """
        human_prompt = "\n\nuser:"
        ai_prompt = "\n\nmodel:"

        content = message.content
        if isinstance(content, list):
            content = "".join(c.data for c in content if c.type != PromptMessageContentType.IMAGE)

        if isinstance(message, UserPromptMessage):
            message_text = f"{human_prompt} {content}"
        elif isinstance(message, AssistantPromptMessage):
            message_text = f"{ai_prompt} {content}"
        elif isinstance(message, SystemPromptMessage):
            message_text = f"{human_prompt} {content}"
        elif isinstance(message, ToolPromptMessage):
            message_text = f"{human_prompt} {content}"
        else:
            raise ValueError(f"Got unknown type {message}")

        return message_text

    def _format_message_to_glm_content(self, message: PromptMessage) -> glm.Content:
        """
        Format a single message into glm.Content for Google API

        :param message: one PromptMessage
        :return: glm Content representation of message
        """
        if isinstance(message, UserPromptMessage):
            glm_content = glm.Content(role="user", parts=[])

            if isinstance(message.content, str):
                glm_content = glm.Content(role="user", parts=[glm.Part.from_text(message.content)])
            else:
                parts = []
                for c in message.content:
                    if c.type == PromptMessageContentType.TEXT:
                        parts.append(glm.Part.from_text(c.data))
                    else:
                        metadata, data = c.data.split(",", 1)
                        mime_type = metadata.split(";", 1)[0].split(":")[1]
                        parts.append(glm.Part.from_data(mime_type=mime_type, data=data))
                glm_content = glm.Content(role="user", parts=parts)
            return glm_content
        elif isinstance(message, AssistantPromptMessage):
            if message.content:
                glm_content = glm.Content(role="model", parts=[glm.Part.from_text(message.content)])
            if message.tool_calls:
                glm_content = glm.Content(
                    role="model",
                    parts=[
                        glm.Part.from_function_response(
                            glm.FunctionCall(
                                name=message.tool_calls[0].function.name,
                                args=json.loads(message.tool_calls[0].function.arguments),
                            )
                        )
                    ],
                )
            return glm_content
        elif isinstance(message, ToolPromptMessage):
            glm_content = glm.Content(
                role="function",
                parts=[
                    glm.Part(
                        function_response=glm.FunctionResponse(
                            name=message.name, response={"response": message.content}
                        )
                    )
                ],
            )
            return glm_content
        else:
            raise ValueError(f"Got unknown type {message}")

    @property
    def _invoke_error_mapping(self) -> dict[type[InvokeError], list[type[Exception]]]:
        """
        Map model invoke error to unified error
        The key is the ermd = gml.GenerativeModel(model) error type thrown to the caller
        The value is the md = gml.GenerativeModel(model) error type thrown by the model,
        which needs to be converted into a unified error type for the caller.

        :return: Invoke emd = gml.GenerativeModel(model) error mapping
        """
        return {
            InvokeConnectionError: [exceptions.RetryError],
            InvokeServerUnavailableError: [
                exceptions.ServiceUnavailable,
                exceptions.InternalServerError,
                exceptions.BadGateway,
                exceptions.GatewayTimeout,
                exceptions.DeadlineExceeded,
            ],
            InvokeRateLimitError: [exceptions.ResourceExhausted, exceptions.TooManyRequests],
            InvokeAuthorizationError: [
                exceptions.Unauthenticated,
                exceptions.PermissionDenied,
                exceptions.Unauthenticated,
                exceptions.Forbidden,
            ],
            InvokeBadRequestError: [
                exceptions.BadRequest,
                exceptions.InvalidArgument,
                exceptions.FailedPrecondition,
                exceptions.OutOfRange,
                exceptions.NotFound,
                exceptions.MethodNotAllowed,
                exceptions.Conflict,
                exceptions.AlreadyExists,
                exceptions.Aborted,
                exceptions.LengthRequired,
                exceptions.PreconditionFailed,
                exceptions.RequestRangeNotSatisfiable,
                exceptions.Cancelled,
            ],
        }<|MERGE_RESOLUTION|>--- conflicted
+++ resolved
@@ -115,13 +115,8 @@
             token = credentials.token
 
         # Vertex AI Anthropic Claude3 Opus model available in us-east5 region, Sonnet and Haiku available in us-central1 region
-<<<<<<< HEAD
-        if 'opus' in model or 'claude-3-5-sonnet' in model:
-            location = 'us-east5'
-=======
-        if "opus" or "claude-3-5-sonnet" in model:
+        if "opus" in model or "claude-3-5-sonnet" in model:
             location = "us-east5"
->>>>>>> 5f4cdd66
         else:
             location = "us-central1"
 
