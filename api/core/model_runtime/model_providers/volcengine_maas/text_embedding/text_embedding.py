--- conflicted
+++ resolved
@@ -111,11 +111,7 @@
     def _validate_credentials_v2(self, model: str, credentials: dict) -> None:
         try:
             self._invoke(model=model, credentials=credentials, texts=["ping"])
-<<<<<<< HEAD
-        except MaasException as e:
-=======
         except MaasError as e:
->>>>>>> ce94a61f
             raise CredentialsValidateFailedError(e.message)
 
     def _validate_credentials_v3(self, model: str, credentials: dict) -> None:
