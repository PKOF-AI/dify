import time
from json import JSONDecodeError, dumps
from typing import Optional

from requests import post

from core.entities.embedding_type import EmbeddingInputType
from core.model_runtime.entities.common_entities import I18nObject
from core.model_runtime.entities.model_entities import AIModelEntity, FetchFrom, ModelPropertyKey, ModelType, PriceType
from core.model_runtime.entities.text_embedding_entities import EmbeddingUsage, TextEmbeddingResult
from core.model_runtime.errors.invoke import (
    InvokeAuthorizationError,
    InvokeBadRequestError,
    InvokeConnectionError,
    InvokeError,
    InvokeRateLimitError,
    InvokeServerUnavailableError,
)
from core.model_runtime.errors.validate import CredentialsValidateFailedError
from core.model_runtime.model_providers.__base.text_embedding_model import TextEmbeddingModel
from core.model_runtime.model_providers.jina.text_embedding.jina_tokenizer import JinaTokenizer


class JinaTextEmbeddingModel(TextEmbeddingModel):
    """
    Model class for Jina text embedding model.
    """

    api_base: str = "https://api.jina.ai/v1"

    def _to_payload(self, model: str, texts: list[str], credentials: dict, input_type: EmbeddingInputType) -> dict:
        """
        Parse model credentials

        :param model: model name
        :param credentials: model credentials
        :param texts: texts to embed
        :return: parsed credentials
        """

        def transform_jina_input_text(model, text):
            if model == "jina-clip-v1":
                return {"text": text}
            return text

        data = {"model": model, "input": [transform_jina_input_text(model, text) for text in texts]}

        # model specific parameters
        if model == "jina-embeddings-v3":
            # set `task` type according to input type for the best performance
            data["task"] = "retrieval.query" if input_type == EmbeddingInputType.QUERY else "retrieval.passage"

        return data

    def _invoke(
        self,
        model: str,
        credentials: dict,
        texts: list[str],
        user: Optional[str] = None,
        input_type: EmbeddingInputType = EmbeddingInputType.DOCUMENT,
    ) -> TextEmbeddingResult:
        """
        Invoke text embedding model

        :param model: model name
        :param credentials: model credentials
        :param texts: texts to embed
        :param user: unique user id
        :param input_type: input type
        :return: embeddings result
        """
        api_key = credentials["api_key"]
        if not api_key:
            raise CredentialsValidateFailedError("api_key is required")

        base_url = credentials.get("base_url", self.api_base)
        base_url = base_url.removesuffix("/")

        url = base_url + "/embeddings"
        headers = {"Authorization": "Bearer " + api_key, "Content-Type": "application/json"}

        data = self._to_payload(model=model, texts=texts, credentials=credentials, input_type=input_type)

        try:
            response = post(url, headers=headers, data=dumps(data))
        except Exception as e:
            raise InvokeConnectionError(str(e))

        if response.status_code != 200:
            try:
                resp = response.json()
                msg = resp["detail"]
                if response.status_code == 401:
                    raise InvokeAuthorizationError(msg)
                elif response.status_code == 429:
                    raise InvokeRateLimitError(msg)
                elif response.status_code == 500:
                    raise InvokeServerUnavailableError(msg)
                else:
                    raise InvokeBadRequestError(msg)
            except JSONDecodeError as e:
                raise InvokeServerUnavailableError(
                    f"Failed to convert response to json: {e} with text: {response.text}"
                )

        try:
            resp = response.json()
            embeddings = resp["data"]
            usage = resp["usage"]
        except Exception as e:
            raise InvokeServerUnavailableError(f"Failed to convert response to json: {e} with text: {response.text}")

        usage = self._calc_response_usage(model=model, credentials=credentials, tokens=usage["total_tokens"])

        result = TextEmbeddingResult(
            model=model, embeddings=[[float(data) for data in x["embedding"]] for x in embeddings], usage=usage
        )

        return result

    def get_num_tokens(self, model: str, credentials: dict, texts: list[str]) -> int:
        """
        Get number of tokens for given prompt messages

        :param model: model name
        :param credentials: model credentials
        :param texts: texts to embed
        :return:
        """
        num_tokens = 0
        for text in texts:
            # use JinaTokenizer to get num tokens
            num_tokens += JinaTokenizer.get_num_tokens(text)
        return num_tokens

    def validate_credentials(self, model: str, credentials: dict) -> None:
        """
        Validate model credentials

        :param model: model name
        :param credentials: model credentials
        :return:
        """
        try:
            self._invoke(model=model, credentials=credentials, texts=["ping"])
        except Exception as e:
            raise CredentialsValidateFailedError(f"Credentials validation failed: {e}")

    @property
    def _invoke_error_mapping(self) -> dict[type[InvokeError], list[type[Exception]]]:
        return {
            InvokeConnectionError: [InvokeConnectionError],
            InvokeServerUnavailableError: [InvokeServerUnavailableError],
            InvokeRateLimitError: [InvokeRateLimitError],
            InvokeAuthorizationError: [InvokeAuthorizationError],
            InvokeBadRequestError: [KeyError, InvokeBadRequestError],
        }

    def _calc_response_usage(self, model: str, credentials: dict, tokens: int) -> EmbeddingUsage:
        """
        Calculate response usage

        :param model: model name
        :param credentials: model credentials
        :param tokens: input tokens
        :return: usage
        """
        # get input price info
        input_price_info = self.get_price(
            model=model, credentials=credentials, price_type=PriceType.INPUT, tokens=tokens
        )

        # transform usage
        usage = EmbeddingUsage(
            tokens=tokens,
            total_tokens=tokens,
            unit_price=input_price_info.unit_price,
            price_unit=input_price_info.unit,
            total_price=input_price_info.total_amount,
            currency=input_price_info.currency,
            latency=time.perf_counter() - self.started_at,
        )

        return usage

    def get_customizable_model_schema(self, model: str, credentials: dict) -> AIModelEntity:
        """
        generate custom model entities from credentials
        """
        entity = AIModelEntity(
            model=model,
            label=I18nObject(en_US=model),
            model_type=ModelType.TEXT_EMBEDDING,
            fetch_from=FetchFrom.CUSTOMIZABLE_MODEL,
<<<<<<< HEAD
            model_properties={ModelPropertyKey.CONTEXT_SIZE: int(credentials.get("context_size", 8192))},
=======
            model_properties={ModelPropertyKey.CONTEXT_SIZE: int(credentials.get("context_size", 8000))},
>>>>>>> 208d6d6d
        )

        return entity<|MERGE_RESOLUTION|>--- conflicted
+++ resolved
@@ -193,11 +193,7 @@
             label=I18nObject(en_US=model),
             model_type=ModelType.TEXT_EMBEDDING,
             fetch_from=FetchFrom.CUSTOMIZABLE_MODEL,
-<<<<<<< HEAD
-            model_properties={ModelPropertyKey.CONTEXT_SIZE: int(credentials.get("context_size", 8192))},
-=======
             model_properties={ModelPropertyKey.CONTEXT_SIZE: int(credentials.get("context_size", 8000))},
->>>>>>> 208d6d6d
         )
 
         return entity