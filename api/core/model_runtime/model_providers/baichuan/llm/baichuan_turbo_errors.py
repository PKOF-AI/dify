class InvalidAuthenticationError(Exception):
    pass


class InvalidAPIKeyError(Exception):
    pass


class RateLimitReachedError(Exception):
    pass


<<<<<<< HEAD
class InsufficientAccountBalance(Exception):
=======
class InsufficientAccountBalanceError(Exception):
>>>>>>> ce94a61f
    pass


class InternalServerError(Exception):
    pass


class BadRequestError(Exception):
    pass<|MERGE_RESOLUTION|>--- conflicted
+++ resolved
@@ -10,11 +10,7 @@
     pass
 
 
-<<<<<<< HEAD
-class InsufficientAccountBalance(Exception):
-=======
 class InsufficientAccountBalanceError(Exception):
->>>>>>> ce94a61f
     pass
 
 
