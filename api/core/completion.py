--- conflicted
+++ resolved
@@ -165,14 +165,9 @@
         return response
 
     @classmethod
-<<<<<<< HEAD
-    def get_main_llm_prompt(cls, mode: str, llm: BaseLanguageModel, pre_prompt: str, query: str, inputs: dict,
-                            agent_execute_result: Optional[AgentExecuteResult],
-=======
     def get_main_llm_prompt(cls, mode: str, llm: BaseLanguageModel, model: dict,
                             pre_prompt: str, query: str, inputs: dict,
-                            chain_output: Optional[str],
->>>>>>> 28ba7214
+                            agent_execute_result: Optional[AgentExecuteResult],
                             memory: Optional[ReadOnlyConversationTokenDBBufferSharedMemory]) -> \
             Tuple[Union[str | List[BaseMessage]], Optional[List[str]]]:
         if mode == 'completion':
@@ -224,18 +219,11 @@
                 if pre_prompt_inputs:
                     human_inputs.update(pre_prompt_inputs)
 
-<<<<<<< HEAD
             if agent_execute_result:
                 human_inputs['context'] = agent_execute_result.output
-                human_message_prompt += """Use the following CONTEXT as your learned knowledge.
-[CONTEXT]
-=======
-            if chain_output:
-                human_inputs['context'] = chain_output
                 human_message_prompt += """Use the following context as your learned knowledge, inside <context></context> XML tags.
 
 <context>
->>>>>>> 28ba7214
 {{context}}
 </context>
 
@@ -265,22 +253,10 @@
                               - max_tokens - curr_message_tokens
                 rest_tokens = max(rest_tokens, 0)
                 histories = cls.get_history_messages_from_memory(memory, rest_tokens)
-<<<<<<< HEAD
-                human_message_prompt += "\n\n" + histories
-=======
-
-                # disable template string in query
-                # histories_params = JinjaPromptTemplate.from_template(template=histories).input_variables
-                # if histories_params:
-                #     for histories_param in histories_params:
-                #         if histories_param not in human_inputs:
-                #             human_inputs[histories_param] = '{{' + histories_param + '}}'
-
                 human_message_prompt += "\n\n" if human_message_prompt else ""
                 human_message_prompt += "Here is the chat histories between human and assistant, " \
                                         "inside <histories></histories> XML tags.\n\n<histories>"
                 human_message_prompt += histories + "</histories>"
->>>>>>> 28ba7214
 
             human_message_prompt += query_prompt
 
