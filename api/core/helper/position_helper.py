import os
from collections import OrderedDict
from collections.abc import Callable
from typing import Any

from core.tools.utils.yaml_utils import load_yaml_file


def get_position_map(folder_path: str, *, file_name: str = "_position.yaml") -> dict[str, int]:
    """
    Get the mapping from name to index from a YAML file
    :param folder_path:
    :param file_name: the YAML file name, default to '_position.yaml'
    :return: a dict with name as key and index as value
    """
    position_file_path = os.path.join(folder_path, file_name)
    yaml_content = load_yaml_file(file_path=position_file_path, default_value=[])
    positions = [item.strip() for item in yaml_content if item and isinstance(item, str) and item.strip()]
    return {name: index for index, name in enumerate(positions)}


<<<<<<< HEAD
def get_tool_position_map(folder_path: str, file_name: str = "_position.yaml") -> dict[str, int]:
    """
    Get the mapping for tools from name to index from a YAML file.
    :param folder_path:
    :param file_name: the YAML file name, default to '_position.yaml'
    :return: a dict with name as key and index as value
    """
    position_map = get_position_map(folder_path, file_name=file_name)

    return sort_and_filter_position_map(
        position_map,
        pin_list=dify_config.POSITION_TOOL_PINS_LIST,
        include_list=dify_config.POSITION_TOOL_INCLUDES_LIST,
        exclude_list=dify_config.POSITION_TOOL_EXCLUDES_LIST
    )


def get_provider_position_map(folder_path: str, file_name: str = "_position.yaml") -> dict[str, int]:
    """
    Get the mapping for providers from name to index from a YAML file.
    :param folder_path:
    :param file_name: the YAML file name, default to '_position.yaml'
    :return: a dict with name as key and index as value
    """
    position_map = get_position_map(folder_path, file_name=file_name)
    return sort_and_filter_position_map(
        position_map,
        pin_list=dify_config.POSITION_PROVIDER_PINS_LIST,
        include_list=dify_config.POSITION_PROVIDER_INCLUDES_LIST,
        exclude_list=dify_config.POSITION_PROVIDER_EXCLUDES_LIST
    )


def sort_and_filter_position_map(original_position_map: dict[str, int], pin_list: list[str], include_list: list[str], exclude_list: list[str]) -> dict[str, int]:
    """
    Sort and filter the positions
    :param position_map: the position map to be sorted and filtered
    :param pin_list: the list of pins to be put at the beginning
    :param include_set: the set of names to be included
    :param exclude_set: the set of names to be excluded
    :return: the sorted and filtered position map
    """
    positions = sorted(original_position_map.keys(), key=lambda x: original_position_map[x])
    include_set = set(include_list) if include_list else set(positions)
    exclude_set = set(exclude_list) if exclude_list else set()

    # Add pins to position map
    position_map = {name: idx for idx, name in enumerate(pin_list)}

    # Add remaining positions to position map, respecting include and exclude lists
    start_idx = len(position_map)
    for name in positions:
        if name in exclude_set:
            position_map[name] = -1
        elif name in include_set and name not in position_map:
            position_map[name] = start_idx
            start_idx += 1
    return position_map


=======
>>>>>>> c7df6783
def sort_by_position_map(
        position_map: dict[str, int],
        data: list[Any],
        name_func: Callable[[Any], str],
) -> list[Any]:
    """
    Sort the objects by the position map.
    If the name of the object is not in the position map, it will be put at the end.
    :param position_map: the map holding positions in the form of {name: index}
    :param name_func: the function to get the name of the object
    :param data: the data to be sorted
    :return: the sorted objects
    """
    if not position_map or not data:
        return data

<<<<<<< HEAD
    filtered_data = [item for item in data if position_map.get(name_func(item), 0) >= 0]

    return sorted(filtered_data, key=lambda x: position_map.get(name_func(x), float('inf')))
=======
    return sorted(data, key=lambda x: position_map.get(name_func(x), float('inf')))
>>>>>>> c7df6783


def sort_to_dict_by_position_map(
        position_map: dict[str, int],
        data: list[Any],
        name_func: Callable[[Any], str],
) -> OrderedDict[str, Any]:
    """
    Sort the objects into a ordered dict by the position map.
    If the name of the object is not in the position map, it will be put at the end.
    :param position_map: the map holding positions in the form of {name: index}
    :param name_func: the function to get the name of the object
    :param data: the data to be sorted
    :return: an OrderedDict with the sorted pairs of name and object
    """
    sorted_items = sort_by_position_map(position_map, data, name_func)
    return OrderedDict([(name_func(item), item) for item in sorted_items])<|MERGE_RESOLUTION|>--- conflicted
+++ resolved
@@ -3,6 +3,7 @@
 from collections.abc import Callable
 from typing import Any
 
+from configs import dify_config
 from core.tools.utils.yaml_utils import load_yaml_file
 
 
@@ -19,7 +20,6 @@
     return {name: index for index, name in enumerate(positions)}
 
 
-<<<<<<< HEAD
 def get_tool_position_map(folder_path: str, file_name: str = "_position.yaml") -> dict[str, int]:
     """
     Get the mapping for tools from name to index from a YAML file.
@@ -80,8 +80,6 @@
     return position_map
 
 
-=======
->>>>>>> c7df6783
 def sort_by_position_map(
         position_map: dict[str, int],
         data: list[Any],
@@ -98,13 +96,9 @@
     if not position_map or not data:
         return data
 
-<<<<<<< HEAD
     filtered_data = [item for item in data if position_map.get(name_func(item), 0) >= 0]
 
     return sorted(filtered_data, key=lambda x: position_map.get(name_func(x), float('inf')))
-=======
-    return sorted(data, key=lambda x: position_map.get(name_func(x), float('inf')))
->>>>>>> c7df6783
 
 
 def sort_to_dict_by_position_map(
