import concurrent
import datetime
import json
import logging
import re
import threading
import time
import uuid
from concurrent.futures import ThreadPoolExecutor, as_completed
from typing import Optional, List, cast

import openai
<<<<<<< HEAD
=======
from billiard.pool import Pool
>>>>>>> 3b374a46
from flask import current_app, Flask
from flask_login import current_user
from langchain.embeddings import OpenAIEmbeddings
from langchain.schema import Document
from langchain.text_splitter import RecursiveCharacterTextSplitter, TextSplitter

from core.data_loader.file_extractor import FileExtractor
from core.data_loader.loader.notion import NotionLoader
from core.docstore.dataset_docstore import DatesetDocumentStore
from core.embedding.cached_embedding import CacheEmbedding
from core.generator.llm_generator import LLMGenerator
from core.index.index import IndexBuilder
from core.index.keyword_table_index.keyword_table_index import KeywordTableIndex, KeywordTableConfig
from core.index.vector_index.vector_index import VectorIndex
from core.llm.error import ProviderTokenNotInitError
from core.llm.llm_builder import LLMBuilder
from core.spiltter.fixed_text_splitter import FixedRecursiveCharacterTextSplitter
from core.llm.token_calculator import TokenCalculator
from extensions.ext_database import db
from extensions.ext_redis import redis_client
from extensions.ext_storage import storage
from libs import helper
from models.dataset import Document as DatasetDocument
from models.dataset import Dataset, DocumentSegment, DatasetProcessRule
from models.model import UploadFile
from models.source import DataSourceBinding


class IndexingRunner:

    def __init__(self, embedding_model_name: str = "text-embedding-ada-002"):
        self.storage = storage
        self.embedding_model_name = embedding_model_name

    def run(self, dataset_documents: List[DatasetDocument]):
        """Run the indexing process."""
        for dataset_document in dataset_documents:
            try:
                # get dataset
                dataset = Dataset.query.filter_by(
                    id=dataset_document.dataset_id
                ).first()

                if not dataset:
                    raise ValueError("no dataset found")

                # load file
                text_docs = self._load_data(dataset_document)

                # get the process rule
                processing_rule = db.session.query(DatasetProcessRule). \
                    filter(DatasetProcessRule.id == dataset_document.dataset_process_rule_id). \
                    first()

                # get splitter
                splitter = self._get_splitter(processing_rule)

                # split to documents
                documents = self._step_split(
                    text_docs=text_docs,
                    splitter=splitter,
                    dataset=dataset,
                    dataset_document=dataset_document,
                    processing_rule=processing_rule
                )
                # new_documents = []
                # for document in documents:
                #     response = LLMGenerator.generate_qa_document(dataset.tenant_id, document.page_content)
                #     document_qa_list = self.format_split_text(response)
                #     for result in document_qa_list:
                #         document = Document(page_content=result['question'], metadata={'source': result['answer']})
                #         new_documents.append(document)
                # build index
                self._build_index(
                    dataset=dataset,
                    dataset_document=dataset_document,
                    documents=documents
                )
            except DocumentIsPausedException:
                raise DocumentIsPausedException('Document paused, document id: {}'.format(dataset_document.id))
            except ProviderTokenNotInitError as e:
                dataset_document.indexing_status = 'error'
                dataset_document.error = str(e.description)
                dataset_document.stopped_at = datetime.datetime.utcnow()
                db.session.commit()
            except Exception as e:
                logging.exception("consume document failed")
                dataset_document.indexing_status = 'error'
                dataset_document.error = str(e)
                dataset_document.stopped_at = datetime.datetime.utcnow()
                db.session.commit()

    def format_split_text(self, text):
        regex = r"Q\d+:\s*(.*?)\s*A\d+:\s*([\s\S]*?)(?=Q|$)"
        matches = re.findall(regex, text, re.MULTILINE)

        result = []
        for match in matches:
            q = match[0]
            a = match[1]
            if q and a:
                result.append({
                    "question": q,
                    "answer": re.sub(r"\n\s*", "\n", a.strip())
                })

        return result

    def run_in_splitting_status(self, dataset_document: DatasetDocument):
        """Run the indexing process when the index_status is splitting."""
        try:
            # get dataset
            dataset = Dataset.query.filter_by(
                id=dataset_document.dataset_id
            ).first()

            if not dataset:
                raise ValueError("no dataset found")

            # get exist document_segment list and delete
            document_segments = DocumentSegment.query.filter_by(
                dataset_id=dataset.id,
                document_id=dataset_document.id
            ).all()

            db.session.delete(document_segments)
            db.session.commit()

            # load file
            text_docs = self._load_data(dataset_document)

            # get the process rule
            processing_rule = db.session.query(DatasetProcessRule). \
                filter(DatasetProcessRule.id == dataset_document.dataset_process_rule_id). \
                first()

            # get splitter
            splitter = self._get_splitter(processing_rule)

            # split to documents
            documents = self._step_split(
                text_docs=text_docs,
                splitter=splitter,
                dataset=dataset,
                dataset_document=dataset_document,
                processing_rule=processing_rule
            )

            # build index
            self._build_index(
                dataset=dataset,
                dataset_document=dataset_document,
                documents=documents
            )
        except DocumentIsPausedException:
            raise DocumentIsPausedException('Document paused, document id: {}'.format(dataset_document.id))
        except ProviderTokenNotInitError as e:
            dataset_document.indexing_status = 'error'
            dataset_document.error = str(e.description)
            dataset_document.stopped_at = datetime.datetime.utcnow()
            db.session.commit()
        except Exception as e:
            logging.exception("consume document failed")
            dataset_document.indexing_status = 'error'
            dataset_document.error = str(e)
            dataset_document.stopped_at = datetime.datetime.utcnow()
            db.session.commit()

    def run_in_indexing_status(self, dataset_document: DatasetDocument):
        """Run the indexing process when the index_status is indexing."""
        try:
            # get dataset
            dataset = Dataset.query.filter_by(
                id=dataset_document.dataset_id
            ).first()

            if not dataset:
                raise ValueError("no dataset found")

            # get exist document_segment list and delete
            document_segments = DocumentSegment.query.filter_by(
                dataset_id=dataset.id,
                document_id=dataset_document.id
            ).all()

            documents = []
            if document_segments:
                for document_segment in document_segments:
                    # transform segment to node
                    if document_segment.status != "completed":
                        document = Document(
                            page_content=document_segment.content,
                            metadata={
                                "doc_id": document_segment.index_node_id,
                                "doc_hash": document_segment.index_node_hash,
                                "document_id": document_segment.document_id,
                                "dataset_id": document_segment.dataset_id,
                            }
                        )

                        documents.append(document)

            # build index
            self._build_index(
                dataset=dataset,
                dataset_document=dataset_document,
                documents=documents
            )
        except DocumentIsPausedException:
            raise DocumentIsPausedException('Document paused, document id: {}'.format(dataset_document.id))
        except ProviderTokenNotInitError as e:
            dataset_document.indexing_status = 'error'
            dataset_document.error = str(e.description)
            dataset_document.stopped_at = datetime.datetime.utcnow()
            db.session.commit()
        except Exception as e:
            logging.exception("consume document failed")
            dataset_document.indexing_status = 'error'
            dataset_document.error = str(e)
            dataset_document.stopped_at = datetime.datetime.utcnow()
            db.session.commit()

    def file_indexing_estimate(self, file_details: List[UploadFile], tmp_processing_rule: dict,
                               doc_form: str = None) -> dict:
        """
        Estimate the indexing for the document.
        """
        tokens = 0
        preview_texts = []
        total_segments = 0
        for file_detail in file_details:
            # load data from file
            text_docs = FileExtractor.load(file_detail)

            processing_rule = DatasetProcessRule(
                mode=tmp_processing_rule["mode"],
                rules=json.dumps(tmp_processing_rule["rules"])
            )

            # get splitter
            splitter = self._get_splitter(processing_rule)

            # split to documents
            documents = self._split_to_documents_for_estimate(
                text_docs=text_docs,
                splitter=splitter,
                processing_rule=processing_rule
            )
            total_segments += len(documents)
            for document in documents:
                if len(preview_texts) < 5:
                    preview_texts.append(document.page_content)

                tokens += TokenCalculator.get_num_tokens(self.embedding_model_name,
                                                         self.filter_string(document.page_content))
        if doc_form and doc_form == 'qa_model':
            if len(preview_texts) > 0:
                # qa model document
                response = LLMGenerator.generate_qa_document(current_user.current_tenant_id, preview_texts[0])
                document_qa_list = self.format_split_text(response)
                return {
                    "total_segments": total_segments,
                    "tokens": total_segments * 2000,
                    "total_price": '{:f}'.format(
                        TokenCalculator.get_token_price('gpt-3.5-turbo', total_segments * 2000, 'completion')),
                    "currency": TokenCalculator.get_currency(self.embedding_model_name),
                    "qa_preview": document_qa_list,
                    "preview": preview_texts
                }
        return {
            "total_segments": total_segments,
            "tokens": tokens,
            "total_price": '{:f}'.format(TokenCalculator.get_token_price(self.embedding_model_name, tokens)),
            "currency": TokenCalculator.get_currency(self.embedding_model_name),
            "preview": preview_texts
        }

    def notion_indexing_estimate(self, notion_info_list: list, tmp_processing_rule: dict, doc_form: str = None) -> dict:
        """
        Estimate the indexing for the document.
        """
        # load data from notion
        tokens = 0
        preview_texts = []
        total_segments = 0
        for notion_info in notion_info_list:
            workspace_id = notion_info['workspace_id']
            data_source_binding = DataSourceBinding.query.filter(
                db.and_(
                    DataSourceBinding.tenant_id == current_user.current_tenant_id,
                    DataSourceBinding.provider == 'notion',
                    DataSourceBinding.disabled == False,
                    DataSourceBinding.source_info['workspace_id'] == f'"{workspace_id}"'
                )
            ).first()
            if not data_source_binding:
                raise ValueError('Data source binding not found.')

            for page in notion_info['pages']:
                loader = NotionLoader(
                    notion_access_token=data_source_binding.access_token,
                    notion_workspace_id=workspace_id,
                    notion_obj_id=page['page_id'],
                    notion_page_type=page['type']
                )
                documents = loader.load()

                processing_rule = DatasetProcessRule(
                    mode=tmp_processing_rule["mode"],
                    rules=json.dumps(tmp_processing_rule["rules"])
                )

                # get splitter
                splitter = self._get_splitter(processing_rule)

                # split to documents
                documents = self._split_to_documents_for_estimate(
                    text_docs=documents,
                    splitter=splitter,
                    processing_rule=processing_rule
                )
                total_segments += len(documents)
                for document in documents:
                    if len(preview_texts) < 5:
                        preview_texts.append(document.page_content)

                    tokens += TokenCalculator.get_num_tokens(self.embedding_model_name, document.page_content)
        if doc_form and doc_form == 'qa_model':
            if len(preview_texts) > 0:
                # qa model document
                response = LLMGenerator.generate_qa_document(current_user.current_tenant_id, preview_texts[0])
                document_qa_list = self.format_split_text(response)
                return {
                    "total_segments": total_segments,
                    "tokens": total_segments * 2000,
                    "total_price": '{:f}'.format(
                        TokenCalculator.get_token_price('gpt-3.5-turbo', total_segments * 2000, 'completion')),
                    "currency": TokenCalculator.get_currency(self.embedding_model_name),
                    "qa_preview": document_qa_list,
                    "preview": preview_texts
                }
        return {
            "total_segments": total_segments,
            "tokens": tokens,
            "total_price": '{:f}'.format(TokenCalculator.get_token_price(self.embedding_model_name, tokens)),
            "currency": TokenCalculator.get_currency(self.embedding_model_name),
            "preview": preview_texts
        }

    def _load_data(self, dataset_document: DatasetDocument) -> List[Document]:
        # load file
        if dataset_document.data_source_type not in ["upload_file", "notion_import"]:
            return []

        data_source_info = dataset_document.data_source_info_dict
        text_docs = []
        if dataset_document.data_source_type == 'upload_file':
            if not data_source_info or 'upload_file_id' not in data_source_info:
                raise ValueError("no upload file found")

            file_detail = db.session.query(UploadFile). \
                filter(UploadFile.id == data_source_info['upload_file_id']). \
                one_or_none()

            text_docs = FileExtractor.load(file_detail)
        elif dataset_document.data_source_type == 'notion_import':
            loader = NotionLoader.from_document(dataset_document)
            text_docs = loader.load()

        # update document status to splitting
        self._update_document_index_status(
            document_id=dataset_document.id,
            after_indexing_status="splitting",
            extra_update_params={
                DatasetDocument.word_count: sum([len(text_doc.page_content) for text_doc in text_docs]),
                DatasetDocument.parsing_completed_at: datetime.datetime.utcnow()
            }
        )

        # replace doc id to document model id
        text_docs = cast(List[Document], text_docs)
        for text_doc in text_docs:
            # remove invalid symbol
            text_doc.page_content = self.filter_string(text_doc.page_content)
            text_doc.metadata['document_id'] = dataset_document.id
            text_doc.metadata['dataset_id'] = dataset_document.dataset_id

        return text_docs

    def filter_string(self, text):
        text = re.sub(r'<\|', '<', text)
        text = re.sub(r'\|>', '>', text)
        text = re.sub(r'[\x00-\x08\x0B\x0C\x0E-\x1F\x7F\x80-\xFF]', '', text)
        return text

    def _get_splitter(self, processing_rule: DatasetProcessRule) -> TextSplitter:
        """
        Get the NodeParser object according to the processing rule.
        """
        if processing_rule.mode == "custom":
            # The user-defined segmentation rule
            rules = json.loads(processing_rule.rules)
            segmentation = rules["segmentation"]
            if segmentation["max_tokens"] < 50 or segmentation["max_tokens"] > 1000:
                raise ValueError("Custom segment length should be between 50 and 1000.")

            separator = segmentation["separator"]
            if separator:
                separator = separator.replace('\\n', '\n')

            character_splitter = FixedRecursiveCharacterTextSplitter.from_tiktoken_encoder(
                chunk_size=segmentation["max_tokens"],
                chunk_overlap=0,
                fixed_separator=separator,
                separators=["\n\n", "。", ".", " ", ""]
            )
        else:
            # Automatic segmentation
            character_splitter = RecursiveCharacterTextSplitter.from_tiktoken_encoder(
                chunk_size=DatasetProcessRule.AUTOMATIC_RULES['segmentation']['max_tokens'],
                chunk_overlap=0,
                separators=["\n\n", "。", ".", " ", ""]
            )

        return character_splitter

    def _step_split(self, text_docs: List[Document], splitter: TextSplitter,
                    dataset: Dataset, dataset_document: DatasetDocument, processing_rule: DatasetProcessRule) \
            -> List[Document]:
        """
        Split the text documents into documents and save them to the document segment.
        """
        documents = self._split_to_documents(
            text_docs=text_docs,
            splitter=splitter,
            processing_rule=processing_rule,
            tenant_id=dataset.tenant_id,
            document_form=dataset_document.doc_form
        )

        # save node to document segment
        doc_store = DatesetDocumentStore(
            dataset=dataset,
            user_id=dataset_document.created_by,
            embedding_model_name=self.embedding_model_name,
            document_id=dataset_document.id
        )

        # add document segments
        doc_store.add_documents(documents)

        # update document status to indexing
        cur_time = datetime.datetime.utcnow()
        self._update_document_index_status(
            document_id=dataset_document.id,
            after_indexing_status="indexing",
            extra_update_params={
                DatasetDocument.cleaning_completed_at: cur_time,
                DatasetDocument.splitting_completed_at: cur_time,
            }
        )

        # update segment status to indexing
        self._update_segments_by_document(
            dataset_document_id=dataset_document.id,
            update_params={
                DocumentSegment.status: "indexing",
                DocumentSegment.indexing_at: datetime.datetime.utcnow()
            }
        )

        return documents

    def _split_to_documents(self, text_docs: List[Document], splitter: TextSplitter,
                            processing_rule: DatasetProcessRule, tenant_id: str, document_form: str) -> List[Document]:
        """
        Split the text documents into nodes.
        """
        all_documents = []
        for text_doc in text_docs:
            # document clean
            document_text = self._document_clean(text_doc.page_content, processing_rule)
            text_doc.page_content = document_text

            # parse document to nodes
            documents = splitter.split_documents([text_doc])
            split_documents = []

            def format_document(flask_app: Flask, document_node: Document) -> List[Document]:
                with flask_app.app_context():
                    print("process:"+document_node.page_content)
                    format_documents = []
                    if document_node.page_content is None or not document_node.page_content.strip():
                        return format_documents
                    if document_form == 'text_model':
                        # text model document
                        doc_id = str(uuid.uuid4())
                        hash = helper.generate_text_hash(document_node.page_content)

                        document_node.metadata['doc_id'] = doc_id
                        document_node.metadata['doc_hash'] = hash

                        format_documents.append(document_node)
                    elif document_form == 'qa_model':

                        # qa model document
                        response = LLMGenerator.generate_qa_document(tenant_id, document_node.page_content)
                        document_qa_list = self.format_split_text(response)
                        qa_documents = []
                        for result in document_qa_list:
                            qa_document = Document(page_content=result['question'], metadata=document_node.metadata.copy())
                            doc_id = str(uuid.uuid4())
                            hash = helper.generate_text_hash(result['question'])
                            qa_document.metadata['answer'] = result['answer']
                            qa_document.metadata['doc_id'] = doc_id
                            qa_document.metadata['doc_hash'] = hash
                            qa_documents.append(qa_document)
                        format_documents.extend(qa_documents)

                    return format_documents
            # threads = []
            # for doc in documents:
            #     document_format_thread = threading.Thread(target=format_document, kwargs={
            #         'flask_app': current_app._get_current_object(), 'document_node': doc, 'split_documents': split_documents})
            #     threads.append(document_format_thread)
            #     document_format_thread.start()
            # for thread in threads:
            #     thread.join()
<<<<<<< HEAD
=======
            # with Pool(5) as pool:
            #     for doc in documents:
            #         result = pool.apply_async(format_document, kwds={'flask_app': current_app._get_current_object(), 'document_node': doc, 'split_documents': split_documents})
            #         if result.ready():
            #             split_documents.extend(result.get())
>>>>>>> 3b374a46
            with ThreadPoolExecutor(max_workers=10) as executor:
                future_to_doc = {executor.submit(format_document, current_app._get_current_object(), doc): doc for doc in documents}
                for future in concurrent.futures.as_completed(future_to_doc):
                    split_documents.extend(future.result())

            all_documents.extend(split_documents)

        return all_documents

    def _split_to_documents_for_estimate(self, text_docs: List[Document], splitter: TextSplitter,
                                         processing_rule: DatasetProcessRule) -> List[Document]:
        """
        Split the text documents into nodes.
        """
        all_documents = []
        for text_doc in text_docs:
            # document clean
            document_text = self._document_clean(text_doc.page_content, processing_rule)
            text_doc.page_content = document_text

            # parse document to nodes
            documents = splitter.split_documents([text_doc])

            split_documents = []
            for document in documents:
                if document.page_content is None or not document.page_content.strip():
                    continue
                doc_id = str(uuid.uuid4())
                hash = helper.generate_text_hash(document.page_content)

                document.metadata['doc_id'] = doc_id
                document.metadata['doc_hash'] = hash

                split_documents.append(document)

            all_documents.extend(split_documents)

        return all_documents

    def _document_clean(self, text: str, processing_rule: DatasetProcessRule) -> str:
        """
        Clean the document text according to the processing rules.
        """
        if processing_rule.mode == "automatic":
            rules = DatasetProcessRule.AUTOMATIC_RULES
        else:
            rules = json.loads(processing_rule.rules) if processing_rule.rules else {}

        if 'pre_processing_rules' in rules:
            pre_processing_rules = rules["pre_processing_rules"]
            for pre_processing_rule in pre_processing_rules:
                if pre_processing_rule["id"] == "remove_extra_spaces" and pre_processing_rule["enabled"] is True:
                    # Remove extra spaces
                    pattern = r'\n{3,}'
                    text = re.sub(pattern, '\n\n', text)
                    pattern = r'[\t\f\r\x20\u00a0\u1680\u180e\u2000-\u200a\u202f\u205f\u3000]{2,}'
                    text = re.sub(pattern, ' ', text)
                elif pre_processing_rule["id"] == "remove_urls_emails" and pre_processing_rule["enabled"] is True:
                    # Remove email
                    pattern = r'([a-zA-Z0-9_.+-]+@[a-zA-Z0-9-]+\.[a-zA-Z0-9-.]+)'
                    text = re.sub(pattern, '', text)

                    # Remove URL
                    pattern = r'https?://[^\s]+'
                    text = re.sub(pattern, '', text)

        return text

    def format_split_text(self, text):
        regex = r"Q\d+:\s*(.*?)\s*A\d+:\s*([\s\S]*?)(?=Q|$)"  # 匹配Q和A的正则表达式
        matches = re.findall(regex, text, re.MULTILINE)  # 获取所有匹配到的结果

        result = []  # 存储最终的结果
        for match in matches:
            q = match[0]
            a = match[1]
            if q and a:
                # 如果Q和A都存在，就将其添加到结果中
                result.append({
                    "question": q,
                    "answer": re.sub(r"\n\s*", "\n", a.strip())
                })

        return result

    def _build_index(self, dataset: Dataset, dataset_document: DatasetDocument, documents: List[Document]) -> None:
        """
        Build the index for the document.
        """
        vector_index = IndexBuilder.get_index(dataset, 'high_quality')
        keyword_table_index = IndexBuilder.get_index(dataset, 'economy')

        # chunk nodes by chunk size
        indexing_start_at = time.perf_counter()
        tokens = 0
        chunk_size = 100
        for i in range(0, len(documents), chunk_size):
            # check document is paused
            self._check_document_paused_status(dataset_document.id)
            chunk_documents = documents[i:i + chunk_size]

            tokens += sum(
                TokenCalculator.get_num_tokens(self.embedding_model_name, document.page_content)
                for document in chunk_documents
            )

            # save vector index
            if vector_index:
                vector_index.add_texts(chunk_documents)

            # save keyword index
            keyword_table_index.add_texts(chunk_documents)

            document_ids = [document.metadata['doc_id'] for document in chunk_documents]
            db.session.query(DocumentSegment).filter(
                DocumentSegment.document_id == dataset_document.id,
                DocumentSegment.index_node_id.in_(document_ids),
                DocumentSegment.status == "indexing"
            ).update({
                DocumentSegment.status: "completed",
                DocumentSegment.completed_at: datetime.datetime.utcnow()
            })

            db.session.commit()

        indexing_end_at = time.perf_counter()

        # update document status to completed
        self._update_document_index_status(
            document_id=dataset_document.id,
            after_indexing_status="completed",
            extra_update_params={
                DatasetDocument.tokens: tokens,
                DatasetDocument.completed_at: datetime.datetime.utcnow(),
                DatasetDocument.indexing_latency: indexing_end_at - indexing_start_at,
            }
        )

    def _check_document_paused_status(self, document_id: str):
        indexing_cache_key = 'document_{}_is_paused'.format(document_id)
        result = redis_client.get(indexing_cache_key)
        if result:
            raise DocumentIsPausedException()

    def _update_document_index_status(self, document_id: str, after_indexing_status: str,
                                      extra_update_params: Optional[dict] = None) -> None:
        """
        Update the document indexing status.
        """
        count = DatasetDocument.query.filter_by(id=document_id, is_paused=True).count()
        if count > 0:
            raise DocumentIsPausedException()

        update_params = {
            DatasetDocument.indexing_status: after_indexing_status
        }

        if extra_update_params:
            update_params.update(extra_update_params)

        DatasetDocument.query.filter_by(id=document_id).update(update_params)
        db.session.commit()

    def _update_segments_by_document(self, dataset_document_id: str, update_params: dict) -> None:
        """
        Update the document segment by document id.
        """
        DocumentSegment.query.filter_by(document_id=dataset_document_id).update(update_params)
        db.session.commit()


class DocumentIsPausedException(Exception):
    pass<|MERGE_RESOLUTION|>--- conflicted
+++ resolved
@@ -10,10 +10,7 @@
 from typing import Optional, List, cast
 
 import openai
-<<<<<<< HEAD
-=======
 from billiard.pool import Pool
->>>>>>> 3b374a46
 from flask import current_app, Flask
 from flask_login import current_user
 from langchain.embeddings import OpenAIEmbeddings
@@ -542,14 +539,11 @@
             #     document_format_thread.start()
             # for thread in threads:
             #     thread.join()
-<<<<<<< HEAD
-=======
             # with Pool(5) as pool:
             #     for doc in documents:
             #         result = pool.apply_async(format_document, kwds={'flask_app': current_app._get_current_object(), 'document_node': doc, 'split_documents': split_documents})
             #         if result.ready():
             #             split_documents.extend(result.get())
->>>>>>> 3b374a46
             with ThreadPoolExecutor(max_workers=10) as executor:
                 future_to_doc = {executor.submit(format_document, current_app._get_current_object(), doc): doc for doc in documents}
                 for future in concurrent.futures.as_completed(future_to_doc):
