<<<<<<< HEAD
import asyncio
=======
>>>>>>> 3c37c22e
import concurrent
import datetime
import json
import logging
import re
import threading
import time
import uuid
from concurrent.futures import ThreadPoolExecutor
<<<<<<< HEAD
from multiprocessing import Process
from typing import Optional, List, cast

import openai
from billiard.pool import Pool
from flask import current_app, Flask
=======
from typing import Optional, List, cast

>>>>>>> 3c37c22e
from flask_login import current_user
from langchain.schema import Document
from langchain.text_splitter import RecursiveCharacterTextSplitter, TextSplitter

from core.data_loader.file_extractor import FileExtractor
from core.data_loader.loader.notion import NotionLoader
from core.docstore.dataset_docstore import DatesetDocumentStore
<<<<<<< HEAD
from core.embedding.cached_embedding import CacheEmbedding
=======
>>>>>>> 3c37c22e
from core.generator.llm_generator import LLMGenerator
from core.index.index import IndexBuilder
from core.llm.error import ProviderTokenNotInitError
from core.llm.llm_builder import LLMBuilder
from core.llm.streamable_open_ai import StreamableOpenAI
from core.spiltter.fixed_text_splitter import FixedRecursiveCharacterTextSplitter
from core.llm.token_calculator import TokenCalculator
from extensions.ext_database import db
from extensions.ext_redis import redis_client
from extensions.ext_storage import storage
from libs import helper
from models.dataset import Document as DatasetDocument
from models.dataset import Dataset, DocumentSegment, DatasetProcessRule
from models.model import UploadFile
from models.source import DataSourceBinding


class IndexingRunner:

    def __init__(self, embedding_model_name: str = "text-embedding-ada-002"):
        self.storage = storage
        self.embedding_model_name = embedding_model_name

    def run(self, dataset_documents: List[DatasetDocument]):
        """Run the indexing process."""
        for dataset_document in dataset_documents:
            try:
                # get dataset
                dataset = Dataset.query.filter_by(
                    id=dataset_document.dataset_id
                ).first()

                if not dataset:
                    raise ValueError("no dataset found")

                # load file
                text_docs = self._load_data(dataset_document)

                # get the process rule
                processing_rule = db.session.query(DatasetProcessRule). \
                    filter(DatasetProcessRule.id == dataset_document.dataset_process_rule_id). \
                    first()

                # get splitter
                splitter = self._get_splitter(processing_rule)

                # split to documents
                documents = self._step_split(
                    text_docs=text_docs,
                    splitter=splitter,
                    dataset=dataset,
                    dataset_document=dataset_document,
                    processing_rule=processing_rule
                )
                # new_documents = []
                # for document in documents:
                #     response = LLMGenerator.generate_qa_document(dataset.tenant_id, document.page_content)
                #     document_qa_list = self.format_split_text(response)
                #     for result in document_qa_list:
                #         document = Document(page_content=result['question'], metadata={'source': result['answer']})
                #         new_documents.append(document)
                # build index
                self._build_index(
                    dataset=dataset,
                    dataset_document=dataset_document,
                    documents=documents
                )
            except DocumentIsPausedException:
                raise DocumentIsPausedException('Document paused, document id: {}'.format(dataset_document.id))
            except ProviderTokenNotInitError as e:
                dataset_document.indexing_status = 'error'
                dataset_document.error = str(e.description)
                dataset_document.stopped_at = datetime.datetime.utcnow()
                db.session.commit()
            except Exception as e:
                logging.exception("consume document failed")
                dataset_document.indexing_status = 'error'
                dataset_document.error = str(e)
                dataset_document.stopped_at = datetime.datetime.utcnow()
                db.session.commit()

    def format_split_text(self, text):
        regex = r"Q\d+:\s*(.*?)\s*A\d+:\s*([\s\S]*?)(?=Q|$)"
        matches = re.findall(regex, text, re.MULTILINE)

        result = []
        for match in matches:
            q = match[0]
            a = match[1]
            if q and a:
                result.append({
                    "question": q,
                    "answer": re.sub(r"\n\s*", "\n", a.strip())
                })

        return result

    def run_in_splitting_status(self, dataset_document: DatasetDocument):
        """Run the indexing process when the index_status is splitting."""
        try:
            # get dataset
            dataset = Dataset.query.filter_by(
                id=dataset_document.dataset_id
            ).first()

            if not dataset:
                raise ValueError("no dataset found")

            # get exist document_segment list and delete
            document_segments = DocumentSegment.query.filter_by(
                dataset_id=dataset.id,
                document_id=dataset_document.id
            ).all()

            db.session.delete(document_segments)
            db.session.commit()

            # load file
            text_docs = self._load_data(dataset_document)

            # get the process rule
            processing_rule = db.session.query(DatasetProcessRule). \
                filter(DatasetProcessRule.id == dataset_document.dataset_process_rule_id). \
                first()

            # get splitter
            splitter = self._get_splitter(processing_rule)

            # split to documents
            documents = self._step_split(
                text_docs=text_docs,
                splitter=splitter,
                dataset=dataset,
                dataset_document=dataset_document,
                processing_rule=processing_rule
            )

            # build index
            self._build_index(
                dataset=dataset,
                dataset_document=dataset_document,
                documents=documents
            )
        except DocumentIsPausedException:
            raise DocumentIsPausedException('Document paused, document id: {}'.format(dataset_document.id))
        except ProviderTokenNotInitError as e:
            dataset_document.indexing_status = 'error'
            dataset_document.error = str(e.description)
            dataset_document.stopped_at = datetime.datetime.utcnow()
            db.session.commit()
        except Exception as e:
            logging.exception("consume document failed")
            dataset_document.indexing_status = 'error'
            dataset_document.error = str(e)
            dataset_document.stopped_at = datetime.datetime.utcnow()
            db.session.commit()

    def run_in_indexing_status(self, dataset_document: DatasetDocument):
        """Run the indexing process when the index_status is indexing."""
        try:
            # get dataset
            dataset = Dataset.query.filter_by(
                id=dataset_document.dataset_id
            ).first()

            if not dataset:
                raise ValueError("no dataset found")

            # get exist document_segment list and delete
            document_segments = DocumentSegment.query.filter_by(
                dataset_id=dataset.id,
                document_id=dataset_document.id
            ).all()

            documents = []
            if document_segments:
                for document_segment in document_segments:
                    # transform segment to node
                    if document_segment.status != "completed":
                        document = Document(
                            page_content=document_segment.content,
                            metadata={
                                "doc_id": document_segment.index_node_id,
                                "doc_hash": document_segment.index_node_hash,
                                "document_id": document_segment.document_id,
                                "dataset_id": document_segment.dataset_id,
                            }
                        )

                        documents.append(document)

            # build index
            self._build_index(
                dataset=dataset,
                dataset_document=dataset_document,
                documents=documents
            )
        except DocumentIsPausedException:
            raise DocumentIsPausedException('Document paused, document id: {}'.format(dataset_document.id))
        except ProviderTokenNotInitError as e:
            dataset_document.indexing_status = 'error'
            dataset_document.error = str(e.description)
            dataset_document.stopped_at = datetime.datetime.utcnow()
            db.session.commit()
        except Exception as e:
            logging.exception("consume document failed")
            dataset_document.indexing_status = 'error'
            dataset_document.error = str(e)
            dataset_document.stopped_at = datetime.datetime.utcnow()
            db.session.commit()

    def file_indexing_estimate(self, file_details: List[UploadFile], tmp_processing_rule: dict,
                               doc_form: str = None) -> dict:
        """
        Estimate the indexing for the document.
        """
        tokens = 0
        preview_texts = []
        total_segments = 0
        for file_detail in file_details:
            # load data from file
            text_docs = FileExtractor.load(file_detail)

            processing_rule = DatasetProcessRule(
                mode=tmp_processing_rule["mode"],
                rules=json.dumps(tmp_processing_rule["rules"])
            )

            # get splitter
            splitter = self._get_splitter(processing_rule)

            # split to documents
            documents = self._split_to_documents_for_estimate(
                text_docs=text_docs,
                splitter=splitter,
                processing_rule=processing_rule
            )
            total_segments += len(documents)
            for document in documents:
                if len(preview_texts) < 5:
                    preview_texts.append(document.page_content)

                tokens += TokenCalculator.get_num_tokens(self.embedding_model_name,
                                                         self.filter_string(document.page_content))
        if doc_form and doc_form == 'qa_model':
            if len(preview_texts) > 0:
                # qa model document
                llm: StreamableOpenAI = LLMBuilder.to_llm(
                    tenant_id=current_user.current_tenant_id,
                    model_name='gpt-3.5-turbo',
                    max_tokens=2000
                )
                response = LLMGenerator.generate_qa_document_sync(llm, preview_texts[0])
                document_qa_list = self.format_split_text(response)
                return {
                    "total_segments": total_segments * 20,
                    "tokens": total_segments * 2000,
                    "total_price": '{:f}'.format(
                        TokenCalculator.get_token_price('gpt-3.5-turbo', total_segments * 2000, 'completion')),
                    "currency": TokenCalculator.get_currency(self.embedding_model_name),
                    "qa_preview": document_qa_list,
                    "preview": preview_texts
                }
        return {
            "total_segments": total_segments,
            "tokens": tokens,
            "total_price": '{:f}'.format(TokenCalculator.get_token_price(self.embedding_model_name, tokens)),
            "currency": TokenCalculator.get_currency(self.embedding_model_name),
            "preview": preview_texts
        }

    def notion_indexing_estimate(self, notion_info_list: list, tmp_processing_rule: dict, doc_form: str = None) -> dict:
        """
        Estimate the indexing for the document.
        """
        # load data from notion
        tokens = 0
        preview_texts = []
        total_segments = 0
        for notion_info in notion_info_list:
            workspace_id = notion_info['workspace_id']
            data_source_binding = DataSourceBinding.query.filter(
                db.and_(
                    DataSourceBinding.tenant_id == current_user.current_tenant_id,
                    DataSourceBinding.provider == 'notion',
                    DataSourceBinding.disabled == False,
                    DataSourceBinding.source_info['workspace_id'] == f'"{workspace_id}"'
                )
            ).first()
            if not data_source_binding:
                raise ValueError('Data source binding not found.')

            for page in notion_info['pages']:
                loader = NotionLoader(
                    notion_access_token=data_source_binding.access_token,
                    notion_workspace_id=workspace_id,
                    notion_obj_id=page['page_id'],
                    notion_page_type=page['type']
                )
                documents = loader.load()

                processing_rule = DatasetProcessRule(
                    mode=tmp_processing_rule["mode"],
                    rules=json.dumps(tmp_processing_rule["rules"])
                )

                # get splitter
                splitter = self._get_splitter(processing_rule)

                # split to documents
                documents = self._split_to_documents_for_estimate(
                    text_docs=documents,
                    splitter=splitter,
                    processing_rule=processing_rule
                )
                total_segments += len(documents)
                for document in documents:
                    if len(preview_texts) < 5:
                        preview_texts.append(document.page_content)

                    tokens += TokenCalculator.get_num_tokens(self.embedding_model_name, document.page_content)
        if doc_form and doc_form == 'qa_model':
            if len(preview_texts) > 0:
                # qa model document
                llm: StreamableOpenAI = LLMBuilder.to_llm(
                    tenant_id=current_user.current_tenant_id,
                    model_name='gpt-3.5-turbo',
                    max_tokens=2000
                )
                response = LLMGenerator.generate_qa_document_sync(llm, preview_texts[0])
                document_qa_list = self.format_split_text(response)
                return {
                    "total_segments": total_segments * 20,
                    "tokens": total_segments * 2000,
                    "total_price": '{:f}'.format(
                        TokenCalculator.get_token_price('gpt-3.5-turbo', total_segments * 2000, 'completion')),
                    "currency": TokenCalculator.get_currency(self.embedding_model_name),
                    "qa_preview": document_qa_list,
                    "preview": preview_texts
                }
        return {
            "total_segments": total_segments,
            "tokens": tokens,
            "total_price": '{:f}'.format(TokenCalculator.get_token_price(self.embedding_model_name, tokens)),
            "currency": TokenCalculator.get_currency(self.embedding_model_name),
            "preview": preview_texts
        }

    def _load_data(self, dataset_document: DatasetDocument) -> List[Document]:
        # load file
        if dataset_document.data_source_type not in ["upload_file", "notion_import"]:
            return []

        data_source_info = dataset_document.data_source_info_dict
        text_docs = []
        if dataset_document.data_source_type == 'upload_file':
            if not data_source_info or 'upload_file_id' not in data_source_info:
                raise ValueError("no upload file found")

            file_detail = db.session.query(UploadFile). \
                filter(UploadFile.id == data_source_info['upload_file_id']). \
                one_or_none()

            text_docs = FileExtractor.load(file_detail)
        elif dataset_document.data_source_type == 'notion_import':
            loader = NotionLoader.from_document(dataset_document)
            text_docs = loader.load()

        # update document status to splitting
        self._update_document_index_status(
            document_id=dataset_document.id,
            after_indexing_status="splitting",
            extra_update_params={
                DatasetDocument.word_count: sum([len(text_doc.page_content) for text_doc in text_docs]),
                DatasetDocument.parsing_completed_at: datetime.datetime.utcnow()
            }
        )

        # replace doc id to document model id
        text_docs = cast(List[Document], text_docs)
        for text_doc in text_docs:
            # remove invalid symbol
            text_doc.page_content = self.filter_string(text_doc.page_content)
            text_doc.metadata['document_id'] = dataset_document.id
            text_doc.metadata['dataset_id'] = dataset_document.dataset_id

        return text_docs

    def filter_string(self, text):
        text = re.sub(r'<\|', '<', text)
        text = re.sub(r'\|>', '>', text)
        text = re.sub(r'[\x00-\x08\x0B\x0C\x0E-\x1F\x7F\x80-\xFF]', '', text)
        return text

    def _get_splitter(self, processing_rule: DatasetProcessRule) -> TextSplitter:
        """
        Get the NodeParser object according to the processing rule.
        """
        if processing_rule.mode == "custom":
            # The user-defined segmentation rule
            rules = json.loads(processing_rule.rules)
            segmentation = rules["segmentation"]
            if segmentation["max_tokens"] < 50 or segmentation["max_tokens"] > 1000:
                raise ValueError("Custom segment length should be between 50 and 1000.")

            separator = segmentation["separator"]
            if separator:
                separator = separator.replace('\\n', '\n')

            character_splitter = FixedRecursiveCharacterTextSplitter.from_tiktoken_encoder(
                chunk_size=segmentation["max_tokens"],
                chunk_overlap=0,
                fixed_separator=separator,
                separators=["\n\n", "。", ".", " ", ""]
            )
        else:
            # Automatic segmentation
            character_splitter = RecursiveCharacterTextSplitter.from_tiktoken_encoder(
                chunk_size=DatasetProcessRule.AUTOMATIC_RULES['segmentation']['max_tokens'],
                chunk_overlap=0,
                separators=["\n\n", "。", ".", " ", ""]
            )

        return character_splitter

    def _step_split(self, text_docs: List[Document], splitter: TextSplitter,
                    dataset: Dataset, dataset_document: DatasetDocument, processing_rule: DatasetProcessRule) \
            -> List[Document]:
        """
        Split the text documents into documents and save them to the document segment.
        """
        documents = self._split_to_documents(
            text_docs=text_docs,
            splitter=splitter,
            processing_rule=processing_rule,
            tenant_id=dataset.tenant_id,
            document_form=dataset_document.doc_form
        )

        # save node to document segment
        doc_store = DatesetDocumentStore(
            dataset=dataset,
            user_id=dataset_document.created_by,
            embedding_model_name=self.embedding_model_name,
            document_id=dataset_document.id
        )

        # add document segments
        doc_store.add_documents(documents)

        # update document status to indexing
        cur_time = datetime.datetime.utcnow()
        self._update_document_index_status(
            document_id=dataset_document.id,
            after_indexing_status="indexing",
            extra_update_params={
                DatasetDocument.cleaning_completed_at: cur_time,
                DatasetDocument.splitting_completed_at: cur_time,
            }
        )

        # update segment status to indexing
        self._update_segments_by_document(
            dataset_document_id=dataset_document.id,
            update_params={
                DocumentSegment.status: "indexing",
                DocumentSegment.indexing_at: datetime.datetime.utcnow()
            }
        )

        return documents

    def _split_to_documents(self, text_docs: List[Document], splitter: TextSplitter,
                            processing_rule: DatasetProcessRule, tenant_id: str, document_form: str) -> List[Document]:
        """
        Split the text documents into nodes.
        """
        all_documents = []
        for text_doc in text_docs:
            # document clean
            document_text = self._document_clean(text_doc.page_content, processing_rule)
            text_doc.page_content = document_text

            # parse document to nodes
            documents = splitter.split_documents([text_doc])
            split_documents = []
            llm: StreamableOpenAI = LLMBuilder.to_llm(
                tenant_id=tenant_id,
                model_name='gpt-3.5-turbo',
                max_tokens=2000
            )
<<<<<<< HEAD
            threads = []
            for doc in documents:
                document_format_thread = threading.Thread(target=self.format_document, kwargs={
                    'llm': llm, 'document_node': doc, 'split_documents': split_documents, 'document_form': document_form})
                threads.append(document_format_thread)
                document_format_thread.start()
            for thread in threads:
                thread.join()
            #asyncio.run(self.format_document(llm, documents, split_documents, document_form))
            #     threads.append(task)
            # await asyncio.gather(*threads)
            # asyncio.run(main())
            #await asyncio.gather(say('Hello', 2), say('World', 1))
            # with Pool(5) as pool:
            #     for doc in documents:
            #         result = pool.apply_async(format_document, kwds={'flask_app': current_app._get_current_object(), 'document_node': doc, 'split_documents': split_documents})
            #         if result.ready():
            #             split_documents.extend(result.get())
            # with ThreadPoolExecutor() as executor:
            #     future_to_doc = {executor.submit(self.format_document, llm, doc, document_form): doc for doc in documents}
            #     for future in concurrent.futures.as_completed(future_to_doc):
            #         split_documents.extend(future.result())
            #self.format_document(llm, documents, split_documents, document_form)
=======
            # threads = []
            # for doc in documents:
            #     document_format_thread = threading.Thread(target=self.format_document, kwargs={
            #         'llm': llm, 'document_node': doc, 'split_documents': split_documents, 'document_form': document_form})
            #     threads.append(document_format_thread)
            #     document_format_thread.start()
            # for thread in threads:
            #     thread.join()
            with ThreadPoolExecutor() as executor:
                future_to_doc = {executor.submit(self.format_document, llm, doc, document_form): doc for doc in documents}
                for future in concurrent.futures.as_completed(future_to_doc):
                    split_documents.extend(future.result())
>>>>>>> 3c37c22e
            all_documents.extend(split_documents)

        return all_documents

<<<<<<< HEAD
    def format_document(self, llm: StreamableOpenAI, document_node, split_documents: List, document_form: str):
=======
    def format_document(self, llm: StreamableOpenAI, document_node, document_form: str):
>>>>>>> 3c37c22e
        print(document_node.page_content)
        format_documents = []
        if document_node.page_content is None or not document_node.page_content.strip():
            return format_documents
        if document_form == 'text_model':
            # text model document
            doc_id = str(uuid.uuid4())
            hash = helper.generate_text_hash(document_node.page_content)

            document_node.metadata['doc_id'] = doc_id
            document_node.metadata['doc_hash'] = hash

            format_documents.append(document_node)
        elif document_form == 'qa_model':
            try:
                # qa model document
                response = LLMGenerator.generate_qa_document_sync(llm, document_node.page_content)
                document_qa_list = self.format_split_text(response)
                qa_documents = []
                for result in document_qa_list:
                    qa_document = Document(page_content=result['question'], metadata=document_node.metadata.copy())
                    doc_id = str(uuid.uuid4())
                    hash = helper.generate_text_hash(result['question'])
                    qa_document.metadata['answer'] = result['answer']
                    qa_document.metadata['doc_id'] = doc_id
                    qa_document.metadata['doc_hash'] = hash
                    qa_documents.append(qa_document)
                format_documents.extend(qa_documents)
<<<<<<< HEAD
            except Exception:
                logging.error("sss")
        split_documents.extend(format_documents)
=======
            except Exception as e:
                logging.error(str(e))
        return format_documents
>>>>>>> 3c37c22e


    def _split_to_documents_for_estimate(self, text_docs: List[Document], splitter: TextSplitter,
                                         processing_rule: DatasetProcessRule) -> List[Document]:
        """
        Split the text documents into nodes.
        """
        all_documents = []
        for text_doc in text_docs:
            # document clean
            document_text = self._document_clean(text_doc.page_content, processing_rule)
            text_doc.page_content = document_text

            # parse document to nodes
            documents = splitter.split_documents([text_doc])

            split_documents = []
            for document in documents:
                if document.page_content is None or not document.page_content.strip():
                    continue
                doc_id = str(uuid.uuid4())
                hash = helper.generate_text_hash(document.page_content)

                document.metadata['doc_id'] = doc_id
                document.metadata['doc_hash'] = hash

                split_documents.append(document)

            all_documents.extend(split_documents)

        return all_documents

    def _document_clean(self, text: str, processing_rule: DatasetProcessRule) -> str:
        """
        Clean the document text according to the processing rules.
        """
        if processing_rule.mode == "automatic":
            rules = DatasetProcessRule.AUTOMATIC_RULES
        else:
            rules = json.loads(processing_rule.rules) if processing_rule.rules else {}

        if 'pre_processing_rules' in rules:
            pre_processing_rules = rules["pre_processing_rules"]
            for pre_processing_rule in pre_processing_rules:
                if pre_processing_rule["id"] == "remove_extra_spaces" and pre_processing_rule["enabled"] is True:
                    # Remove extra spaces
                    pattern = r'\n{3,}'
                    text = re.sub(pattern, '\n\n', text)
                    pattern = r'[\t\f\r\x20\u00a0\u1680\u180e\u2000-\u200a\u202f\u205f\u3000]{2,}'
                    text = re.sub(pattern, ' ', text)
                elif pre_processing_rule["id"] == "remove_urls_emails" and pre_processing_rule["enabled"] is True:
                    # Remove email
                    pattern = r'([a-zA-Z0-9_.+-]+@[a-zA-Z0-9-]+\.[a-zA-Z0-9-.]+)'
                    text = re.sub(pattern, '', text)

                    # Remove URL
                    pattern = r'https?://[^\s]+'
                    text = re.sub(pattern, '', text)

        return text

    def format_split_text(self, text):
        regex = r"Q\d+:\s*(.*?)\s*A\d+:\s*([\s\S]*?)(?=Q|$)"  # 匹配Q和A的正则表达式
        matches = re.findall(regex, text, re.MULTILINE)  # 获取所有匹配到的结果

        result = []  # 存储最终的结果
        for match in matches:
            q = match[0]
            a = match[1]
            if q and a:
                # 如果Q和A都存在，就将其添加到结果中
                result.append({
                    "question": q,
                    "answer": re.sub(r"\n\s*", "\n", a.strip())
                })

        return result

    def _build_index(self, dataset: Dataset, dataset_document: DatasetDocument, documents: List[Document]) -> None:
        """
        Build the index for the document.
        """
        vector_index = IndexBuilder.get_index(dataset, 'high_quality')
        keyword_table_index = IndexBuilder.get_index(dataset, 'economy')

        # chunk nodes by chunk size
        indexing_start_at = time.perf_counter()
        tokens = 0
        chunk_size = 100
        for i in range(0, len(documents), chunk_size):
            # check document is paused
            self._check_document_paused_status(dataset_document.id)
            chunk_documents = documents[i:i + chunk_size]

            tokens += sum(
                TokenCalculator.get_num_tokens(self.embedding_model_name, document.page_content)
                for document in chunk_documents
            )

            # save vector index
            if vector_index:
                vector_index.add_texts(chunk_documents)

            # save keyword index
            keyword_table_index.add_texts(chunk_documents)

            document_ids = [document.metadata['doc_id'] for document in chunk_documents]
            db.session.query(DocumentSegment).filter(
                DocumentSegment.document_id == dataset_document.id,
                DocumentSegment.index_node_id.in_(document_ids),
                DocumentSegment.status == "indexing"
            ).update({
                DocumentSegment.status: "completed",
                DocumentSegment.completed_at: datetime.datetime.utcnow()
            })

            db.session.commit()

        indexing_end_at = time.perf_counter()

        # update document status to completed
        self._update_document_index_status(
            document_id=dataset_document.id,
            after_indexing_status="completed",
            extra_update_params={
                DatasetDocument.tokens: tokens,
                DatasetDocument.completed_at: datetime.datetime.utcnow(),
                DatasetDocument.indexing_latency: indexing_end_at - indexing_start_at,
            }
        )

    def _check_document_paused_status(self, document_id: str):
        indexing_cache_key = 'document_{}_is_paused'.format(document_id)
        result = redis_client.get(indexing_cache_key)
        if result:
            raise DocumentIsPausedException()

    def _update_document_index_status(self, document_id: str, after_indexing_status: str,
                                      extra_update_params: Optional[dict] = None) -> None:
        """
        Update the document indexing status.
        """
        count = DatasetDocument.query.filter_by(id=document_id, is_paused=True).count()
        if count > 0:
            raise DocumentIsPausedException()

        update_params = {
            DatasetDocument.indexing_status: after_indexing_status
        }

        if extra_update_params:
            update_params.update(extra_update_params)

        DatasetDocument.query.filter_by(id=document_id).update(update_params)
        db.session.commit()

    def _update_segments_by_document(self, dataset_document_id: str, update_params: dict) -> None:
        """
        Update the document segment by document id.
        """
        DocumentSegment.query.filter_by(document_id=dataset_document_id).update(update_params)
        db.session.commit()


class DocumentIsPausedException(Exception):
    pass<|MERGE_RESOLUTION|>--- conflicted
+++ resolved
@@ -1,7 +1,3 @@
-<<<<<<< HEAD
-import asyncio
-=======
->>>>>>> 3c37c22e
 import concurrent
 import datetime
 import json
@@ -11,17 +7,8 @@
 import time
 import uuid
 from concurrent.futures import ThreadPoolExecutor
-<<<<<<< HEAD
-from multiprocessing import Process
 from typing import Optional, List, cast
 
-import openai
-from billiard.pool import Pool
-from flask import current_app, Flask
-=======
-from typing import Optional, List, cast
-
->>>>>>> 3c37c22e
 from flask_login import current_user
 from langchain.schema import Document
 from langchain.text_splitter import RecursiveCharacterTextSplitter, TextSplitter
@@ -29,10 +16,6 @@
 from core.data_loader.file_extractor import FileExtractor
 from core.data_loader.loader.notion import NotionLoader
 from core.docstore.dataset_docstore import DatesetDocumentStore
-<<<<<<< HEAD
-from core.embedding.cached_embedding import CacheEmbedding
-=======
->>>>>>> 3c37c22e
 from core.generator.llm_generator import LLMGenerator
 from core.index.index import IndexBuilder
 from core.llm.error import ProviderTokenNotInitError
@@ -524,31 +507,6 @@
                 model_name='gpt-3.5-turbo',
                 max_tokens=2000
             )
-<<<<<<< HEAD
-            threads = []
-            for doc in documents:
-                document_format_thread = threading.Thread(target=self.format_document, kwargs={
-                    'llm': llm, 'document_node': doc, 'split_documents': split_documents, 'document_form': document_form})
-                threads.append(document_format_thread)
-                document_format_thread.start()
-            for thread in threads:
-                thread.join()
-            #asyncio.run(self.format_document(llm, documents, split_documents, document_form))
-            #     threads.append(task)
-            # await asyncio.gather(*threads)
-            # asyncio.run(main())
-            #await asyncio.gather(say('Hello', 2), say('World', 1))
-            # with Pool(5) as pool:
-            #     for doc in documents:
-            #         result = pool.apply_async(format_document, kwds={'flask_app': current_app._get_current_object(), 'document_node': doc, 'split_documents': split_documents})
-            #         if result.ready():
-            #             split_documents.extend(result.get())
-            # with ThreadPoolExecutor() as executor:
-            #     future_to_doc = {executor.submit(self.format_document, llm, doc, document_form): doc for doc in documents}
-            #     for future in concurrent.futures.as_completed(future_to_doc):
-            #         split_documents.extend(future.result())
-            #self.format_document(llm, documents, split_documents, document_form)
-=======
             # threads = []
             # for doc in documents:
             #     document_format_thread = threading.Thread(target=self.format_document, kwargs={
@@ -561,16 +519,11 @@
                 future_to_doc = {executor.submit(self.format_document, llm, doc, document_form): doc for doc in documents}
                 for future in concurrent.futures.as_completed(future_to_doc):
                     split_documents.extend(future.result())
->>>>>>> 3c37c22e
             all_documents.extend(split_documents)
 
         return all_documents
 
-<<<<<<< HEAD
-    def format_document(self, llm: StreamableOpenAI, document_node, split_documents: List, document_form: str):
-=======
     def format_document(self, llm: StreamableOpenAI, document_node, document_form: str):
->>>>>>> 3c37c22e
         print(document_node.page_content)
         format_documents = []
         if document_node.page_content is None or not document_node.page_content.strip():
@@ -599,15 +552,9 @@
                     qa_document.metadata['doc_hash'] = hash
                     qa_documents.append(qa_document)
                 format_documents.extend(qa_documents)
-<<<<<<< HEAD
-            except Exception:
-                logging.error("sss")
-        split_documents.extend(format_documents)
-=======
             except Exception as e:
                 logging.error(str(e))
         return format_documents
->>>>>>> 3c37c22e
 
 
     def _split_to_documents_for_estimate(self, text_docs: List[Document], splitter: TextSplitter,
