import json
from collections import defaultdict
from json import JSONDecodeError
from typing import Optional

from sqlalchemy.exc import IntegrityError

from core.entities.model_entities import DefaultModelEntity, DefaultModelProviderEntity
from core.entities.provider_configuration import ProviderConfiguration, ProviderConfigurations, ProviderModelBundle
from core.entities.provider_entities import (
    CustomConfiguration,
    CustomModelConfiguration,
    CustomProviderConfiguration,
    ModelLoadBalancingConfiguration,
    ModelSettings,
    QuotaConfiguration,
    SystemConfiguration,
)
from core.helper import encrypter
from core.helper.model_provider_cache import ProviderCredentialsCache, ProviderCredentialsCacheType
from core.model_runtime.entities.model_entities import ModelType
from core.model_runtime.entities.provider_entities import (
    CredentialFormSchema,
    FormType,
    ProviderEntity,
)
from core.model_runtime.model_providers import model_provider_factory
from extensions import ext_hosting_provider
from extensions.ext_database import db
from models.provider import (
    LoadBalancingModelConfig,
    Provider,
    ProviderModel,
    ProviderModelSetting,
    ProviderQuotaType,
    ProviderType,
    TenantDefaultModel,
    TenantPreferredModelProvider,
)
from services.feature_service import FeatureService


class ProviderManager:
    """
    ProviderManager is a class that manages the model providers includes Hosting and Customize Model Providers.
    """
    def __init__(self) -> None:
        self.decoding_rsa_key = None
        self.decoding_cipher_rsa = None

    def get_configurations(self, tenant_id: str) -> ProviderConfigurations:
        """
        Get model provider configurations.

        Construct ProviderConfiguration objects for each provider
        Including:
        1. Basic information of the provider
        2. Hosting configuration information, including:
          (1. Whether to enable (support) hosting type, if enabled, the following information exists
          (2. List of hosting type provider configurations
              (including quota type, quota limit, current remaining quota, etc.)
          (3. The current hosting type in use (whether there is a quota or not)
              paid quotas > provider free quotas > hosting trial quotas
          (4. Unified credentials for hosting providers
        3. Custom configuration information, including:
          (1. Whether to enable (support) custom type, if enabled, the following information exists
          (2. Custom provider configuration (including credentials)
          (3. List of custom provider model configurations (including credentials)
        4. Hosting/custom preferred provider type.
        Provide methods:
        - Get the current configuration (including credentials)
        - Get the availability and status of the hosting configuration: active available,
          quota_exceeded insufficient quota, unsupported hosting
        - Get the availability of custom configuration
          Custom provider available conditions:
          (1. custom provider credentials available
          (2. at least one custom model credentials available
        - Verify, update, and delete custom provider configuration
        - Verify, update, and delete custom provider model configuration
        - Get the list of available models (optional provider filtering, model type filtering)
          Append custom provider models to the list
        - Get provider instance
        - Switch selection priority

        :param tenant_id:
        :return:
        """
        # Get all provider records of the workspace
        provider_name_to_provider_records_dict = self._get_all_providers(tenant_id)

        # Initialize trial provider records if not exist
        provider_name_to_provider_records_dict = self._init_trial_provider_records(
            tenant_id,
            provider_name_to_provider_records_dict
        )

        # Get all provider model records of the workspace
        provider_name_to_provider_model_records_dict = self._get_all_provider_models(tenant_id)

        # Get all provider entities
        provider_entities = model_provider_factory.get_providers()

        # Get All preferred provider types of the workspace
        provider_name_to_preferred_model_provider_records_dict = self._get_all_preferred_model_providers(tenant_id)

        # Get All provider model settings
        provider_name_to_provider_model_settings_dict = self._get_all_provider_model_settings(tenant_id)

        # Get All load balancing configs
        provider_name_to_provider_load_balancing_model_configs_dict \
            = self._get_all_provider_load_balancing_configs(tenant_id)

        provider_configurations = ProviderConfigurations(
            tenant_id=tenant_id
        )

        # Construct ProviderConfiguration objects for each provider
        for provider_entity in provider_entities:
            provider_name = provider_entity.provider

            provider_records = provider_name_to_provider_records_dict.get(provider_entity.provider)
            if not provider_records:
                provider_records = []

            provider_model_records = provider_name_to_provider_model_records_dict.get(provider_entity.provider)
            if not provider_model_records:
                provider_model_records = []

            # Convert to custom configuration
            custom_configuration = self._to_custom_configuration(
                tenant_id,
                provider_entity,
                provider_records,
                provider_model_records
            )

            # Convert to system configuration
            system_configuration = self._to_system_configuration(
                tenant_id,
                provider_entity,
                provider_records
            )

            # Get preferred provider type
            preferred_provider_type_record = provider_name_to_preferred_model_provider_records_dict.get(provider_name)

            if preferred_provider_type_record:
                preferred_provider_type = ProviderType.value_of(preferred_provider_type_record.preferred_provider_type)
            else:
                if custom_configuration.provider or custom_configuration.models:
                    preferred_provider_type = ProviderType.CUSTOM
                elif system_configuration.enabled:
                    preferred_provider_type = ProviderType.SYSTEM
                else:
                    preferred_provider_type = ProviderType.CUSTOM

            using_provider_type = preferred_provider_type
            if preferred_provider_type == ProviderType.SYSTEM:
                if not system_configuration.enabled:
                    using_provider_type = ProviderType.CUSTOM

                has_valid_quota = False
                for quota_configuration in system_configuration.quota_configurations:
                    if quota_configuration.is_valid:
                        has_valid_quota = True
                        break

                if not has_valid_quota:
                    using_provider_type = ProviderType.CUSTOM
            else:
                if not custom_configuration.provider and not custom_configuration.models:
                    if system_configuration.enabled:
                        has_valid_quota = False
                        for quota_configuration in system_configuration.quota_configurations:
                            if quota_configuration.is_valid:
                                has_valid_quota = True
                                break

                        if has_valid_quota:
                            using_provider_type = ProviderType.SYSTEM

            # Get provider load balancing configs
            provider_model_settings = provider_name_to_provider_model_settings_dict.get(provider_name)

            # Get provider load balancing configs
            provider_load_balancing_configs \
                = provider_name_to_provider_load_balancing_model_configs_dict.get(provider_name)

            # Convert to model settings
            model_settings = self._to_model_settings(
                provider_entity=provider_entity,
                provider_model_settings=provider_model_settings,
                load_balancing_model_configs=provider_load_balancing_configs
            )

            provider_configuration = ProviderConfiguration(
                tenant_id=tenant_id,
                provider=provider_entity,
                preferred_provider_type=preferred_provider_type,
                using_provider_type=using_provider_type,
                system_configuration=system_configuration,
                custom_configuration=custom_configuration,
                model_settings=model_settings
            )

            provider_configurations[provider_name] = provider_configuration

        # Return the encapsulated object
        return provider_configurations

    def get_provider_model_bundle(self, tenant_id: str, provider: str, model_type: ModelType) -> ProviderModelBundle:
        """
        Get provider model bundle.
        :param tenant_id: workspace id
        :param provider: provider name
        :param model_type: model type
        :return:
        """
        provider_configurations = self.get_configurations(tenant_id)

        # get provider instance
        provider_configuration = provider_configurations.get(provider)
        if not provider_configuration:
            raise ValueError(f"Provider {provider} does not exist.")

        provider_instance = provider_configuration.get_provider_instance()
        model_type_instance = provider_instance.get_model_instance(model_type)

        return ProviderModelBundle(
            configuration=provider_configuration,
            provider_instance=provider_instance,
            model_type_instance=model_type_instance
        )

    def get_default_model(self, tenant_id: str, model_type: ModelType) -> Optional[DefaultModelEntity]:
        """
        Get default model.

        :param tenant_id: workspace id
        :param model_type: model type
        :return:
        """
        # Get the corresponding TenantDefaultModel record
        default_model = db.session.query(TenantDefaultModel) \
            .filter(
            TenantDefaultModel.tenant_id == tenant_id,
            TenantDefaultModel.model_type == model_type.to_origin_model_type()
        ).first()

        # If it does not exist, get the first available provider model from get_configurations
        # and update the TenantDefaultModel record
        if not default_model:
            # Get provider configurations
            provider_configurations = self.get_configurations(tenant_id)

            # get available models from provider_configurations
            available_models = provider_configurations.get_models(
                model_type=model_type,
                only_active=True
            )

            if available_models:
                found = False
                for available_model in available_models:
                    if available_model.model == "gpt-4":
                        default_model = TenantDefaultModel(
                            tenant_id=tenant_id,
                            model_type=model_type.to_origin_model_type(),
                            provider_name=available_model.provider.provider,
                            model_name=available_model.model
                        )
                        db.session.add(default_model)
                        db.session.commit()
                        found = True
                        break

                if not found:
                    available_model = available_models[0]
                    default_model = TenantDefaultModel(
                        tenant_id=tenant_id,
                        model_type=model_type.to_origin_model_type(),
                        provider_name=available_model.provider.provider,
                        model_name=available_model.model
                    )
                    db.session.add(default_model)
                    db.session.commit()

        if not default_model:
            return None

        provider_instance = model_provider_factory.get_provider_instance(default_model.provider_name)
        provider_schema = provider_instance.get_provider_schema()

        return DefaultModelEntity(
            model=default_model.model_name,
            model_type=model_type,
            provider=DefaultModelProviderEntity(
                provider=provider_schema.provider,
                label=provider_schema.label,
                icon_small=provider_schema.icon_small,
                icon_large=provider_schema.icon_large,
                supported_model_types=provider_schema.supported_model_types
            )
        )

    def update_default_model_record(self, tenant_id: str, model_type: ModelType, provider: str, model: str) \
            -> TenantDefaultModel:
        """
        Update default model record.

        :param tenant_id: workspace id
        :param model_type: model type
        :param provider: provider name
        :param model: model name
        :return:
        """
        provider_configurations = self.get_configurations(tenant_id)
        if provider not in provider_configurations:
            raise ValueError(f"Provider {provider} does not exist.")

        # get available models from provider_configurations
        available_models = provider_configurations.get_models(
            model_type=model_type,
            only_active=True
        )

        # check if the model is exist in available models
        model_names = [model.model for model in available_models]
        if model not in model_names:
            raise ValueError(f"Model {model} does not exist.")

        # Get the list of available models from get_configurations and check if it is LLM
        default_model = db.session.query(TenantDefaultModel) \
            .filter(
            TenantDefaultModel.tenant_id == tenant_id,
            TenantDefaultModel.model_type == model_type.to_origin_model_type()
        ).first()

        # create or update TenantDefaultModel record
        if default_model:
            # update default model
            default_model.provider_name = provider
            default_model.model_name = model
            db.session.commit()
        else:
            # create default model
            default_model = TenantDefaultModel(
                tenant_id=tenant_id,
                model_type=model_type.value,
                provider_name=provider,
                model_name=model,
            )
            db.session.add(default_model)
            db.session.commit()

        return default_model

    def _get_all_providers(self, tenant_id: str) -> dict[str, list[Provider]]:
        """
        Get all provider records of the workspace.

        :param tenant_id: workspace id
        :return:
        """
        providers = db.session.query(Provider) \
            .filter(
            Provider.tenant_id == tenant_id,
            Provider.is_valid == True
        ).all()

        provider_name_to_provider_records_dict = defaultdict(list)
        for provider in providers:
            provider_name_to_provider_records_dict[provider.provider_name].append(provider)

        return provider_name_to_provider_records_dict

    def _get_all_provider_models(self, tenant_id: str) -> dict[str, list[ProviderModel]]:
        """
        Get all provider model records of the workspace.

        :param tenant_id: workspace id
        :return:
        """
        # Get all provider model records of the workspace
        provider_models = db.session.query(ProviderModel) \
            .filter(
            ProviderModel.tenant_id == tenant_id,
            ProviderModel.is_valid == True
        ).all()

        provider_name_to_provider_model_records_dict = defaultdict(list)
        for provider_model in provider_models:
            provider_name_to_provider_model_records_dict[provider_model.provider_name].append(provider_model)

        return provider_name_to_provider_model_records_dict

    def _get_all_preferred_model_providers(self, tenant_id: str) -> dict[str, TenantPreferredModelProvider]:
        """
        Get All preferred provider types of the workspace.

        :param tenant_id: workspace id
        :return:
        """
        preferred_provider_types = db.session.query(TenantPreferredModelProvider) \
            .filter(
            TenantPreferredModelProvider.tenant_id == tenant_id
        ).all()

        provider_name_to_preferred_provider_type_records_dict = {
            preferred_provider_type.provider_name: preferred_provider_type
            for preferred_provider_type in preferred_provider_types
        }

        return provider_name_to_preferred_provider_type_records_dict

    def _get_all_provider_model_settings(self, tenant_id: str) -> dict[str, list[ProviderModelSetting]]:
        """
        Get All provider model settings of the workspace.

        :param tenant_id: workspace id
        :return:
        """
        provider_model_settings = db.session.query(ProviderModelSetting) \
            .filter(
            ProviderModelSetting.tenant_id == tenant_id
        ).all()

        provider_name_to_provider_model_settings_dict = defaultdict(list)
        for provider_model_setting in provider_model_settings:
            (provider_name_to_provider_model_settings_dict[provider_model_setting.provider_name]
             .append(provider_model_setting))

        return provider_name_to_provider_model_settings_dict

    def _get_all_provider_load_balancing_configs(self, tenant_id: str) -> dict[str, list[LoadBalancingModelConfig]]:
        """
        Get All provider load balancing configs of the workspace.

        :param tenant_id: workspace id
        :return:
        """
        model_load_balancing_enabled = FeatureService.get_features(tenant_id).model_load_balancing_enabled
        if not model_load_balancing_enabled:
            return dict()

        provider_load_balancing_configs = db.session.query(LoadBalancingModelConfig) \
            .filter(
            LoadBalancingModelConfig.tenant_id == tenant_id
        ).all()

        provider_name_to_provider_load_balancing_model_configs_dict = defaultdict(list)
        for provider_load_balancing_config in provider_load_balancing_configs:
            (provider_name_to_provider_load_balancing_model_configs_dict[provider_load_balancing_config.provider_name]
             .append(provider_load_balancing_config))

        return provider_name_to_provider_load_balancing_model_configs_dict

    def _init_trial_provider_records(self, tenant_id: str,
                                     provider_name_to_provider_records_dict: dict[str, list]) -> dict[str, list]:
        """
        Initialize trial provider records if not exists.

        :param tenant_id: workspace id
        :param provider_name_to_provider_records_dict: provider name to provider records dict
        :return:
        """
        # Get hosting configuration
        hosting_configuration = ext_hosting_provider.hosting_configuration

        for provider_name, configuration in hosting_configuration.provider_map.items():
            if not configuration.enabled:
                continue

            provider_records = provider_name_to_provider_records_dict.get(provider_name)
            if not provider_records:
                provider_records = []

            provider_quota_to_provider_record_dict = dict()
            for provider_record in provider_records:
                if provider_record.provider_type != ProviderType.SYSTEM.value:
                    continue

                provider_quota_to_provider_record_dict[ProviderQuotaType.value_of(provider_record.quota_type)] \
                    = provider_record

            for quota in configuration.quotas:
                if quota.quota_type == ProviderQuotaType.TRIAL:
                    # Init trial provider records if not exists
                    if ProviderQuotaType.TRIAL not in provider_quota_to_provider_record_dict:
                        try:
                            provider_record = Provider(
                                tenant_id=tenant_id,
                                provider_name=provider_name,
                                provider_type=ProviderType.SYSTEM.value,
                                quota_type=ProviderQuotaType.TRIAL.value,
                                quota_limit=quota.quota_limit,
                                quota_used=0,
                                is_valid=True
                            )
                            db.session.add(provider_record)
                            db.session.commit()
                        except IntegrityError:
                            db.session.rollback()
                            provider_record = db.session.query(Provider) \
                                .filter(
                                Provider.tenant_id == tenant_id,
                                Provider.provider_name == provider_name,
                                Provider.provider_type == ProviderType.SYSTEM.value,
                                Provider.quota_type == ProviderQuotaType.TRIAL.value
                            ).first()

                            if provider_record and not provider_record.is_valid:
                                provider_record.is_valid = True
                                db.session.commit()

                        provider_name_to_provider_records_dict[provider_name].append(provider_record)

        return provider_name_to_provider_records_dict

    def _to_custom_configuration(self,
                                 tenant_id: str,
                                 provider_entity: ProviderEntity,
                                 provider_records: list[Provider],
                                 provider_model_records: list[ProviderModel]) -> CustomConfiguration:
        """
        Convert to custom configuration.

        :param tenant_id: workspace id
        :param provider_entity: provider entity
        :param provider_records: provider records
        :param provider_model_records: provider model records
        :return:
        """
        # Get provider credential secret variables
        provider_credential_secret_variables = self._extract_secret_variables(
            provider_entity.provider_credential_schema.credential_form_schemas
            if provider_entity.provider_credential_schema else []
        )

        # Get custom provider record
        custom_provider_record = None
        for provider_record in provider_records:
            if provider_record.provider_type == ProviderType.SYSTEM.value:
                continue

            if not provider_record.encrypted_config:
                continue

            custom_provider_record = provider_record

        # Get custom provider credentials
        custom_provider_configuration = None
        if custom_provider_record:
            provider_credentials_cache = ProviderCredentialsCache(
                tenant_id=tenant_id,
                identity_id=custom_provider_record.id,
                cache_type=ProviderCredentialsCacheType.PROVIDER
            )

            # Get cached provider credentials
            cached_provider_credentials = provider_credentials_cache.get()

            if not cached_provider_credentials:
                try:
                    # fix origin data
                    if (custom_provider_record.encrypted_config
                            and not custom_provider_record.encrypted_config.startswith("{")):
                        provider_credentials = {
                            "openai_api_key": custom_provider_record.encrypted_config
                        }
                    else:
                        provider_credentials = json.loads(custom_provider_record.encrypted_config)
                except JSONDecodeError:
                    provider_credentials = {}

                # Get decoding rsa key and cipher for decrypting credentials
                if self.decoding_rsa_key is None or self.decoding_cipher_rsa is None:
                    self.decoding_rsa_key, self.decoding_cipher_rsa = encrypter.get_decrypt_decoding(tenant_id)

                for variable in provider_credential_secret_variables:
                    if variable in provider_credentials:
                        try:
                            provider_credentials[variable] = encrypter.decrypt_token_with_decoding(
                                provider_credentials.get(variable),
                                self.decoding_rsa_key,
                                self.decoding_cipher_rsa
                            )
                        except ValueError:
                            pass

                # cache provider credentials
                provider_credentials_cache.set(
                    credentials=provider_credentials
                )
            else:
                provider_credentials = cached_provider_credentials

            custom_provider_configuration = CustomProviderConfiguration(
                credentials=provider_credentials
            )

        # Get provider model credential secret variables
        model_credential_secret_variables = self._extract_secret_variables(
            provider_entity.model_credential_schema.credential_form_schemas
            if provider_entity.model_credential_schema else []
        )

        # Get custom provider model credentials
        custom_model_configurations = []
        for provider_model_record in provider_model_records:
            if not provider_model_record.encrypted_config:
                continue

            provider_model_credentials_cache = ProviderCredentialsCache(
                tenant_id=tenant_id,
                identity_id=provider_model_record.id,
                cache_type=ProviderCredentialsCacheType.MODEL
            )

            # Get cached provider model credentials
            cached_provider_model_credentials = provider_model_credentials_cache.get()

            if not cached_provider_model_credentials:
                try:
                    provider_model_credentials = json.loads(provider_model_record.encrypted_config)
                except JSONDecodeError:
                    continue

                # Get decoding rsa key and cipher for decrypting credentials
                if self.decoding_rsa_key is None or self.decoding_cipher_rsa is None:
                    self.decoding_rsa_key, self.decoding_cipher_rsa = encrypter.get_decrypt_decoding(tenant_id)

                for variable in model_credential_secret_variables:
                    if variable in provider_model_credentials:
                        try:
                            provider_model_credentials[variable] = encrypter.decrypt_token_with_decoding(
                                provider_model_credentials.get(variable),
                                self.decoding_rsa_key,
                                self.decoding_cipher_rsa
                            )
                        except ValueError:
                            pass

                # cache provider model credentials
                provider_model_credentials_cache.set(
                    credentials=provider_model_credentials
                )
            else:
                provider_model_credentials = cached_provider_model_credentials

            custom_model_configurations.append(
                CustomModelConfiguration(
                    model=provider_model_record.model_name,
                    model_type=ModelType.value_of(provider_model_record.model_type),
                    credentials=provider_model_credentials
                )
            )

        return CustomConfiguration(
            provider=custom_provider_configuration,
            models=custom_model_configurations
        )

    def _to_system_configuration(self,
                                 tenant_id: str,
                                 provider_entity: ProviderEntity,
                                 provider_records: list[Provider]) -> SystemConfiguration:
        """
        Convert to system configuration.

        :param tenant_id: workspace id
        :param provider_entity: provider entity
        :param provider_records: provider records
        :return:
        """
        # Get hosting configuration
        hosting_configuration = ext_hosting_provider.hosting_configuration

        if provider_entity.provider not in hosting_configuration.provider_map \
                or not hosting_configuration.provider_map.get(provider_entity.provider).enabled:
            return SystemConfiguration(
                enabled=False
            )

        provider_hosting_configuration = hosting_configuration.provider_map.get(provider_entity.provider)

        # Convert provider_records to dict
        quota_type_to_provider_records_dict = dict()
        for provider_record in provider_records:
            if provider_record.provider_type != ProviderType.SYSTEM.value:
                continue

            quota_type_to_provider_records_dict[ProviderQuotaType.value_of(provider_record.quota_type)] \
                = provider_record

        quota_configurations = []
        for provider_quota in provider_hosting_configuration.quotas:
            if provider_quota.quota_type not in quota_type_to_provider_records_dict:
                if provider_quota.quota_type == ProviderQuotaType.FREE:
                    quota_configuration = QuotaConfiguration(
                        quota_type=provider_quota.quota_type,
                        quota_unit=provider_hosting_configuration.quota_unit,
                        quota_used=0,
                        quota_limit=0,
                        is_valid=False,
                        restrict_models=provider_quota.restrict_models
                    )
                else:
                    continue
            else:
                provider_record = quota_type_to_provider_records_dict[provider_quota.quota_type]

                quota_configuration = QuotaConfiguration(
                    quota_type=provider_quota.quota_type,
                    quota_unit=provider_hosting_configuration.quota_unit,
                    quota_used=provider_record.quota_used,
                    quota_limit=provider_record.quota_limit,
                    is_valid=provider_record.quota_limit > provider_record.quota_used or provider_record.quota_limit == -1,
                    restrict_models=provider_quota.restrict_models
                )

            quota_configurations.append(quota_configuration)

        if len(quota_configurations) == 0:
            return SystemConfiguration(
                enabled=False
            )

        current_quota_type = self._choice_current_using_quota_type(quota_configurations)

        current_using_credentials = provider_hosting_configuration.credentials
        if current_quota_type == ProviderQuotaType.FREE:
            provider_record = quota_type_to_provider_records_dict.get(current_quota_type)

            if provider_record:
                provider_credentials_cache = ProviderCredentialsCache(
                    tenant_id=tenant_id,
                    identity_id=provider_record.id,
                    cache_type=ProviderCredentialsCacheType.PROVIDER
                )

                # Get cached provider credentials
                cached_provider_credentials = provider_credentials_cache.get()

                if not cached_provider_credentials:
                    try:
                        provider_credentials = json.loads(provider_record.encrypted_config)
                    except JSONDecodeError:
                        provider_credentials = {}

                    # Get provider credential secret variables
                    provider_credential_secret_variables = self._extract_secret_variables(
                        provider_entity.provider_credential_schema.credential_form_schemas
                        if provider_entity.provider_credential_schema else []
                    )

                    # Get decoding rsa key and cipher for decrypting credentials
                    if self.decoding_rsa_key is None or self.decoding_cipher_rsa is None:
                        self.decoding_rsa_key, self.decoding_cipher_rsa = encrypter.get_decrypt_decoding(tenant_id)

                    for variable in provider_credential_secret_variables:
                        if variable in provider_credentials:
                            try:
                                provider_credentials[variable] = encrypter.decrypt_token_with_decoding(
                                    provider_credentials.get(variable),
                                    self.decoding_rsa_key,
                                    self.decoding_cipher_rsa
                                )
                            except ValueError:
                                pass

                    current_using_credentials = provider_credentials

                    # cache provider credentials
                    provider_credentials_cache.set(
                        credentials=current_using_credentials
                    )
                else:
                    current_using_credentials = cached_provider_credentials
            else:
                current_using_credentials = {}
                quota_configurations = []

        return SystemConfiguration(
            enabled=True,
            current_quota_type=current_quota_type,
            quota_configurations=quota_configurations,
            credentials=current_using_credentials
        )

    def _choice_current_using_quota_type(self, quota_configurations: list[QuotaConfiguration]) -> ProviderQuotaType:
        """
        Choice current using quota type.
        paid quotas > provider free quotas > hosting trial quotas
        If there is still quota for the corresponding quota type according to the sorting,

        :param quota_configurations:
        :return:
        """
        # convert to dict
        quota_type_to_quota_configuration_dict = {
            quota_configuration.quota_type: quota_configuration
            for quota_configuration in quota_configurations
        }

        last_quota_configuration = None
        for quota_type in [ProviderQuotaType.PAID, ProviderQuotaType.FREE, ProviderQuotaType.TRIAL]:
            if quota_type in quota_type_to_quota_configuration_dict:
                last_quota_configuration = quota_type_to_quota_configuration_dict[quota_type]
                if last_quota_configuration.is_valid:
                    return quota_type

        if last_quota_configuration:
            return last_quota_configuration.quota_type

        raise ValueError('No quota type available')

    def _extract_secret_variables(self, credential_form_schemas: list[CredentialFormSchema]) -> list[str]:
        """
        Extract secret input form variables.

        :param credential_form_schemas:
        :return:
        """
        secret_input_form_variables = []
        for credential_form_schema in credential_form_schemas:
            if credential_form_schema.type == FormType.SECRET_INPUT:
                secret_input_form_variables.append(credential_form_schema.variable)

        return secret_input_form_variables

    def _to_model_settings(self, provider_entity: ProviderEntity,
                           provider_model_settings: Optional[list[ProviderModelSetting]] = None,
                           load_balancing_model_configs: Optional[list[LoadBalancingModelConfig]] = None) \
            -> list[ModelSettings]:
        """
        Convert to model settings.

        :param provider_model_settings: provider model settings include enabled, load balancing enabled
        :param load_balancing_model_configs: load balancing model configs
        :return:
        """
        # Get provider model credential secret variables
        model_credential_secret_variables = self._extract_secret_variables(
            provider_entity.model_credential_schema.credential_form_schemas
            if provider_entity.model_credential_schema else []
        )

        model_settings = []
        if not provider_model_settings:
            return model_settings

        for provider_model_setting in provider_model_settings:
            load_balancing_configs = []
            if provider_model_setting.load_balancing_enabled and load_balancing_model_configs:
                for load_balancing_model_config in load_balancing_model_configs:
                    if (load_balancing_model_config.model_name == provider_model_setting.model_name
                            and load_balancing_model_config.model_type == provider_model_setting.model_type):
                        if not load_balancing_model_config.enabled:
                            continue

                        if not load_balancing_model_config.encrypted_config:
                            if load_balancing_model_config.name == "__inherit__":
                                load_balancing_configs.append(ModelLoadBalancingConfiguration(
                                    id=load_balancing_model_config.id,
                                    name=load_balancing_model_config.name,
                                    credentials={}
                                ))
                            continue

                        provider_model_credentials_cache = ProviderCredentialsCache(
                            tenant_id=load_balancing_model_config.tenant_id,
                            identity_id=load_balancing_model_config.id,
                            cache_type=ProviderCredentialsCacheType.LOAD_BALANCING_MODEL
                        )

                        # Get cached provider model credentials
                        cached_provider_model_credentials = provider_model_credentials_cache.get()

                        if not cached_provider_model_credentials:
                            try:
                                provider_model_credentials = json.loads(load_balancing_model_config.encrypted_config)
                            except JSONDecodeError:
                                continue

                            # Get decoding rsa key and cipher for decrypting credentials
                            if self.decoding_rsa_key is None or self.decoding_cipher_rsa is None:
                                self.decoding_rsa_key, self.decoding_cipher_rsa = encrypter.get_decrypt_decoding(
                                    load_balancing_model_config.tenant_id)

                            for variable in model_credential_secret_variables:
                                if variable in provider_model_credentials:
                                    try:
                                        provider_model_credentials[variable] = encrypter.decrypt_token_with_decoding(
                                            provider_model_credentials.get(variable),
                                            self.decoding_rsa_key,
                                            self.decoding_cipher_rsa
                                        )
                                    except ValueError:
                                        pass

                            # cache provider model credentials
                            provider_model_credentials_cache.set(
                                credentials=provider_model_credentials
                            )
                        else:
                            provider_model_credentials = cached_provider_model_credentials

                        load_balancing_configs.append(ModelLoadBalancingConfiguration(
                            id=load_balancing_model_config.id,
                            name=load_balancing_model_config.name,
                            credentials=provider_model_credentials
                        ))

            model_settings.append(
                ModelSettings(
                    model=provider_model_setting.model_name,
                    model_type=ModelType.value_of(provider_model_setting.model_type),
                    enabled=provider_model_setting.enabled,
<<<<<<< HEAD
                    load_balancing_configs=load_balancing_configs
=======
                    load_balancing_configs=load_balancing_configs if len(load_balancing_configs) > 1 else []
>>>>>>> 503ed7ff
                )
            )

        return model_settings<|MERGE_RESOLUTION|>--- conflicted
+++ resolved
@@ -917,11 +917,7 @@
                     model=provider_model_setting.model_name,
                     model_type=ModelType.value_of(provider_model_setting.model_type),
                     enabled=provider_model_setting.enabled,
-<<<<<<< HEAD
-                    load_balancing_configs=load_balancing_configs
-=======
                     load_balancing_configs=load_balancing_configs if len(load_balancing_configs) > 1 else []
->>>>>>> 503ed7ff
                 )
             )
 
