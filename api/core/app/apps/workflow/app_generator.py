--- conflicted
+++ resolved
@@ -103,11 +103,7 @@
         application_generate_entity: WorkflowAppGenerateEntity,
         invoke_from: InvokeFrom,
         stream: bool = True,
-<<<<<<< HEAD
-    ):
-=======
     ) -> Union[dict, Generator[dict, None, None]]:
->>>>>>> 00b4cc3c
         """
         Generate App response.
 
