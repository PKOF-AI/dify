--- conflicted
+++ resolved
@@ -2,11 +2,7 @@
 import logging
 import threading
 import uuid
-<<<<<<< HEAD
-from collections.abc import Generator
-=======
 from collections.abc import Generator, Mapping
->>>>>>> 239bf97b
 from typing import Any, Optional, Union
 
 from flask import Flask, current_app
@@ -43,17 +39,10 @@
         app_model: App,
         workflow: Workflow,
         user: Union[Account, EndUser],
-<<<<<<< HEAD
-        args: dict,
-        invoke_from: InvokeFrom,
-        stream: bool = True,
-    ) -> dict[str, Any] | Generator[str, Any, None]:
-=======
         args: Mapping[str, Any],
         invoke_from: InvokeFrom,
         streaming: bool = True,
     ) -> Mapping[str, Any] | Generator[str, None, None]:
->>>>>>> 239bf97b
         """
         Generate App response.
 
