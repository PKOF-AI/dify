--- conflicted
+++ resolved
@@ -125,11 +125,8 @@
         self._wip_workflow_node_executions = {}
 
         self._conversation_name_generate_thread = None
-<<<<<<< HEAD
+        self._recorded_files: list[Mapping[str, Any]] = []
         self._workflow_persist_manage = WorkflowPersistManage()
-=======
-        self._recorded_files: list[Mapping[str, Any]] = []
->>>>>>> 3f1c84f6
 
     def process(self):
         """
