import logging
import threading
import uuid
from collections.abc import Generator, Mapping
from typing import Any, Union

from flask import Flask, current_app
from pydantic import ValidationError

from configs import dify_config
from constants import UUID_NIL
from core.app.app_config.easy_ui_based_app.model_config.converter import ModelConfigConverter
from core.app.app_config.features.file_upload.manager import FileUploadConfigManager
from core.app.apps.agent_chat.app_config_manager import AgentChatAppConfigManager
from core.app.apps.agent_chat.app_runner import AgentChatAppRunner
from core.app.apps.agent_chat.generate_response_converter import AgentChatAppGenerateResponseConverter
from core.app.apps.base_app_queue_manager import AppQueueManager, GenerateTaskStoppedError, PublishFrom
from core.app.apps.message_based_app_generator import MessageBasedAppGenerator
from core.app.apps.message_based_app_queue_manager import MessageBasedAppQueueManager
from core.app.entities.app_invoke_entities import AgentChatAppGenerateEntity, InvokeFrom
from core.model_runtime.errors.invoke import InvokeAuthorizationError, InvokeError
from core.ops.ops_trace_manager import TraceQueueManager
from extensions.ext_database import db
from factories import file_factory
from models import Account, App, EndUser
from services.errors.message import MessageNotExistsError

logger = logging.getLogger(__name__)


class AgentChatAppGenerator(MessageBasedAppGenerator):
    def generate(
        self,
        *,
        app_model: App,
        user: Union[Account, EndUser],
        args: Mapping[str, Any],
        invoke_from: InvokeFrom,
<<<<<<< HEAD
        stream: Literal[True] = True,
    ) -> Generator[dict, None, None]: ...

    @overload
    def generate(
        self,
        app_model: App,
        user: Union[Account, EndUser],
        args: dict,
        invoke_from: InvokeFrom,
        stream: Literal[False] = False,
    ) -> dict: ...

    def generate(
        self,
        app_model: App,
        user: Union[Account, EndUser],
        args: Any,
        invoke_from: InvokeFrom,
        stream: bool = True,
    ) -> Union[dict, Generator[dict[Any, Any], None, None]]:
=======
        streaming: bool = True,
    ) -> Mapping[str, Any] | Generator[str, None, None]:
>>>>>>> 239bf97b
        """
        Generate App response.

        :param app_model: App
        :param user: account or end user
        :param args: request args
        :param invoke_from: invoke from source
        :param stream: is stream
        """
        if not streaming:
            raise ValueError("Agent Chat App does not support blocking mode")

        if not args.get("query"):
            raise ValueError("query is required")

        query = args["query"]
        if not isinstance(query, str):
            raise ValueError("query must be a string")

        query = query.replace("\x00", "")
        inputs = args["inputs"]

        extras = {"auto_generate_conversation_name": args.get("auto_generate_name", True)}

        # get conversation
        conversation = None
        if args.get("conversation_id"):
            conversation = self._get_conversation_by_user(app_model, args.get("conversation_id"), user)

        # get app model config
        app_model_config = self._get_app_model_config(app_model=app_model, conversation=conversation)

        # validate override model config
        override_model_config_dict = None
        if args.get("model_config"):
            if invoke_from != InvokeFrom.DEBUGGER:
                raise ValueError("Only in App debug mode can override model config")

            # validate config
            override_model_config_dict = AgentChatAppConfigManager.config_validate(
                tenant_id=app_model.tenant_id,
                config=args["model_config"],
            )

            # always enable retriever resource in debugger mode
            override_model_config_dict["retriever_resource"] = {"enabled": True}

        # parse files
        files = args.get("files") or []
        file_extra_config = FileUploadConfigManager.convert(override_model_config_dict or app_model_config.to_dict())
        if file_extra_config:
            file_objs = file_factory.build_from_mappings(
                mappings=files,
                tenant_id=app_model.tenant_id,
                config=file_extra_config,
            )
        else:
            file_objs = []

        # convert to app config
        app_config = AgentChatAppConfigManager.get_app_config(
            app_model=app_model,
            app_model_config=app_model_config,
            conversation=conversation,
            override_config_dict=override_model_config_dict,
        )

        # get tracing instance
        trace_manager = TraceQueueManager(app_model.id, user.id if isinstance(user, Account) else user.session_id)

        # init application generate entity
        application_generate_entity = AgentChatAppGenerateEntity(
            task_id=str(uuid.uuid4()),
            app_config=app_config,
            model_conf=ModelConfigConverter.convert(app_config),
            file_upload_config=file_extra_config,
            conversation_id=conversation.id if conversation else None,
            inputs=dict(
                conversation.inputs
                if conversation
                else self._prepare_user_inputs(
                    user_inputs=inputs, variables=app_config.variables, tenant_id=app_model.tenant_id
                )
            ),
            query=query,
            files=list(file_objs),
            parent_message_id=args.get("parent_message_id") if invoke_from != InvokeFrom.SERVICE_API else UUID_NIL,
            user_id=user.id,
            stream=streaming,
            invoke_from=invoke_from,
            extras=extras,
            call_depth=0,
            trace_manager=trace_manager,
        )

        # init generate records
        (conversation, message) = self._init_generate_records(application_generate_entity, conversation)

        # init queue manager
        queue_manager = MessageBasedAppQueueManager(
            task_id=application_generate_entity.task_id,
            user_id=application_generate_entity.user_id,
            invoke_from=application_generate_entity.invoke_from,
            conversation_id=conversation.id,
            app_mode=conversation.mode,
            message_id=message.id,
        )

        # new thread
        worker_thread = threading.Thread(
            target=self._generate_worker,
            kwargs={
                "flask_app": current_app._get_current_object(),  # type: ignore
                "application_generate_entity": application_generate_entity,
                "queue_manager": queue_manager,
                "conversation_id": conversation.id,
                "message_id": message.id,
            },
        )

        worker_thread.start()

        # return response or stream generator
        response = self._handle_response(
            application_generate_entity=application_generate_entity,
            queue_manager=queue_manager,
            conversation=conversation,
            message=message,
            user=user,
            stream=streaming,
        )
        # FIXME: Type hinting issue here, ignore it for now, will fix it later
        return AgentChatAppGenerateResponseConverter.convert(response=response, invoke_from=invoke_from)  # type: ignore

    def _generate_worker(
        self,
        flask_app: Flask,
        application_generate_entity: AgentChatAppGenerateEntity,
        queue_manager: AppQueueManager,
        conversation_id: str,
        message_id: str,
    ) -> None:
        """
        Generate worker in a new thread.
        :param flask_app: Flask app
        :param application_generate_entity: application generate entity
        :param queue_manager: queue manager
        :param conversation_id: conversation ID
        :param message_id: message ID
        :return:
        """
        with flask_app.app_context():
            try:
                # get conversation and message
                conversation = self._get_conversation(conversation_id)
                message = self._get_message(message_id)
                if message is None:
                    raise MessageNotExistsError("Message not exists")

                # chatbot app
                runner = AgentChatAppRunner()
                runner.run(
                    application_generate_entity=application_generate_entity,
                    queue_manager=queue_manager,
                    conversation=conversation,
                    message=message,
                )
            except GenerateTaskStoppedError:
                pass
            except InvokeAuthorizationError:
                queue_manager.publish_error(
                    InvokeAuthorizationError("Incorrect API key provided"), PublishFrom.APPLICATION_MANAGER
                )
            except ValidationError as e:
                logger.exception("Validation Error when generating")
                queue_manager.publish_error(e, PublishFrom.APPLICATION_MANAGER)
            except (ValueError, InvokeError) as e:
                if dify_config.DEBUG:
                    logger.exception("Error when generating")
                queue_manager.publish_error(e, PublishFrom.APPLICATION_MANAGER)
            except Exception as e:
                logger.exception("Unknown Error when generating")
                queue_manager.publish_error(e, PublishFrom.APPLICATION_MANAGER)
            finally:
                db.session.close()<|MERGE_RESOLUTION|>--- conflicted
+++ resolved
@@ -36,32 +36,8 @@
         user: Union[Account, EndUser],
         args: Mapping[str, Any],
         invoke_from: InvokeFrom,
-<<<<<<< HEAD
-        stream: Literal[True] = True,
-    ) -> Generator[dict, None, None]: ...
-
-    @overload
-    def generate(
-        self,
-        app_model: App,
-        user: Union[Account, EndUser],
-        args: dict,
-        invoke_from: InvokeFrom,
-        stream: Literal[False] = False,
-    ) -> dict: ...
-
-    def generate(
-        self,
-        app_model: App,
-        user: Union[Account, EndUser],
-        args: Any,
-        invoke_from: InvokeFrom,
-        stream: bool = True,
-    ) -> Union[dict, Generator[dict[Any, Any], None, None]]:
-=======
         streaming: bool = True,
     ) -> Mapping[str, Any] | Generator[str, None, None]:
->>>>>>> 239bf97b
         """
         Generate App response.
 
