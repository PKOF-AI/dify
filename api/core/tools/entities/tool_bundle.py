from typing import Any, Optional

from pydantic import BaseModel

<<<<<<< HEAD
from core.tools.entities.tool_entities import ToolProviderType, ToolParameter
=======
from core.tools.entities.tool_entities import ToolParameter, ToolProviderType

>>>>>>> 19101781

class ApiBasedToolBundle(BaseModel):
    """
    This class is used to store the schema information of an api based tool. such as the url, the method, the parameters, etc.
    """
    # server_url
    server_url: str
    # method
    method: str
    # summary
    summary: Optional[str] = None
    # operation_id
    operation_id: str = None
    # parameters
<<<<<<< HEAD
    parameters: Optional[List[ToolParameter]] = None
=======
    parameters: Optional[list[ToolParameter]] = None
>>>>>>> 19101781
    # author
    author: str
    # icon
    icon: Optional[str] = None
    # openapi operation
    openapi: dict

class AppToolBundle(BaseModel):
    """
    This class is used to store the schema information of an tool for an app.
    """
    type: ToolProviderType
    credential: Optional[dict[str, Any]] = None
    provider_id: str
    tool_name: str<|MERGE_RESOLUTION|>--- conflicted
+++ resolved
@@ -2,12 +2,8 @@
 
 from pydantic import BaseModel
 
-<<<<<<< HEAD
-from core.tools.entities.tool_entities import ToolProviderType, ToolParameter
-=======
 from core.tools.entities.tool_entities import ToolParameter, ToolProviderType
 
->>>>>>> 19101781
 
 class ApiBasedToolBundle(BaseModel):
     """
@@ -22,11 +18,7 @@
     # operation_id
     operation_id: str = None
     # parameters
-<<<<<<< HEAD
-    parameters: Optional[List[ToolParameter]] = None
-=======
     parameters: Optional[list[ToolParameter]] = None
->>>>>>> 19101781
     # author
     author: str
     # icon
