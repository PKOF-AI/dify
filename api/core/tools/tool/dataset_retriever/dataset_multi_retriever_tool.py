import threading
<<<<<<< HEAD
from typing import List, Optional, Type
=======
from typing import Optional

from flask import Flask, current_app
from langchain.tools import BaseTool
from pydantic import BaseModel, Field

>>>>>>> 963d9b60
from core.callback_handler.index_tool_callback_handler import DatasetIndexToolCallbackHandler
from core.model_manager import ModelManager
from core.model_runtime.entities.model_entities import ModelType
from core.rag.datasource.retrieval_service import RetrievalService
from core.rerank.rerank import RerankRunner
from extensions.ext_database import db
from models.dataset import Dataset, Document, DocumentSegment
<<<<<<< HEAD
from pydantic import BaseModel, Field
=======
from services.retrieval_service import RetrievalService
>>>>>>> 963d9b60

default_retrieval_model = {
    'search_method': 'semantic_search',
    'reranking_enable': False,
    'reranking_model': {
        'reranking_provider_name': '',
        'reranking_model_name': ''
    },
    'top_k': 2,
    'score_threshold_enabled': False
}


class DatasetMultiRetrieverToolInput(BaseModel):
    query: str = Field(..., description="dataset multi retriever and rerank")


class DatasetMultiRetrieverTool(BaseTool):
    """Tool for querying multi dataset."""
    name: str = "dataset-"
    args_schema: type[BaseModel] = DatasetMultiRetrieverToolInput
    description: str = "dataset multi retriever and rerank. "
    tenant_id: str
    dataset_ids: list[str]
    top_k: int = 2
    score_threshold: Optional[float] = None
    reranking_provider_name: str
    reranking_model_name: str
    return_resource: bool
    retriever_from: str
    hit_callbacks: list[DatasetIndexToolCallbackHandler] = []

    @classmethod
    def from_dataset(cls, dataset_ids: list[str], tenant_id: str, **kwargs):
        return cls(
            name=f'dataset-{tenant_id}',
            tenant_id=tenant_id,
            dataset_ids=dataset_ids,
            **kwargs
        )

    def _run(self, query: str) -> str:
        threads = []
        all_documents = []
        for dataset_id in self.dataset_ids:
            retrieval_thread = threading.Thread(target=self._retriever, kwargs={
                'flask_app': current_app._get_current_object(),
                'dataset_id': dataset_id,
                'query': query,
                'all_documents': all_documents,
                'hit_callbacks': self.hit_callbacks
            })
            threads.append(retrieval_thread)
            retrieval_thread.start()
        for thread in threads:
            thread.join()
        # do rerank for searched documents
        model_manager = ModelManager()
        rerank_model_instance = model_manager.get_model_instance(
            tenant_id=self.tenant_id,
            provider=self.reranking_provider_name,
            model_type=ModelType.RERANK,
            model=self.reranking_model_name
        )

        rerank_runner = RerankRunner(rerank_model_instance)
        all_documents = rerank_runner.run(query, all_documents, self.score_threshold, self.top_k)

        for hit_callback in self.hit_callbacks:
            hit_callback.on_tool_end(all_documents)

        document_score_list = {}
        for item in all_documents:
            if 'score' in item.metadata and item.metadata['score']:
                document_score_list[item.metadata['doc_id']] = item.metadata['score']

        document_context_list = []
        index_node_ids = [document.metadata['doc_id'] for document in all_documents]
        segments = DocumentSegment.query.filter(
            DocumentSegment.dataset_id.in_(self.dataset_ids),
            DocumentSegment.completed_at.isnot(None),
            DocumentSegment.status == 'completed',
            DocumentSegment.enabled == True,
            DocumentSegment.index_node_id.in_(index_node_ids)
        ).all()

        if segments:
            index_node_id_to_position = {id: position for position, id in enumerate(index_node_ids)}
            sorted_segments = sorted(segments,
                                     key=lambda segment: index_node_id_to_position.get(segment.index_node_id,
                                                                                       float('inf')))
            for segment in sorted_segments:
                if segment.answer:
                    document_context_list.append(f'question:{segment.content} answer:{segment.answer}')
                else:
                    document_context_list.append(segment.content)
            if self.return_resource:
                context_list = []
                resource_number = 1
                for segment in sorted_segments:
                    dataset = Dataset.query.filter_by(
                        id=segment.dataset_id
                    ).first()
                    document = Document.query.filter(Document.id == segment.document_id,
                                                     Document.enabled == True,
                                                     Document.archived == False,
                                                     ).first()
                    if dataset and document:
                        source = {
                            'position': resource_number,
                            'dataset_id': dataset.id,
                            'dataset_name': dataset.name,
                            'document_id': document.id,
                            'document_name': document.name,
                            'data_source_type': document.data_source_type,
                            'segment_id': segment.id,
                            'retriever_from': self.retriever_from,
                            'score': document_score_list.get(segment.index_node_id, None)
                        }

                        if self.retriever_from == 'dev':
                            source['hit_count'] = segment.hit_count
                            source['word_count'] = segment.word_count
                            source['segment_position'] = segment.position
                            source['index_node_hash'] = segment.index_node_hash
                        if segment.answer:
                            source['content'] = f'question:{segment.content} \nanswer:{segment.answer}'
                        else:
                            source['content'] = segment.content
                        context_list.append(source)
                    resource_number += 1

                for hit_callback in self.hit_callbacks:
                    hit_callback.return_retriever_resource_info(context_list)

            return str("\n".join(document_context_list))

    async def _arun(self, tool_input: str) -> str:
        raise NotImplementedError()

    def _retriever(self, flask_app: Flask, dataset_id: str, query: str, all_documents: list,
                   hit_callbacks: list[DatasetIndexToolCallbackHandler]):
        with flask_app.app_context():
            dataset = db.session.query(Dataset).filter(
                Dataset.tenant_id == self.tenant_id,
                Dataset.id == dataset_id
            ).first()

            if not dataset:
                return []

            for hit_callback in hit_callbacks:
                hit_callback.on_query(query, dataset.id)

            # get retrieval model , if the model is not setting , using default
            retrieval_model = dataset.retrieval_model if dataset.retrieval_model else default_retrieval_model

            if dataset.indexing_technique == "economy":
                # use keyword table query
                documents = RetrievalService.retrieve(retrival_method=retrieval_model['search_method'],
                                                      dataset_id=dataset.id,
                                                      query=query,
                                                      top_k=self.top_k
                                                      )
                if documents:
                    all_documents.extend(documents)
            else:
                if self.top_k > 0:
                    # retrieval source
                    documents = RetrievalService.retrieve(retrival_method=retrieval_model['search_method'],
                                                          dataset_id=dataset.id,
                                                          query=query,
                                                          top_k=self.top_k,
                                                          score_threshold=retrieval_model['score_threshold']
                                                          if retrieval_model['score_threshold_enabled'] else None,
                                                          reranking_model=retrieval_model['reranking_model']
                                                          if retrieval_model['reranking_enable'] else None
                                                          )

                    all_documents.extend(documents)<|MERGE_RESOLUTION|>--- conflicted
+++ resolved
@@ -1,14 +1,8 @@
 import threading
-<<<<<<< HEAD
 from typing import List, Optional, Type
-=======
-from typing import Optional
-
 from flask import Flask, current_app
 from langchain.tools import BaseTool
 from pydantic import BaseModel, Field
-
->>>>>>> 963d9b60
 from core.callback_handler.index_tool_callback_handler import DatasetIndexToolCallbackHandler
 from core.model_manager import ModelManager
 from core.model_runtime.entities.model_entities import ModelType
@@ -16,11 +10,7 @@
 from core.rerank.rerank import RerankRunner
 from extensions.ext_database import db
 from models.dataset import Dataset, Document, DocumentSegment
-<<<<<<< HEAD
 from pydantic import BaseModel, Field
-=======
-from services.retrieval_service import RetrievalService
->>>>>>> 963d9b60
 
 default_retrieval_model = {
     'search_method': 'semantic_search',
