--- conflicted
+++ resolved
@@ -286,11 +286,7 @@
         except ValueError as e:
             return value
 
-<<<<<<< HEAD
-    def _invoke(self, user_id: str, tool_parameters: Dict[str, Any]) -> ToolInvokeMessage | List[ToolInvokeMessage]:
-=======
     def _invoke(self, user_id: str, tool_parameters: dict[str, Any]) -> ToolInvokeMessage | list[ToolInvokeMessage]:
->>>>>>> 19101781
         """
         invoke http request
         """
