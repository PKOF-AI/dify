from datetime import datetime
from typing import Any, Union

from googleapiclient.discovery import build

from core.tools.entities.tool_entities import ToolInvokeMessage
from core.tools.tool.builtin_tool import BuiltinTool


class YoutubeVideosAnalyticsTool(BuiltinTool):
<<<<<<< HEAD
    def _invoke(self, user_id: str, tool_parameters: Dict[str, Any]) \
          -> Union[ToolInvokeMessage, List[ToolInvokeMessage]]:
=======
    def _invoke(self, user_id: str, tool_parameters: dict[str, Any]) \
          -> Union[ToolInvokeMessage, list[ToolInvokeMessage]]:
>>>>>>> 19101781
        """
            invoke tools
        """
        channel = tool_parameters.get('channel', '')
        if not channel:
            return self.create_text_message('Please input symbol')
        
        time_range = [None, None]
        start_date = tool_parameters.get('start_date', '')
        if start_date:
            time_range[0] = start_date
        else:
            time_range[0] = '1800-01-01'

        end_date = tool_parameters.get('end_date', '')
        if end_date:
            time_range[1] = end_date
        else:
            time_range[1] = datetime.now().strftime('%Y-%m-%d')

        if 'google_api_key' not in self.runtime.credentials or not self.runtime.credentials['google_api_key']:
            return self.create_text_message('Please input api key')

        youtube = build('youtube', 'v3', developerKey=self.runtime.credentials['google_api_key'])

        # try to get channel id
        search_results = youtube.search().list(q='mrbeast', type='channel', order='relevance', part='id').execute()
        channel_id = search_results['items'][0]['id']['channelId']

        start_date, end_date = time_range

        start_date = datetime.strptime(start_date, '%Y-%m-%d').strftime('%Y-%m-%dT%H:%M:%SZ')
        end_date = datetime.strptime(end_date, '%Y-%m-%d').strftime('%Y-%m-%dT%H:%M:%SZ')

        # get videos
        time_range_videos = youtube.search().list(
            part='snippet', channelId=channel_id, order='date', type='video', 
            publishedAfter=start_date, 
            publishedBefore=end_date
        ).execute()

        def extract_video_data(video_list):
            data = []
            for video in video_list['items']:
                video_id = video['id']['videoId']
                video_info = youtube.videos().list(part='snippet,statistics', id=video_id).execute()
                title = video_info['items'][0]['snippet']['title']
                views = video_info['items'][0]['statistics']['viewCount']
                data.append({'Title': title, 'Views': views})
            return data

        summary = extract_video_data(time_range_videos)
        
        return self.create_text_message(str(summary))
    <|MERGE_RESOLUTION|>--- conflicted
+++ resolved
@@ -8,13 +8,8 @@
 
 
 class YoutubeVideosAnalyticsTool(BuiltinTool):
-<<<<<<< HEAD
-    def _invoke(self, user_id: str, tool_parameters: Dict[str, Any]) \
-          -> Union[ToolInvokeMessage, List[ToolInvokeMessage]]:
-=======
     def _invoke(self, user_id: str, tool_parameters: dict[str, Any]) \
           -> Union[ToolInvokeMessage, list[ToolInvokeMessage]]:
->>>>>>> 19101781
         """
             invoke tools
         """
