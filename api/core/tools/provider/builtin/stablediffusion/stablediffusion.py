from typing import Any

from core.tools.errors import ToolProviderCredentialValidationError
from core.tools.provider.builtin.stablediffusion.tools.stable_diffusion import StableDiffusionTool
from core.tools.provider.builtin_tool_provider import BuiltinToolProviderController


class StableDiffusionProvider(BuiltinToolProviderController):
    def _validate_credentials(self, credentials: dict[str, Any]) -> None:
        try:
            StableDiffusionTool().fork_tool_runtime(
                meta={
                    "credentials": credentials,
                }
<<<<<<< HEAD
            ).invoke(
                user_id='',
                tool_parameters={
                    "prompt": "cat",
                    "lora": "",
                    "steps": 1,
                    "width": 512,
                    "height": 512,
                },
            )
=======
            ).validate_models()
>>>>>>> 19101781
        except Exception as e:
            raise ToolProviderCredentialValidationError(str(e))<|MERGE_RESOLUTION|>--- conflicted
+++ resolved
@@ -12,19 +12,6 @@
                 meta={
                     "credentials": credentials,
                 }
-<<<<<<< HEAD
-            ).invoke(
-                user_id='',
-                tool_parameters={
-                    "prompt": "cat",
-                    "lora": "",
-                    "steps": 1,
-                    "width": 512,
-                    "height": 512,
-                },
-            )
-=======
             ).validate_models()
->>>>>>> 19101781
         except Exception as e:
             raise ToolProviderCredentialValidationError(str(e))