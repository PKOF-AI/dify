import io
import json
from base64 import b64decode, b64encode
from copy import deepcopy
from typing import Any, Union

from httpx import get, post
from PIL import Image
from yarl import URL

from core.tools.entities.common_entities import I18nObject
from core.tools.entities.tool_entities import ToolInvokeMessage, ToolParameter, ToolParameterOption
from core.tools.errors import ToolProviderCredentialValidationError
from core.tools.tool.builtin_tool import BuiltinTool

# All commented out parameters default to null
DRAW_TEXT_OPTIONS = {
    # Prompts
    "prompt": "",
    "negative_prompt": "",
    # "styles": [],
    # Seeds
    "seed": -1,
    "subseed": -1,
    "subseed_strength": 0,
    "seed_resize_from_h": -1,
    "seed_resize_from_w": -1,
    # Samplers
    "sampler_name": "DPM++ 2M",
    # "scheduler": "",
    # "sampler_index": "Automatic",
    # Latent Space Options
    "batch_size": 1,
    "n_iter": 1,
    "steps": 10,
    "cfg_scale": 7,
    "width": 512,
    "height": 512,
    # "restore_faces": True,
    # "tiling": True,
    "do_not_save_samples": False,
    "do_not_save_grid": False,
    # "eta": 0,
    # "denoising_strength": 0.75,
    # "s_min_uncond": 0,
    # "s_churn": 0,
    # "s_tmax": 0,
    # "s_tmin": 0,
    # "s_noise": 0,
    "override_settings": {},
    "override_settings_restore_afterwards": True,
    # Refinement Options
    "refiner_checkpoint": "",
    "refiner_switch_at": 0,
    "disable_extra_networks": False,
    # "firstpass_image": "",
    # "comments": "",
    # High-Resolution Options
    "enable_hr": False,
    "firstphase_width": 0,
    "firstphase_height": 0,
    "hr_scale": 2,
    # "hr_upscaler": "",
    "hr_second_pass_steps": 0,
    "hr_resize_x": 0,
    "hr_resize_y": 0,
    # "hr_checkpoint_name": "",
    # "hr_sampler_name": "",
    # "hr_scheduler": "",
    "hr_prompt": "",
    "hr_negative_prompt": "",
    # Task Options
    # "force_task_id": "",
    # Script Options
    # "script_name": "",
    "script_args": [],
    # Output Options
    "send_images": True,
    "save_images": False,
    "alwayson_scripts": {},
    # "infotext": "",
}


class StableDiffusionTool(BuiltinTool):
    def _invoke(
        self, user_id: str, tool_parameters: dict[str, Any]
    ) -> Union[ToolInvokeMessage, list[ToolInvokeMessage]]:
        """
        invoke tools
        """
        # base url
        base_url = self.runtime.credentials.get("base_url", None)
        if not base_url:
            return self.create_text_message("Please input base_url")

        if tool_parameters.get("model"):
            self.runtime.credentials["model"] = tool_parameters["model"]

        model = self.runtime.credentials.get("model", None)
        if not model:
            return self.create_text_message("Please input model")

        # set model
        try:
            url = str(URL(base_url) / "sdapi" / "v1" / "options")
            response = post(url, data=json.dumps({"sd_model_checkpoint": model}))
            if response.status_code != 200:
                raise ToolProviderCredentialValidationError("Failed to set model, please tell user to set model")
        except Exception as e:
            raise ToolProviderCredentialValidationError("Failed to set model, please tell user to set model")

        # get image id and image variable
        image_id = tool_parameters.get("image_id", "")
        image_variable = self.get_default_image_variable()
        # Return text2img if there's no image ID or no image variable
        if not image_id or not image_variable:
            return self.text2img(base_url=base_url, tool_parameters=tool_parameters)

        # Proceed with image-to-image generation
        return self.img2img(base_url=base_url, tool_parameters=tool_parameters)

    def validate_models(self) -> Union[ToolInvokeMessage, list[ToolInvokeMessage]]:
        """
        validate models
        """
        try:
            base_url = self.runtime.credentials.get("base_url", None)
            if not base_url:
                raise ToolProviderCredentialValidationError("Please input base_url")
            model = self.runtime.credentials.get("model", None)
            if not model:
                raise ToolProviderCredentialValidationError("Please input model")

            api_url = str(URL(base_url) / "sdapi" / "v1" / "sd-models")
            response = get(url=api_url, timeout=10)
            if response.status_code == 404:
                # try draw a picture
                self._invoke(
                    user_id="test",
                    tool_parameters={
                        "prompt": "a cat",
                        "width": 1024,
                        "height": 1024,
                        "steps": 1,
                        "lora": "",
                    },
                )
            elif response.status_code != 200:
                raise ToolProviderCredentialValidationError("Failed to get models")
            else:
                models = [d["model_name"] for d in response.json()]
                if len([d for d in models if d == model]) > 0:
                    return self.create_text_message(json.dumps(models))
                else:
                    raise ToolProviderCredentialValidationError(f"model {model} does not exist")
        except Exception as e:
            raise ToolProviderCredentialValidationError(f"Failed to get models, {e}")

    def get_sd_models(self) -> list[str]:
        """
        get sd models
        """
        try:
            base_url = self.runtime.credentials.get("base_url", None)
            if not base_url:
                return []
            api_url = str(URL(base_url) / "sdapi" / "v1" / "sd-models")
            response = get(url=api_url, timeout=(2, 10))
            if response.status_code != 200:
                return []
            else:
                return [d["model_name"] for d in response.json()]
        except Exception as e:
            return []

    def get_sample_methods(self) -> list[str]:
        """
        get sample method
        """
        try:
            base_url = self.runtime.credentials.get("base_url", None)
            if not base_url:
                return []
            api_url = str(URL(base_url) / "sdapi" / "v1" / "samplers")
            response = get(url=api_url, timeout=(2, 10))
            if response.status_code != 200:
                return []
            else:
                return [d["name"] for d in response.json()]
        except Exception as e:
            return []

    def img2img(
        self, base_url: str, tool_parameters: dict[str, Any]
    ) -> Union[ToolInvokeMessage, list[ToolInvokeMessage]]:
        """
        generate image
        """

        # Fetch the binary data of the image
        image_variable = self.get_default_image_variable()
        image_binary = self.get_variable_file(image_variable.name)
        if not image_binary:
            return self.create_text_message("Image not found, please request user to generate image firstly.")

        # Convert image to RGB and save as PNG
        try:
            with Image.open(io.BytesIO(image_binary)) as image:
                with io.BytesIO() as buffer:
                    image.convert("RGB").save(buffer, format="PNG")
                    image_binary = buffer.getvalue()
        except Exception as e:
            return self.create_text_message(f"Failed to process the image: {str(e)}")

        # copy draw options
        draw_options = deepcopy(DRAW_TEXT_OPTIONS)
        # set image options
        model = tool_parameters.get("model", "")
        draw_options_image = {
            "init_images": [b64encode(image_binary).decode("utf-8")],
            "denoising_strength": 0.9,
            "restore_faces": False,
            "script_args": [],
            "override_settings": {"sd_model_checkpoint": model},
            "resize_mode": 0,
            "image_cfg_scale": 0,
            # "mask": None,
            "mask_blur_x": 4,
            "mask_blur_y": 4,
            "mask_blur": 0,
            "mask_round": True,
            "inpainting_fill": 0,
            "inpaint_full_res": True,
            "inpaint_full_res_padding": 0,
            "inpainting_mask_invert": 0,
            "initial_noise_multiplier": 0,
            # "latent_mask": None,
            "include_init_images": True,
        }
        # update key and values
        draw_options.update(draw_options_image)
        draw_options.update(tool_parameters)

        # get prompt lora model
        prompt = tool_parameters.get("prompt", "")
        lora = tool_parameters.get("lora", "")
        model = tool_parameters.get("model", "")
        if lora:
            draw_options["prompt"] = f"{lora},{prompt}"
        else:
            draw_options["prompt"] = prompt

        try:
            url = str(URL(base_url) / "sdapi" / "v1" / "img2img")
            response = post(url, data=json.dumps(draw_options), timeout=120)
            if response.status_code != 200:
                return self.create_text_message("Failed to generate image")

            image = response.json()["images"][0]

            return self.create_blob_message(
<<<<<<< HEAD
                blob=b64decode(image), meta={"mime_type": "image/png"}, save_as=self.VARIABLE_KEY.IMAGE.value
=======
                blob=b64decode(image), meta={"mime_type": "image/png"}, save_as=self.VariableKey.IMAGE.value
>>>>>>> ce94a61f
            )

        except Exception as e:
            return self.create_text_message("Failed to generate image")

    def text2img(
        self, base_url: str, tool_parameters: dict[str, Any]
    ) -> Union[ToolInvokeMessage, list[ToolInvokeMessage]]:
        """
        generate image
        """
        # copy draw options
        draw_options = deepcopy(DRAW_TEXT_OPTIONS)
        draw_options.update(tool_parameters)
        # get prompt lora model
        prompt = tool_parameters.get("prompt", "")
        lora = tool_parameters.get("lora", "")
        model = tool_parameters.get("model", "")
        if lora:
            draw_options["prompt"] = f"{lora},{prompt}"
        else:
            draw_options["prompt"] = prompt
        draw_options["override_settings"]["sd_model_checkpoint"] = model

        try:
            url = str(URL(base_url) / "sdapi" / "v1" / "txt2img")
            response = post(url, data=json.dumps(draw_options), timeout=120)
            if response.status_code != 200:
                return self.create_text_message("Failed to generate image")

            image = response.json()["images"][0]

            return self.create_blob_message(
<<<<<<< HEAD
                blob=b64decode(image), meta={"mime_type": "image/png"}, save_as=self.VARIABLE_KEY.IMAGE.value
=======
                blob=b64decode(image), meta={"mime_type": "image/png"}, save_as=self.VariableKey.IMAGE.value
>>>>>>> ce94a61f
            )

        except Exception as e:
            return self.create_text_message("Failed to generate image")

    def get_runtime_parameters(self) -> list[ToolParameter]:
        parameters = [
            ToolParameter(
                name="prompt",
                label=I18nObject(en_US="Prompt", zh_Hans="Prompt"),
                human_description=I18nObject(
                    en_US="Image prompt, you can check the official documentation of Stable Diffusion",
                    zh_Hans="图像提示词，您可以查看 Stable Diffusion 的官方文档",
                ),
                type=ToolParameter.ToolParameterType.STRING,
                form=ToolParameter.ToolParameterForm.LLM,
                llm_description="Image prompt of Stable Diffusion, you should describe the image you want to generate as a list of words as possible as detailed, the prompt must be written in English.",
                required=True,
            ),
        ]
        if len(self.list_default_image_variables()) != 0:
            parameters.append(
                ToolParameter(
                    name="image_id",
                    label=I18nObject(en_US="image_id", zh_Hans="image_id"),
                    human_description=I18nObject(
                        en_US="Image id of the image you want to generate based on, if you want to generate image based on the default image, you can leave this field empty.",
                        zh_Hans="您想要生成的图像的图像 ID，如果您想要基于默认图像生成图像，则可以将此字段留空。",
                    ),
                    type=ToolParameter.ToolParameterType.STRING,
                    form=ToolParameter.ToolParameterForm.LLM,
                    llm_description="Image id of the original image, you can leave this field empty if you want to generate a new image.",
                    required=True,
                    options=[
                        ToolParameterOption(value=i.name, label=I18nObject(en_US=i.name, zh_Hans=i.name))
                        for i in self.list_default_image_variables()
                    ],
                )
            )

        if self.runtime.credentials:
            try:
                models = self.get_sd_models()
                if len(models) != 0:
                    parameters.append(
                        ToolParameter(
                            name="model",
                            label=I18nObject(en_US="Model", zh_Hans="Model"),
                            human_description=I18nObject(
                                en_US="Model of Stable Diffusion, you can check the official documentation of Stable Diffusion",
                                zh_Hans="Stable Diffusion 的模型，您可以查看 Stable Diffusion 的官方文档",
                            ),
                            type=ToolParameter.ToolParameterType.SELECT,
                            form=ToolParameter.ToolParameterForm.FORM,
                            llm_description="Model of Stable Diffusion, you can check the official documentation of Stable Diffusion",
                            required=True,
                            default=models[0],
                            options=[
                                ToolParameterOption(value=i, label=I18nObject(en_US=i, zh_Hans=i)) for i in models
                            ],
                        )
                    )

            except:
                pass

            sample_methods = self.get_sample_methods()
            if len(sample_methods) != 0:
                parameters.append(
                    ToolParameter(
                        name="sampler_name",
                        label=I18nObject(en_US="Sampling method", zh_Hans="Sampling method"),
                        human_description=I18nObject(
                            en_US="Sampling method of Stable Diffusion, you can check the official documentation of Stable Diffusion",
                            zh_Hans="Stable Diffusion 的Sampling method，您可以查看 Stable Diffusion 的官方文档",
                        ),
                        type=ToolParameter.ToolParameterType.SELECT,
                        form=ToolParameter.ToolParameterForm.FORM,
                        llm_description="Sampling method of Stable Diffusion, you can check the official documentation of Stable Diffusion",
                        required=True,
                        default=sample_methods[0],
                        options=[
                            ToolParameterOption(value=i, label=I18nObject(en_US=i, zh_Hans=i)) for i in sample_methods
                        ],
                    )
                )
        return parameters<|MERGE_RESOLUTION|>--- conflicted
+++ resolved
@@ -260,11 +260,7 @@
             image = response.json()["images"][0]
 
             return self.create_blob_message(
-<<<<<<< HEAD
-                blob=b64decode(image), meta={"mime_type": "image/png"}, save_as=self.VARIABLE_KEY.IMAGE.value
-=======
                 blob=b64decode(image), meta={"mime_type": "image/png"}, save_as=self.VariableKey.IMAGE.value
->>>>>>> ce94a61f
             )
 
         except Exception as e:
@@ -298,11 +294,7 @@
             image = response.json()["images"][0]
 
             return self.create_blob_message(
-<<<<<<< HEAD
-                blob=b64decode(image), meta={"mime_type": "image/png"}, save_as=self.VARIABLE_KEY.IMAGE.value
-=======
                 blob=b64decode(image), meta={"mime_type": "image/png"}, save_as=self.VariableKey.IMAGE.value
->>>>>>> ce94a61f
             )
 
         except Exception as e:
