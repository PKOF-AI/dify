--- conflicted
+++ resolved
@@ -1,16 +1,5 @@
-<<<<<<< HEAD
-from core.tools.tool.builtin_tool import BuiltinTool
-from core.tools.entities.tool_entities import ToolInvokeMessage, ToolParameter, ToolParameterOption
-from core.tools.entities.common_entities import I18nObject
-from core.tools.errors import ToolProviderCredentialValidationError
-
-from typing import Any, Dict, List, Union
-from httpx import post
-from os.path import join
-=======
 import io
 import json
->>>>>>> 19101781
 from base64 import b64decode, b64encode
 from copy import deepcopy
 from os.path import join
@@ -71,13 +60,8 @@
 
 
 class StableDiffusionTool(BuiltinTool):
-<<<<<<< HEAD
-    def _invoke(self, user_id: str, tool_parameters: Dict[str, Any]) \
-        -> Union[ToolInvokeMessage, List[ToolInvokeMessage]]:
-=======
     def _invoke(self, user_id: str, tool_parameters: dict[str, Any]) \
         -> Union[ToolInvokeMessage, list[ToolInvokeMessage]]:
->>>>>>> 19101781
         """
             invoke tools
         """
@@ -255,16 +239,9 @@
         except Exception as e:
             return self.create_text_message('Failed to generate image')
 
-<<<<<<< HEAD
-
-    def get_runtime_parameters(self) -> List[ToolParameter]:
-        parameters = [
-            ToolParameter(name='prompt', 
-=======
     def get_runtime_parameters(self) -> list[ToolParameter]:
         parameters = [
             ToolParameter(name='prompt',
->>>>>>> 19101781
                          label=I18nObject(en_US='Prompt', zh_Hans='Prompt'),
                          human_description=I18nObject(
                              en_US='Image prompt, you can check the official documentation of Stable Diffusion',
@@ -277,11 +254,7 @@
         ]
         if len(self.list_default_image_variables()) != 0:
             parameters.append(
-<<<<<<< HEAD
-                ToolParameter(name='image_id', 
-=======
                 ToolParameter(name='image_id',
->>>>>>> 19101781
                              label=I18nObject(en_US='image_id', zh_Hans='image_id'),
                              human_description=I18nObject(
                                 en_US='Image id of the image you want to generate based on, if you want to generate image based on the default image, you can leave this field empty.',
