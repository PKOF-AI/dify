import re
from collections.abc import Mapping, Sequence
from typing import Any, Union
from urllib.parse import parse_qs, urlparse

import requests

from core.file.file_obj import FileBelongsTo, FileExtraConfig, FileTransferMethod, FileType, FileVar
from extensions.ext_database import db
from models.account import Account
from models.model import EndUser, MessageFile, UploadFile
from services.file_service import IMAGE_EXTENSIONS, VIDEO_EXTENSIONS


class MessageFileParser:
    def __init__(self, tenant_id: str, app_id: str) -> None:
        self.tenant_id = tenant_id
        self.app_id = app_id

    def validate_and_transform_files_arg(
        self, files: Sequence[Mapping[str, Any]], file_extra_config: FileExtraConfig, user: Union[Account, EndUser]
    ) -> list[FileVar]:
        """
        validate and transform files arg

        :param files:
        :param file_extra_config:
        :param user:
        :return:
        """
        for file in files:
            if not isinstance(file, dict):
                raise ValueError("Invalid file format, must be dict")
            if not file.get("type"):
                raise ValueError("Missing file type")
            FileType.value_of(file.get("type"))
            if not file.get("transfer_method"):
                raise ValueError("Missing file transfer method")
            FileTransferMethod.value_of(file.get("transfer_method"))
            if file.get("transfer_method") == FileTransferMethod.REMOTE_URL.value:
                if not file.get("url"):
                    raise ValueError("Missing file url")
                if not file.get("url").startswith("http"):
                    raise ValueError("Invalid file url")
            if file.get("transfer_method") == FileTransferMethod.LOCAL_FILE.value and not file.get("upload_file_id"):
                raise ValueError("Missing file upload_file_id")
            if file.get("transform_method") == FileTransferMethod.TOOL_FILE.value and not file.get("tool_file_id"):
                raise ValueError("Missing file tool_file_id")

        # transform files to file objs
        type_file_objs = self._to_file_objs(files, file_extra_config)

        # validate files
        new_files = []
        for file_type, file_objs in type_file_objs.items():
            if file_type == FileType.IMAGE:
                # parse and validate files
                image_config = file_extra_config.image_config

                # check if image file feature is enabled
                if not image_config:
                    continue

                # Validate number of files
                if len(files) > image_config["number_limits"]:
                    raise ValueError(f"Number of image files exceeds the maximum limit {image_config['number_limits']}")

                for file_obj in file_objs:
                    # Validate transfer method
                    if file_obj.transfer_method.value not in image_config["transfer_methods"]:
                        raise ValueError(f"Invalid transfer method: {file_obj.transfer_method.value}")

                    # Validate file type
                    if file_obj.type != FileType.IMAGE:
                        raise ValueError(f"Invalid file type: {file_obj.type}")

                    if file_obj.transfer_method == FileTransferMethod.REMOTE_URL:
                        # check remote url valid and is image
                        result, error = self._check_image_remote_url(file_obj.url)
                        if result is False:
                            raise ValueError(error)
                    elif file_obj.transfer_method == FileTransferMethod.LOCAL_FILE:
                        # get upload file from upload_file_id
<<<<<<< HEAD
                        upload_file = (db.session.query(UploadFile)
                                       .filter(
                            UploadFile.id == file_obj.related_id,
                            UploadFile.tenant_id == self.tenant_id,
                            UploadFile.created_by == user.id,
                            UploadFile.created_by_role == ('account' if isinstance(user, Account) else 'end_user'),
                            UploadFile.extension.in_(IMAGE_EXTENSIONS + VIDEO_EXTENSIONS)
                        ).first())
=======
                        upload_file = (
                            db.session.query(UploadFile)
                            .filter(
                                UploadFile.id == file_obj.related_id,
                                UploadFile.tenant_id == self.tenant_id,
                                UploadFile.created_by == user.id,
                                UploadFile.created_by_role == ("account" if isinstance(user, Account) else "end_user"),
                                UploadFile.extension.in_(IMAGE_EXTENSIONS),
                            )
                            .first()
                        )
>>>>>>> 2a3d8c25

                        # check upload file is belong to tenant and user
                        if not upload_file:
                            raise ValueError("Invalid upload file")

                    new_files.append(file_obj)

        # return all file objs
        return new_files

    def transform_message_files(self, files: list[MessageFile], file_extra_config: FileExtraConfig):
        """
        transform message files

        :param files:
        :param file_extra_config:
        :return:
        """
        # transform files to file objs
        type_file_objs = self._to_file_objs(files, file_extra_config)

        # return all file objs
        return [file_obj for file_objs in type_file_objs.values() for file_obj in file_objs]

    def _to_file_objs(
        self, files: list[Union[dict, MessageFile]], file_extra_config: FileExtraConfig
    ) -> dict[FileType, list[FileVar]]:
        """
        transform files to file objs

        :param files:
        :param file_extra_config:
        :return:
        """
        type_file_objs: dict[FileType, list[FileVar]] = {
            # Currently only support image
            FileType.IMAGE: []
        }

        if not files:
            return type_file_objs

        # group by file type and convert file args or message files to FileObj
        for file in files:
            if isinstance(file, MessageFile):
                if file.belongs_to == FileBelongsTo.ASSISTANT.value:
                    continue

            file_obj = self._to_file_obj(file, file_extra_config)
            if file_obj.type not in type_file_objs:
                continue

            type_file_objs[file_obj.type].append(file_obj)

        return type_file_objs

    def _to_file_obj(self, file: Union[dict, MessageFile], file_extra_config: FileExtraConfig):
        """
        transform file to file obj

        :param file:
        :return:
        """
        if isinstance(file, dict):
            transfer_method = FileTransferMethod.value_of(file.get("transfer_method"))
            if transfer_method != FileTransferMethod.TOOL_FILE:
                return FileVar(
                    tenant_id=self.tenant_id,
                    type=FileType.value_of(file.get("type")),
                    transfer_method=transfer_method,
                    url=file.get("url") if transfer_method == FileTransferMethod.REMOTE_URL else None,
                    related_id=file.get("upload_file_id") if transfer_method == FileTransferMethod.LOCAL_FILE else None,
                    extra_config=file_extra_config,
                )
            return FileVar(
                tenant_id=self.tenant_id,
                type=FileType.value_of(file.get("type")),
                transfer_method=transfer_method,
                url=None,
                related_id=file.get("tool_file_id"),
                extra_config=file_extra_config,
            )
        else:
            return FileVar(
                id=file.id,
                tenant_id=self.tenant_id,
                type=FileType.value_of(file.type),
                transfer_method=FileTransferMethod.value_of(file.transfer_method),
                url=file.url,
                related_id=file.upload_file_id or None,
                extra_config=file_extra_config,
            )

    def _check_image_remote_url(self, url):
        try:
            headers = {
                "User-Agent": "Mozilla/5.0 (Windows NT 10.0; Win64; x64) AppleWebKit/537.36 (KHTML, like Gecko) Chrome/91.0.4472.124 Safari/537.36"
            }

            def is_s3_presigned_url(url):
                try:
                    parsed_url = urlparse(url)
                    if "amazonaws.com" not in parsed_url.netloc:
                        return False
                    query_params = parse_qs(parsed_url.query)
                    required_params = ["Signature", "Expires"]
                    for param in required_params:
                        if param not in query_params:
                            return False
                    if not query_params["Expires"][0].isdigit():
                        return False
                    signature = query_params["Signature"][0]
                    if not re.match(r"^[A-Za-z0-9+/]+={0,2}$", signature):
                        return False
                    return True
                except Exception:
                    return False

            if is_s3_presigned_url(url):
                response = requests.get(url, headers=headers, allow_redirects=True)
                if response.status_code in {200, 304}:
                    return True, ""

            response = requests.head(url, headers=headers, allow_redirects=True)
            if response.status_code in {200, 304}:
                return True, ""
            else:
                return False, "URL does not exist."
        except requests.RequestException as e:
            return False, f"Error checking URL: {e}"<|MERGE_RESOLUTION|>--- conflicted
+++ resolved
@@ -81,16 +81,6 @@
                             raise ValueError(error)
                     elif file_obj.transfer_method == FileTransferMethod.LOCAL_FILE:
                         # get upload file from upload_file_id
-<<<<<<< HEAD
-                        upload_file = (db.session.query(UploadFile)
-                                       .filter(
-                            UploadFile.id == file_obj.related_id,
-                            UploadFile.tenant_id == self.tenant_id,
-                            UploadFile.created_by == user.id,
-                            UploadFile.created_by_role == ('account' if isinstance(user, Account) else 'end_user'),
-                            UploadFile.extension.in_(IMAGE_EXTENSIONS + VIDEO_EXTENSIONS)
-                        ).first())
-=======
                         upload_file = (
                             db.session.query(UploadFile)
                             .filter(
@@ -98,11 +88,10 @@
                                 UploadFile.tenant_id == self.tenant_id,
                                 UploadFile.created_by == user.id,
                                 UploadFile.created_by_role == ("account" if isinstance(user, Account) else "end_user"),
-                                UploadFile.extension.in_(IMAGE_EXTENSIONS),
+                                UploadFile.extension.in_(IMAGE_EXTENSIONS + VIDEO_EXTENSIONS),
                             )
                             .first()
                         )
->>>>>>> 2a3d8c25
 
                         # check upload file is belong to tenant and user
                         if not upload_file:
