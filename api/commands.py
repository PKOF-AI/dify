--- conflicted
+++ resolved
@@ -305,19 +305,19 @@
                         "vector_store": {"class_prefix": collection_name}
                     }
                     dataset.index_struct = json.dumps(index_struct_dict)
-<<<<<<< HEAD
                 elif vector_type == "tencent":
                     dataset_id = dataset.id
                     collection_name = Dataset.gen_collection_name_by_id(dataset_id)
                     index_struct_dict = {
                         "type": 'tencent',
-=======
+                        "vector_store": {"class_prefix": collection_name}
+                    }
+                    dataset.index_struct = json.dumps(index_struct_dict)
                 elif vector_type == "pgvector":
                     dataset_id = dataset.id
                     collection_name = Dataset.gen_collection_name_by_id(dataset_id)
                     index_struct_dict = {
                         "type": 'pgvector',
->>>>>>> 897e07f6
                         "vector_store": {"class_prefix": collection_name}
                     }
                     dataset.index_struct = json.dumps(index_struct_dict)
