--- conflicted
+++ resolved
@@ -1,25 +1,11 @@
-<<<<<<< HEAD
-from services.auth.firecrawl import FirecrawlAuth
-from services.auth.jina import JinaAuth
-=======
 from services.auth.api_key_auth_base import ApiKeyAuthBase
 from services.auth.auth_type import AuthType
->>>>>>> b14d59e9
 
 
 class ApiKeyAuthFactory:
     def __init__(self, provider: str, credentials: dict):
-<<<<<<< HEAD
-        if provider == "firecrawl":
-            self.auth = FirecrawlAuth(credentials)
-        elif provider == "jinareader":
-            self.auth = JinaAuth(credentials)
-        else:
-            raise ValueError("Invalid provider")
-=======
         auth_factory = self.get_apikey_auth_factory(provider)
         self.auth = auth_factory(credentials)
->>>>>>> b14d59e9
 
     def validate_credentials(self):
         return self.auth.validate_credentials()
