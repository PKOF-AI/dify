--- conflicted
+++ resolved
@@ -140,25 +140,15 @@
         conversation = (
             db.session.query(Conversation)
             .filter(
-<<<<<<< HEAD
-            Conversation.id == conversation_id,
-            Conversation.app_id == app_model.id,
-            Conversation.from_source == ('api' if isinstance(user, EndUser) else 'console'),
-            # Conversation.from_end_user_id == (user.id if isinstance(user, EndUser) else None),
-            # Conversation.from_account_id == (user.id if isinstance(user, Account) else None),
-            Conversation.is_deleted == False
-        ).first()
-=======
                 Conversation.id == conversation_id,
                 Conversation.app_id == app_model.id,
                 Conversation.from_source == ("api" if isinstance(user, EndUser) else "console"),
-                Conversation.from_end_user_id == (user.id if isinstance(user, EndUser) else None),
-                Conversation.from_account_id == (user.id if isinstance(user, Account) else None),
+                # Conversation.from_end_user_id == (user.id if isinstance(user, EndUser) else None),
+                # Conversation.from_account_id == (user.id if isinstance(user, Account) else None),
                 Conversation.is_deleted == False,
             )
             .first()
         )
->>>>>>> dabfd746
 
         if not conversation:
             raise ConversationNotExistsError()
