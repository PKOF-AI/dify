--- conflicted
+++ resolved
@@ -161,10 +161,4 @@
 
         conversation.is_deleted = True
         conversation.updated_at = datetime.now(timezone.utc).replace(tzinfo=None)
-<<<<<<< HEAD
-        db.session.commit()
-=======
-        db.session.commit()
-
-        return {"result": "success"}, 200
->>>>>>> dd5ffaf0
+        db.session.commit()