import json
import time
from collections.abc import Callable, Generator, Sequence
from datetime import datetime, timezone
from typing import Any, Optional

from core.app.apps.advanced_chat.app_config_manager import AdvancedChatAppConfigManager
from core.app.apps.workflow.app_config_manager import WorkflowAppConfigManager
from core.model_runtime.utils.encoders import jsonable_encoder
from core.variables import Variable
from core.workflow.entities.node_entities import NodeRunResult
from core.workflow.errors import WorkflowNodeRunFailedError
<<<<<<< HEAD
from core.workflow.graph_engine.entities.event import InNodeEvent
from core.workflow.nodes.base_node import BaseNode
from core.workflow.nodes.event import RunCompletedEvent, RunEvent
from core.workflow.nodes.node_mapping import node_classes
=======
from core.workflow.nodes import NodeType
from core.workflow.nodes.event import RunCompletedEvent
from core.workflow.nodes.node_mapping import node_type_classes_mapping
>>>>>>> ca21c285
from core.workflow.workflow_entry import WorkflowEntry
from events.app_event import app_draft_workflow_was_synced, app_published_workflow_was_updated
from extensions.ext_database import db
from models.account import Account
from models.enums import CreatedByRole
from models.model import App, AppMode
from models.workflow import (
    Workflow,
    WorkflowNodeExecution,
    WorkflowNodeExecutionStatus,
    WorkflowNodeExecutionTriggeredFrom,
    WorkflowType,
)
from services.errors.app import WorkflowHashNotEqualError
from services.workflow.workflow_converter import WorkflowConverter


class WorkflowService:
    """
    Workflow Service
    """

    def get_draft_workflow(self, app_model: App) -> Optional[Workflow]:
        """
        Get draft workflow
        """
        # fetch draft workflow by app_model
        workflow = (
            db.session.query(Workflow)
            .filter(
                Workflow.tenant_id == app_model.tenant_id, Workflow.app_id == app_model.id, Workflow.version == "draft"
            )
            .first()
        )

        # return draft workflow
        return workflow

    def get_published_workflow(self, app_model: App) -> Optional[Workflow]:
        """
        Get published workflow
        """

        if not app_model.workflow_id:
            return None

        # fetch published workflow by workflow_id
        workflow = (
            db.session.query(Workflow)
            .filter(
                Workflow.tenant_id == app_model.tenant_id,
                Workflow.app_id == app_model.id,
                Workflow.id == app_model.workflow_id,
            )
            .first()
        )

        return workflow

    def sync_draft_workflow(
        self,
        *,
        app_model: App,
        graph: dict,
        features: dict,
        unique_hash: Optional[str],
        account: Account,
        environment_variables: Sequence[Variable],
        conversation_variables: Sequence[Variable],
    ) -> Workflow:
        """
        Sync draft workflow
        :raises WorkflowHashNotEqualError
        """
        # fetch draft workflow by app_model
        workflow = self.get_draft_workflow(app_model=app_model)

        if workflow and workflow.unique_hash != unique_hash:
            raise WorkflowHashNotEqualError()

        # validate features structure
        self.validate_features_structure(app_model=app_model, features=features)

        # create draft workflow if not found
        if not workflow:
            workflow = Workflow(
                tenant_id=app_model.tenant_id,
                app_id=app_model.id,
                type=WorkflowType.from_app_mode(app_model.mode).value,
                version="draft",
                graph=json.dumps(graph),
                features=json.dumps(features),
                created_by=account.id,
                environment_variables=environment_variables,
                conversation_variables=conversation_variables,
            )
            db.session.add(workflow)
        # update draft workflow if found
        else:
            workflow.graph = json.dumps(graph)
            workflow.features = json.dumps(features)
            workflow.updated_by = account.id
            workflow.updated_at = datetime.now(timezone.utc).replace(tzinfo=None)
            workflow.environment_variables = environment_variables
            workflow.conversation_variables = conversation_variables

        # commit db session changes
        db.session.commit()

        # trigger app workflow events
        app_draft_workflow_was_synced.send(app_model, synced_draft_workflow=workflow)

        # return draft workflow
        return workflow

    def publish_workflow(self, app_model: App, account: Account, draft_workflow: Optional[Workflow] = None) -> Workflow:
        """
        Publish workflow from draft

        :param app_model: App instance
        :param account: Account instance
        :param draft_workflow: Workflow instance
        """
        if not draft_workflow:
            # fetch draft workflow by app_model
            draft_workflow = self.get_draft_workflow(app_model=app_model)

        if not draft_workflow:
            raise ValueError("No valid workflow found.")

        # create new workflow
        workflow = Workflow(
            tenant_id=app_model.tenant_id,
            app_id=app_model.id,
            type=draft_workflow.type,
            version=str(datetime.now(timezone.utc).replace(tzinfo=None)),
            graph=draft_workflow.graph,
            features=draft_workflow.features,
            created_by=account.id,
            environment_variables=draft_workflow.environment_variables,
            conversation_variables=draft_workflow.conversation_variables,
        )

        # commit db session changes
        db.session.add(workflow)
        db.session.flush()
        db.session.commit()

        app_model.workflow_id = workflow.id
        db.session.commit()

        # trigger app workflow events
        app_published_workflow_was_updated.send(app_model, published_workflow=workflow)

        # return new workflow
        return workflow

    def get_default_block_configs(self) -> list[dict]:
        """
        Get default block configs
        """
        # return default block config
        default_block_configs = []
        for node_type, node_class in node_type_classes_mapping.items():
            default_config = node_class.get_default_config()
            if default_config:
                default_block_configs.append(default_config)

        return default_block_configs

    def get_default_block_config(self, node_type: str, filters: Optional[dict] = None) -> Optional[dict]:
        """
        Get default config of node.
        :param node_type: node type
        :param filters: filter by node config parameters.
        :return:
        """
        node_type_enum: NodeType = NodeType(node_type)

        # return default block config
        node_class = node_type_classes_mapping.get(node_type_enum)
        if not node_class:
            return None

        default_config = node_class.get_default_config(filters=filters)
        if not default_config:
            return None

        return default_config

    def run_draft_workflow_node(
        self, app_model: App, node_id: str, user_inputs: dict, account: Account
    ) -> WorkflowNodeExecution:
        """
        Run draft workflow node
        """
        # fetch draft workflow by app_model
        draft_workflow = self.get_draft_workflow(app_model=app_model)
        if not draft_workflow:
            raise ValueError("Workflow not initialized")

        # run draft workflow node
        start_at = time.perf_counter()

        workflow_node_execution = self._handle_node_run_result(
            getter=lambda: WorkflowEntry.single_step_run(
                workflow=draft_workflow,
                node_id=node_id,
                user_inputs=user_inputs,
                user_id=account.id,
            ),
            start_at=start_at,
            tenant_id=app_model.tenant_id,
            node_id=node_id,
        )

        workflow_node_execution.app_id = app_model.id
        workflow_node_execution.created_by = account.id
        workflow_node_execution.workflow_id = draft_workflow.id

        db.session.add(workflow_node_execution)
        db.session.commit()

        return workflow_node_execution

    def run_free_workflow_node(
        self, node_data: dict, tenant_id: str, user_id: str, node_id: str, user_inputs: dict[str, Any]
    ) -> WorkflowNodeExecution:
        """
        Run draft workflow node
        """
        # run draft workflow node
        start_at = time.perf_counter()

        workflow_node_execution = self._handle_node_run_result(
            getter=lambda: WorkflowEntry.run_free_node(
                node_id=node_id,
                node_data=node_data,
                tenant_id=tenant_id,
                user_id=user_id,
                user_inputs=user_inputs,
            ),
            start_at=start_at,
            tenant_id=tenant_id,
            node_id=node_id,
        )

        return workflow_node_execution

    def _handle_node_run_result(
        self,
        getter: Callable[[], tuple[BaseNode, Generator[RunEvent | InNodeEvent, None, None]]],
        start_at: float,
        tenant_id: str,
        node_id: str,
    ):
        """
        Handle node run result

        :param getter: Callable[[], tuple[BaseNode, Generator[RunEvent | InNodeEvent, None, None]]]
        :param start_at: float
        :param tenant_id: str
        :param node_id: str
        """
        try:
            node_instance, generator = getter()

            node_run_result: NodeRunResult | None = None
            for event in generator:
                if isinstance(event, RunCompletedEvent):
                    node_run_result = event.run_result

                    # sign output files
                    node_run_result.outputs = WorkflowEntry.handle_special_values(node_run_result.outputs)
                    break

            if not node_run_result:
                raise ValueError("Node run failed with no run result")

            run_succeeded = True if node_run_result.status == WorkflowNodeExecutionStatus.SUCCEEDED else False
            error = node_run_result.error if not run_succeeded else None
        except WorkflowNodeRunFailedError as e:
            node_instance = e.node_instance
            run_succeeded = False
            node_run_result = None
            error = e.error

        workflow_node_execution = WorkflowNodeExecution()
        workflow_node_execution.tenant_id = tenant_id
        workflow_node_execution.triggered_from = WorkflowNodeExecutionTriggeredFrom.SINGLE_STEP.value
        workflow_node_execution.index = 1
        workflow_node_execution.node_id = node_id
        workflow_node_execution.node_type = node_instance.node_type
        workflow_node_execution.title = node_instance.node_data.title
        workflow_node_execution.elapsed_time = time.perf_counter() - start_at
        workflow_node_execution.created_by_role = CreatedByRole.ACCOUNT.value
        workflow_node_execution.created_at = datetime.now(timezone.utc).replace(tzinfo=None)
        workflow_node_execution.finished_at = datetime.now(timezone.utc).replace(tzinfo=None)

        if run_succeeded and node_run_result:
            # create workflow node execution
            workflow_node_execution.inputs = json.dumps(node_run_result.inputs) if node_run_result.inputs else None
            workflow_node_execution.process_data = (
                json.dumps(node_run_result.process_data) if node_run_result.process_data else None
            )
            workflow_node_execution.outputs = (
                json.dumps(jsonable_encoder(node_run_result.outputs)) if node_run_result.outputs else None
            )
            workflow_node_execution.execution_metadata = (
                json.dumps(jsonable_encoder(node_run_result.metadata)) if node_run_result.metadata else None
            )
            workflow_node_execution.status = WorkflowNodeExecutionStatus.SUCCEEDED.value
        else:
            # create workflow node execution
            workflow_node_execution.status = WorkflowNodeExecutionStatus.FAILED.value
            workflow_node_execution.error = error

        return workflow_node_execution

    def convert_to_workflow(self, app_model: App, account: Account, args: dict) -> App:
        """
        Basic mode of chatbot app(expert mode) to workflow
        Completion App to Workflow App

        :param app_model: App instance
        :param account: Account instance
        :param args: dict
        :return:
        """
        # chatbot convert to workflow mode
        workflow_converter = WorkflowConverter()

        if app_model.mode not in {AppMode.CHAT.value, AppMode.COMPLETION.value}:
            raise ValueError(f"Current App mode: {app_model.mode} is not supported convert to workflow.")

        # convert to workflow
        new_app = workflow_converter.convert_to_workflow(
            app_model=app_model,
            account=account,
            name=args.get("name", ""),
            icon_type=args.get("icon_type", ""),
            icon=args.get("icon", ""),
            icon_background=args.get("icon_background", ""),
        )

        return new_app

    def validate_features_structure(self, app_model: App, features: dict) -> dict:
        if app_model.mode == AppMode.ADVANCED_CHAT.value:
            return AdvancedChatAppConfigManager.config_validate(
                tenant_id=app_model.tenant_id, config=features, only_structure_validate=True
            )
        elif app_model.mode == AppMode.WORKFLOW.value:
            return WorkflowAppConfigManager.config_validate(
                tenant_id=app_model.tenant_id, config=features, only_structure_validate=True
            )
        else:
            raise ValueError(f"Invalid app mode: {app_model.mode}")<|MERGE_RESOLUTION|>--- conflicted
+++ resolved
@@ -10,16 +10,12 @@
 from core.variables import Variable
 from core.workflow.entities.node_entities import NodeRunResult
 from core.workflow.errors import WorkflowNodeRunFailedError
-<<<<<<< HEAD
 from core.workflow.graph_engine.entities.event import InNodeEvent
-from core.workflow.nodes.base_node import BaseNode
-from core.workflow.nodes.event import RunCompletedEvent, RunEvent
-from core.workflow.nodes.node_mapping import node_classes
-=======
 from core.workflow.nodes import NodeType
+from core.workflow.nodes.base.node import BaseNode
 from core.workflow.nodes.event import RunCompletedEvent
+from core.workflow.nodes.event.types import NodeEvent
 from core.workflow.nodes.node_mapping import node_type_classes_mapping
->>>>>>> ca21c285
 from core.workflow.workflow_entry import WorkflowEntry
 from events.app_event import app_draft_workflow_was_synced, app_published_workflow_was_updated
 from extensions.ext_database import db
@@ -271,7 +267,7 @@
 
     def _handle_node_run_result(
         self,
-        getter: Callable[[], tuple[BaseNode, Generator[RunEvent | InNodeEvent, None, None]]],
+        getter: Callable[[], tuple[BaseNode, Generator[NodeEvent | InNodeEvent, None, None]]],
         start_at: float,
         tenant_id: str,
         node_id: str,
