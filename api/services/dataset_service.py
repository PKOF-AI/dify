import datetime
import json
import logging
import random
import time
import uuid
from typing import Optional

from flask_login import current_user
from sqlalchemy import func

from configs import dify_config
from core.errors.error import LLMBadRequestError, ProviderTokenNotInitError
from core.model_manager import ModelManager
from core.model_runtime.entities.model_entities import ModelType
from core.rag.datasource.keyword.keyword_factory import Keyword
from core.rag.models.document import Document as RAGDocument
from core.rag.retrieval.retrival_methods import RetrievalMethod
from events.dataset_event import dataset_was_deleted
from events.document_event import document_was_deleted
from extensions.ext_database import db
from extensions.ext_redis import redis_client
from libs import helper
from models.account import Account, TenantAccountRole
from models.dataset import (
    AppDatasetJoin,
    Dataset,
    DatasetCollectionBinding,
    DatasetPermission,
    DatasetPermissionEnum,
    DatasetProcessRule,
    DatasetQuery,
    Document,
    DocumentSegment,
)
from models.model import UploadFile
from models.source import DataSourceOauthBinding
from services.errors.account import NoPermissionError
from services.errors.dataset import DatasetNameDuplicateError
from services.errors.document import DocumentIndexingError
from services.errors.file import FileNotExistsError
from services.feature_service import FeatureModel, FeatureService
from services.tag_service import TagService
from services.vector_service import VectorService
from tasks.clean_notion_document_task import clean_notion_document_task
from tasks.deal_dataset_vector_index_task import deal_dataset_vector_index_task
from tasks.delete_segment_from_index_task import delete_segment_from_index_task
from tasks.disable_segment_from_index_task import disable_segment_from_index_task
from tasks.document_indexing_task import document_indexing_task
from tasks.document_indexing_update_task import document_indexing_update_task
from tasks.duplicate_document_indexing_task import duplicate_document_indexing_task
from tasks.recover_document_indexing_task import recover_document_indexing_task
from tasks.retry_document_indexing_task import retry_document_indexing_task
from tasks.sync_website_document_indexing_task import sync_website_document_indexing_task


class DatasetService:
    @staticmethod
    def get_datasets(page, per_page, provider="vendor", tenant_id=None, user=None, search=None, tag_ids=None):
        query = Dataset.query.filter(Dataset.provider == provider, Dataset.tenant_id == tenant_id).order_by(
            Dataset.created_at.desc()
        )

        if user:
            # get permitted dataset ids
            dataset_permission = DatasetPermission.query.filter_by(account_id=user.id, tenant_id=tenant_id).all()
            permitted_dataset_ids = {dp.dataset_id for dp in dataset_permission} if dataset_permission else None

            if user.current_role == TenantAccountRole.DATASET_OPERATOR:
                # only show datasets that the user has permission to access
                if permitted_dataset_ids:
                    query = query.filter(Dataset.id.in_(permitted_dataset_ids))
                else:
                    return [], 0
            else:
                # show all datasets that the user has permission to access
                if permitted_dataset_ids:
                    query = query.filter(
                        db.or_(
                            Dataset.permission == DatasetPermissionEnum.ALL_TEAM,
                            db.and_(Dataset.permission == DatasetPermissionEnum.ONLY_ME, Dataset.created_by == user.id),
                            db.and_(
                                Dataset.permission == DatasetPermissionEnum.PARTIAL_TEAM,
                                Dataset.id.in_(permitted_dataset_ids),
                            ),
                        )
                    )
                else:
                    query = query.filter(
                        db.or_(
                            Dataset.permission == DatasetPermissionEnum.ALL_TEAM,
                            db.and_(Dataset.permission == DatasetPermissionEnum.ONLY_ME, Dataset.created_by == user.id),
                        )
                    )
        else:
            # if no user, only show datasets that are shared with all team members
            query = query.filter(Dataset.permission == DatasetPermissionEnum.ALL_TEAM)

        if search:
            query = query.filter(Dataset.name.ilike(f"%{search}%"))

        if tag_ids:
            target_ids = TagService.get_target_ids_by_tag_ids("knowledge", tenant_id, tag_ids)
            if target_ids:
                query = query.filter(Dataset.id.in_(target_ids))
            else:
                return [], 0

        datasets = query.paginate(page=page, per_page=per_page, max_per_page=100, error_out=False)

        return datasets.items, datasets.total

    @staticmethod
    def get_process_rules(dataset_id):
        # get the latest process rule
        dataset_process_rule = (
            db.session.query(DatasetProcessRule)
            .filter(DatasetProcessRule.dataset_id == dataset_id)
            .order_by(DatasetProcessRule.created_at.desc())
            .limit(1)
            .one_or_none()
        )
        if dataset_process_rule:
            mode = dataset_process_rule.mode
            rules = dataset_process_rule.rules_dict
        else:
            mode = DocumentService.DEFAULT_RULES["mode"]
            rules = DocumentService.DEFAULT_RULES["rules"]
        return {"mode": mode, "rules": rules}

    @staticmethod
    def get_datasets_by_ids(ids, tenant_id):
        datasets = Dataset.query.filter(Dataset.id.in_(ids), Dataset.tenant_id == tenant_id).paginate(
            page=1, per_page=len(ids), max_per_page=len(ids), error_out=False
        )
        return datasets.items, datasets.total

    @staticmethod
    def create_empty_dataset(
        tenant_id: str, name: str, indexing_technique: Optional[str], account: Account, permission: Optional[str] = None
    ):
        # check if dataset name already exists
        if Dataset.query.filter_by(name=name, tenant_id=tenant_id).first():
            raise DatasetNameDuplicateError(f"Dataset with name {name} already exists.")
        embedding_model = None
        if indexing_technique == "high_quality":
            model_manager = ModelManager()
            embedding_model = model_manager.get_default_model_instance(
                tenant_id=tenant_id, model_type=ModelType.TEXT_EMBEDDING
            )
        dataset = Dataset(name=name, indexing_technique=indexing_technique)
        # dataset = Dataset(name=name, provider=provider, config=config)
        dataset.created_by = account.id
        dataset.updated_by = account.id
        dataset.tenant_id = tenant_id
        dataset.embedding_model_provider = embedding_model.provider if embedding_model else None
        dataset.embedding_model = embedding_model.model if embedding_model else None
        dataset.permission = permission if permission else DatasetPermissionEnum.ONLY_ME
        db.session.add(dataset)
        db.session.commit()
        return dataset

    @staticmethod
    def get_dataset(dataset_id):
        return Dataset.query.filter_by(id=dataset_id).first()

    @staticmethod
    def check_dataset_model_setting(dataset):
        if dataset.indexing_technique == "high_quality":
            try:
                model_manager = ModelManager()
                model_manager.get_model_instance(
                    tenant_id=dataset.tenant_id,
                    provider=dataset.embedding_model_provider,
                    model_type=ModelType.TEXT_EMBEDDING,
                    model=dataset.embedding_model,
                )
            except LLMBadRequestError:
                raise ValueError(
                    "No Embedding Model available. Please configure a valid provider "
                    "in the Settings -> Model Provider."
                )
            except ProviderTokenNotInitError as ex:
                raise ValueError(f"The dataset in unavailable, due to: " f"{ex.description}")

    @staticmethod
    def check_embedding_model_setting(tenant_id: str, embedding_model_provider: str, embedding_model: str):
        try:
            model_manager = ModelManager()
            model_manager.get_model_instance(
                tenant_id=tenant_id,
                provider=embedding_model_provider,
                model_type=ModelType.TEXT_EMBEDDING,
                model=embedding_model,
            )
        except LLMBadRequestError:
            raise ValueError(
                "No Embedding Model available. Please configure a valid provider " "in the Settings -> Model Provider."
            )
        except ProviderTokenNotInitError as ex:
            raise ValueError(f"The dataset in unavailable, due to: " f"{ex.description}")

    @staticmethod
    def update_dataset(dataset_id, data, user):
        data.pop("partial_member_list", None)
        filtered_data = {k: v for k, v in data.items() if v is not None or k == "description"}
        dataset = DatasetService.get_dataset(dataset_id)
        DatasetService.check_dataset_permission(dataset, user)
        action = None
        if dataset.indexing_technique != data["indexing_technique"]:
            # if update indexing_technique
            if data["indexing_technique"] == "economy":
                action = "remove"
                filtered_data["embedding_model"] = None
                filtered_data["embedding_model_provider"] = None
                filtered_data["collection_binding_id"] = None
            elif data["indexing_technique"] == "high_quality":
                action = "add"
                # get embedding model setting
                try:
                    model_manager = ModelManager()
                    embedding_model = model_manager.get_model_instance(
                        tenant_id=current_user.current_tenant_id,
                        provider=data["embedding_model_provider"],
                        model_type=ModelType.TEXT_EMBEDDING,
                        model=data["embedding_model"],
                    )
                    filtered_data["embedding_model"] = embedding_model.model
                    filtered_data["embedding_model_provider"] = embedding_model.provider
                    dataset_collection_binding = DatasetCollectionBindingService.get_dataset_collection_binding(
                        embedding_model.provider, embedding_model.model
                    )
                    filtered_data["collection_binding_id"] = dataset_collection_binding.id
                except LLMBadRequestError:
                    raise ValueError(
                        "No Embedding Model available. Please configure a valid provider "
                        "in the Settings -> Model Provider."
                    )
                except ProviderTokenNotInitError as ex:
                    raise ValueError(ex.description)
        else:
            if (
                data["embedding_model_provider"] != dataset.embedding_model_provider
                or data["embedding_model"] != dataset.embedding_model
            ):
                action = "update"
                try:
                    model_manager = ModelManager()
                    embedding_model = model_manager.get_model_instance(
                        tenant_id=current_user.current_tenant_id,
                        provider=data["embedding_model_provider"],
                        model_type=ModelType.TEXT_EMBEDDING,
                        model=data["embedding_model"],
                    )
                    filtered_data["embedding_model"] = embedding_model.model
                    filtered_data["embedding_model_provider"] = embedding_model.provider
                    dataset_collection_binding = DatasetCollectionBindingService.get_dataset_collection_binding(
                        embedding_model.provider, embedding_model.model
                    )
                    filtered_data["collection_binding_id"] = dataset_collection_binding.id
                except LLMBadRequestError:
                    raise ValueError(
                        "No Embedding Model available. Please configure a valid provider "
                        "in the Settings -> Model Provider."
                    )
                except ProviderTokenNotInitError as ex:
                    raise ValueError(ex.description)

        filtered_data["updated_by"] = user.id
        filtered_data["updated_at"] = datetime.datetime.now()

        # update Retrieval model
        filtered_data["retrieval_model"] = data["retrieval_model"]

        dataset.query.filter_by(id=dataset_id).update(filtered_data)

        db.session.commit()
        if action:
            deal_dataset_vector_index_task.delay(dataset_id, action)
        return dataset

    @staticmethod
    def delete_dataset(dataset_id, user):
        dataset = DatasetService.get_dataset(dataset_id)

        if dataset is None:
            return False

        DatasetService.check_dataset_permission(dataset, user)

        dataset_was_deleted.send(dataset)

        db.session.delete(dataset)
        db.session.commit()
        return True

    @staticmethod
    def dataset_use_check(dataset_id) -> bool:
        count = AppDatasetJoin.query.filter_by(dataset_id=dataset_id).count()
        if count > 0:
            return True
        return False

    @staticmethod
    def check_dataset_permission(dataset, user):
        if dataset.tenant_id != user.current_tenant_id:
            logging.debug(f"User {user.id} does not have permission to access dataset {dataset.id}")
            raise NoPermissionError("You do not have permission to access this dataset.")
        if dataset.permission == DatasetPermissionEnum.ONLY_ME and dataset.created_by != user.id:
            logging.debug(f"User {user.id} does not have permission to access dataset {dataset.id}")
            raise NoPermissionError("You do not have permission to access this dataset.")
        if dataset.permission == "partial_members":
            user_permission = DatasetPermission.query.filter_by(dataset_id=dataset.id, account_id=user.id).first()
            if not user_permission and dataset.tenant_id != user.current_tenant_id and dataset.created_by != user.id:
                logging.debug(f"User {user.id} does not have permission to access dataset {dataset.id}")
                raise NoPermissionError("You do not have permission to access this dataset.")

    @staticmethod
    def check_dataset_operator_permission(user: Account = None, dataset: Dataset = None):
        if dataset.permission == DatasetPermissionEnum.ONLY_ME:
            if dataset.created_by != user.id:
                raise NoPermissionError("You do not have permission to access this dataset.")

        elif dataset.permission == DatasetPermissionEnum.PARTIAL_TEAM:
            if not any(
                dp.dataset_id == dataset.id for dp in DatasetPermission.query.filter_by(account_id=user.id).all()
            ):
                raise NoPermissionError("You do not have permission to access this dataset.")

    @staticmethod
    def get_dataset_queries(dataset_id: str, page: int, per_page: int):
        dataset_queries = (
            DatasetQuery.query.filter_by(dataset_id=dataset_id)
            .order_by(db.desc(DatasetQuery.created_at))
            .paginate(page=page, per_page=per_page, max_per_page=100, error_out=False)
        )
        return dataset_queries.items, dataset_queries.total

    @staticmethod
    def get_related_apps(dataset_id: str):
        return (
            AppDatasetJoin.query.filter(AppDatasetJoin.dataset_id == dataset_id)
            .order_by(db.desc(AppDatasetJoin.created_at))
            .all()
        )


class DocumentService:
    DEFAULT_RULES = {
        "mode": "custom",
        "rules": {
            "pre_processing_rules": [
                {"id": "remove_extra_spaces", "enabled": True},
                {"id": "remove_urls_emails", "enabled": False},
            ],
            "segmentation": {"delimiter": "\n", "max_tokens": 500, "chunk_overlap": 50},
        },
    }

    DOCUMENT_METADATA_SCHEMA = {
        "book": {
            "title": str,
            "language": str,
            "author": str,
            "publisher": str,
            "publication_date": str,
            "isbn": str,
            "category": str,
        },
        "web_page": {
            "title": str,
            "url": str,
            "language": str,
            "publish_date": str,
            "author/publisher": str,
            "topic/keywords": str,
            "description": str,
        },
        "paper": {
            "title": str,
            "language": str,
            "author": str,
            "publish_date": str,
            "journal/conference_name": str,
            "volume/issue/page_numbers": str,
            "doi": str,
            "topic/keywords": str,
            "abstract": str,
        },
        "social_media_post": {
            "platform": str,
            "author/username": str,
            "publish_date": str,
            "post_url": str,
            "topic/tags": str,
        },
        "wikipedia_entry": {
            "title": str,
            "language": str,
            "web_page_url": str,
            "last_edit_date": str,
            "editor/contributor": str,
            "summary/introduction": str,
        },
        "personal_document": {
            "title": str,
            "author": str,
            "creation_date": str,
            "last_modified_date": str,
            "document_type": str,
            "tags/category": str,
        },
        "business_document": {
            "title": str,
            "author": str,
            "creation_date": str,
            "last_modified_date": str,
            "document_type": str,
            "department/team": str,
        },
        "im_chat_log": {
            "chat_platform": str,
            "chat_participants/group_name": str,
            "start_date": str,
            "end_date": str,
            "summary": str,
        },
        "synced_from_notion": {
            "title": str,
            "language": str,
            "author/creator": str,
            "creation_date": str,
            "last_modified_date": str,
            "notion_page_link": str,
            "category/tags": str,
            "description": str,
        },
        "synced_from_github": {
            "repository_name": str,
            "repository_description": str,
            "repository_owner/organization": str,
            "code_filename": str,
            "code_file_path": str,
            "programming_language": str,
            "github_link": str,
            "open_source_license": str,
            "commit_date": str,
            "commit_author": str,
        },
        "others": dict,
    }

    @staticmethod
    def get_document(dataset_id: str, document_id: str) -> Optional[Document]:
        document = (
            db.session.query(Document).filter(Document.id == document_id, Document.dataset_id == dataset_id).first()
        )

        return document

    @staticmethod
    def get_document_by_id(document_id: str) -> Optional[Document]:
        document = db.session.query(Document).filter(Document.id == document_id).first()

        return document

    @staticmethod
    def get_document_by_dataset_id(dataset_id: str) -> list[Document]:
        documents = db.session.query(Document).filter(Document.dataset_id == dataset_id, Document.enabled == True).all()

        return documents

    @staticmethod
    def get_error_documents_by_dataset_id(dataset_id: str) -> list[Document]:
        documents = (
            db.session.query(Document)
            .filter(Document.dataset_id == dataset_id, Document.indexing_status.in_(["error", "paused"]))
            .all()
        )
        return documents

    @staticmethod
    def get_batch_documents(dataset_id: str, batch: str) -> list[Document]:
        documents = (
            db.session.query(Document)
            .filter(
                Document.batch == batch,
                Document.dataset_id == dataset_id,
                Document.tenant_id == current_user.current_tenant_id,
            )
            .all()
        )

        return documents

    @staticmethod
    def get_document_file_detail(file_id: str):
        file_detail = db.session.query(UploadFile).filter(UploadFile.id == file_id).one_or_none()
        return file_detail

    @staticmethod
    def check_archived(document):
        if document.archived:
            return True
        else:
            return False

    @staticmethod
    def delete_document(document):
        # trigger document_was_deleted signal
        file_id = None
        if document.data_source_type == "upload_file":
            if document.data_source_info:
                data_source_info = document.data_source_info_dict
                if data_source_info and "upload_file_id" in data_source_info:
                    file_id = data_source_info["upload_file_id"]
        document_was_deleted.send(
            document.id, dataset_id=document.dataset_id, doc_form=document.doc_form, file_id=file_id
        )

        db.session.delete(document)
        db.session.commit()

    @staticmethod
    def rename_document(dataset_id: str, document_id: str, name: str) -> Document:
        dataset = DatasetService.get_dataset(dataset_id)
        if not dataset:
            raise ValueError("Dataset not found.")

        document = DocumentService.get_document(dataset_id, document_id)

        if not document:
            raise ValueError("Document not found.")

        if document.tenant_id != current_user.current_tenant_id:
            raise ValueError("No permission.")

        document.name = name

        db.session.add(document)
        db.session.commit()

        return document

    @staticmethod
    def pause_document(document):
        if document.indexing_status not in ["waiting", "parsing", "cleaning", "splitting", "indexing"]:
            raise DocumentIndexingError()
        # update document to be paused
        document.is_paused = True
        document.paused_by = current_user.id
        document.paused_at = datetime.datetime.now(datetime.timezone.utc).replace(tzinfo=None)

        db.session.add(document)
        db.session.commit()
        # set document paused flag
        indexing_cache_key = "document_{}_is_paused".format(document.id)
        redis_client.setnx(indexing_cache_key, "True")

    @staticmethod
    def recover_document(document):
        if not document.is_paused:
            raise DocumentIndexingError()
        # update document to be recover
        document.is_paused = False
        document.paused_by = None
        document.paused_at = None

        db.session.add(document)
        db.session.commit()
        # delete paused flag
        indexing_cache_key = "document_{}_is_paused".format(document.id)
        redis_client.delete(indexing_cache_key)
        # trigger async task
        recover_document_indexing_task.delay(document.dataset_id, document.id)

    @staticmethod
    def retry_document(dataset_id: str, documents: list[Document]):
        for document in documents:
            # add retry flag
            retry_indexing_cache_key = "document_{}_is_retried".format(document.id)
            cache_result = redis_client.get(retry_indexing_cache_key)
            if cache_result is not None:
                raise ValueError("Document is being retried, please try again later")
            # retry document indexing
            document.indexing_status = "waiting"
            db.session.add(document)
            db.session.commit()

            redis_client.setex(retry_indexing_cache_key, 600, 1)
        # trigger async task
        document_ids = [document.id for document in documents]
        retry_document_indexing_task.delay(dataset_id, document_ids)

    @staticmethod
    def sync_website_document(dataset_id: str, document: Document):
        # add sync flag
        sync_indexing_cache_key = "document_{}_is_sync".format(document.id)
        cache_result = redis_client.get(sync_indexing_cache_key)
        if cache_result is not None:
            raise ValueError("Document is being synced, please try again later")
        # sync document indexing
        document.indexing_status = "waiting"
        data_source_info = document.data_source_info_dict
        data_source_info["mode"] = "scrape"
        document.data_source_info = json.dumps(data_source_info, ensure_ascii=False)
        db.session.add(document)
        db.session.commit()

        redis_client.setex(sync_indexing_cache_key, 600, 1)

        sync_website_document_indexing_task.delay(dataset_id, document.id)

    @staticmethod
    def get_documents_position(dataset_id):
        document = Document.query.filter_by(dataset_id=dataset_id).order_by(Document.position.desc()).first()
        if document:
            return document.position + 1
        else:
            return 1

    @staticmethod
    def save_document_with_dataset_id(
        dataset: Dataset,
        document_data: dict,
        account: Account,
        dataset_process_rule: Optional[DatasetProcessRule] = None,
        created_from: str = "web",
    ):
        # check document limit
        features = FeatureService.get_features(current_user.current_tenant_id)

        if features.billing.enabled:
            if "original_document_id" not in document_data or not document_data["original_document_id"]:
                count = 0
                if document_data["data_source"]["type"] == "upload_file":
                    upload_file_list = document_data["data_source"]["info_list"]["file_info_list"]["file_ids"]
                    count = len(upload_file_list)
                elif document_data["data_source"]["type"] == "notion_import":
                    notion_info_list = document_data["data_source"]["info_list"]["notion_info_list"]
                    for notion_info in notion_info_list:
                        count = count + len(notion_info["pages"])
                elif document_data["data_source"]["type"] == "website_crawl":
                    website_info = document_data["data_source"]["info_list"]["website_info_list"]
                    count = len(website_info["urls"])
                batch_upload_limit = int(dify_config.BATCH_UPLOAD_LIMIT)
                if count > batch_upload_limit:
                    raise ValueError(f"You have reached the batch upload limit of {batch_upload_limit}.")

                DocumentService.check_documents_upload_quota(count, features)

        # if dataset is empty, update dataset data_source_type
        if not dataset.data_source_type:
            dataset.data_source_type = document_data["data_source"]["type"]

        if not dataset.indexing_technique:
            if (
                "indexing_technique" not in document_data
                or document_data["indexing_technique"] not in Dataset.INDEXING_TECHNIQUE_LIST
            ):
                raise ValueError("Indexing technique is required")

            dataset.indexing_technique = document_data["indexing_technique"]
            if document_data["indexing_technique"] == "high_quality":
                model_manager = ModelManager()
                embedding_model = model_manager.get_default_model_instance(
                    tenant_id=current_user.current_tenant_id, model_type=ModelType.TEXT_EMBEDDING
                )
                dataset.embedding_model = embedding_model.model
                dataset.embedding_model_provider = embedding_model.provider
                dataset_collection_binding = DatasetCollectionBindingService.get_dataset_collection_binding(
                    embedding_model.provider, embedding_model.model
                )
                dataset.collection_binding_id = dataset_collection_binding.id
                if not dataset.retrieval_model:
                    default_retrieval_model = {
                        "search_method": RetrievalMethod.SEMANTIC_SEARCH.value,
                        "reranking_enable": False,
                        "reranking_model": {"reranking_provider_name": "", "reranking_model_name": ""},
                        "top_k": 2,
                        "score_threshold_enabled": False,
                    }

                    dataset.retrieval_model = (
                        document_data.get("retrieval_model")
                        if document_data.get("retrieval_model")
                        else default_retrieval_model
                    )

        documents = []
        batch = time.strftime("%Y%m%d%H%M%S") + str(random.randint(100000, 999999))
        if document_data.get("original_document_id"):
            document = DocumentService.update_document_with_dataset_id(dataset, document_data, account)
            documents.append(document)
        else:
            # save process rule
            if not dataset_process_rule:
                process_rule = document_data["process_rule"]
                if process_rule["mode"] == "custom":
                    dataset_process_rule = DatasetProcessRule(
                        dataset_id=dataset.id,
                        mode=process_rule["mode"],
                        rules=json.dumps(process_rule["rules"]),
                        created_by=account.id,
                    )
                elif process_rule["mode"] == "automatic":
                    dataset_process_rule = DatasetProcessRule(
                        dataset_id=dataset.id,
                        mode=process_rule["mode"],
                        rules=json.dumps(DatasetProcessRule.AUTOMATIC_RULES),
                        created_by=account.id,
                    )
                db.session.add(dataset_process_rule)
                db.session.commit()
            position = DocumentService.get_documents_position(dataset.id)
            document_ids = []
            duplicate_document_ids = []
            if document_data["data_source"]["type"] == "upload_file":
                upload_file_list = document_data["data_source"]["info_list"]["file_info_list"]["file_ids"]
                for file_id in upload_file_list:
                    file = (
                        db.session.query(UploadFile)
                        .filter(UploadFile.tenant_id == dataset.tenant_id, UploadFile.id == file_id)
                        .first()
                    )

                    # raise error if file not found
                    if not file:
                        raise FileNotExistsError()

                    file_name = file.name
                    data_source_info = {
                        "upload_file_id": file_id,
                    }
                    # check duplicate
                    if document_data.get("duplicate", False):
                        document = Document.query.filter_by(
                            dataset_id=dataset.id,
                            tenant_id=current_user.current_tenant_id,
                            data_source_type="upload_file",
                            enabled=True,
                            name=file_name,
                        ).first()
                        if document:
                            document.dataset_process_rule_id = dataset_process_rule.id
                            document.updated_at = datetime.datetime.utcnow()
                            document.created_from = created_from
                            document.doc_form = document_data["doc_form"]
                            document.doc_language = document_data["doc_language"]
                            document.data_source_info = json.dumps(data_source_info)
                            document.batch = batch
                            document.indexing_status = "waiting"
                            db.session.add(document)
                            documents.append(document)
                            duplicate_document_ids.append(document.id)
                            continue
                    document = DocumentService.build_document(
                        dataset,
                        dataset_process_rule.id,
                        document_data["data_source"]["type"],
                        document_data["doc_form"],
                        document_data["doc_language"],
                        data_source_info,
                        created_from,
                        position,
                        account,
                        file_name,
                        batch,
                    )
                    db.session.add(document)
                    db.session.flush()
                    document_ids.append(document.id)
                    documents.append(document)
                    position += 1
            elif document_data["data_source"]["type"] == "notion_import":
                notion_info_list = document_data["data_source"]["info_list"]["notion_info_list"]
                exist_page_ids = []
                exist_document = {}
                documents = Document.query.filter_by(
                    dataset_id=dataset.id,
                    tenant_id=current_user.current_tenant_id,
                    data_source_type="notion_import",
                    enabled=True,
                ).all()
                if documents:
                    for document in documents:
                        data_source_info = json.loads(document.data_source_info)
                        exist_page_ids.append(data_source_info["notion_page_id"])
                        exist_document[data_source_info["notion_page_id"]] = document.id
                for notion_info in notion_info_list:
                    workspace_id = notion_info["workspace_id"]
                    data_source_binding = DataSourceOauthBinding.query.filter(
                        db.and_(
                            DataSourceOauthBinding.tenant_id == current_user.current_tenant_id,
                            DataSourceOauthBinding.provider == "notion",
                            DataSourceOauthBinding.disabled == False,
                            DataSourceOauthBinding.source_info["workspace_id"] == f'"{workspace_id}"',
                        )
                    ).first()
                    if not data_source_binding:
                        raise ValueError("Data source binding not found.")
                    for page in notion_info["pages"]:
                        if page["page_id"] not in exist_page_ids:
                            data_source_info = {
                                "notion_workspace_id": workspace_id,
                                "notion_page_id": page["page_id"],
                                "notion_page_icon": page["page_icon"],
                                "type": page["type"],
                            }
                            document = DocumentService.build_document(
                                dataset,
                                dataset_process_rule.id,
                                document_data["data_source"]["type"],
                                document_data["doc_form"],
                                document_data["doc_language"],
                                data_source_info,
                                created_from,
                                position,
                                account,
                                page["page_name"],
                                batch,
                            )
                            db.session.add(document)
                            db.session.flush()
                            document_ids.append(document.id)
                            documents.append(document)
                            position += 1
                        else:
                            exist_document.pop(page["page_id"])
                # delete not selected documents
                if len(exist_document) > 0:
                    clean_notion_document_task.delay(list(exist_document.values()), dataset.id)
            elif document_data["data_source"]["type"] == "website_crawl":
                website_info = document_data["data_source"]["info_list"]["website_info_list"]
                urls = website_info["urls"]
                for url in urls:
                    data_source_info = {
                        "url": url,
                        "provider": website_info["provider"],
                        "job_id": website_info["job_id"],
                        "only_main_content": website_info.get("only_main_content", False),
                        "mode": "crawl",
                    }
                    if len(url) > 255:
                        document_name = url[:200] + "..."
                    else:
                        document_name = url
                    document = DocumentService.build_document(
                        dataset,
                        dataset_process_rule.id,
                        document_data["data_source"]["type"],
                        document_data["doc_form"],
                        document_data["doc_language"],
                        data_source_info,
                        created_from,
                        position,
                        account,
                        document_name,
                        batch,
                    )
                    db.session.add(document)
                    db.session.flush()
                    document_ids.append(document.id)
                    documents.append(document)
                    position += 1
            db.session.commit()

            # trigger async task
            if document_ids:
                document_indexing_task.delay(dataset.id, document_ids)
            if duplicate_document_ids:
                duplicate_document_indexing_task.delay(dataset.id, duplicate_document_ids)

        return documents, batch

    @staticmethod
    def check_documents_upload_quota(count: int, features: FeatureModel):
        can_upload_size = features.documents_upload_quota.limit - features.documents_upload_quota.size
        if count > can_upload_size:
            raise ValueError(
                f"You have reached the limit of your subscription. Only {can_upload_size} documents can be uploaded."
            )

    @staticmethod
    def build_document(
        dataset: Dataset,
        process_rule_id: str,
        data_source_type: str,
        document_form: str,
        document_language: str,
        data_source_info: dict,
        created_from: str,
        position: int,
        account: Account,
        name: str,
        batch: str,
    ):
        document = Document(
            tenant_id=dataset.tenant_id,
            dataset_id=dataset.id,
            position=position,
            data_source_type=data_source_type,
            data_source_info=json.dumps(data_source_info),
            dataset_process_rule_id=process_rule_id,
            batch=batch,
            name=name,
            created_from=created_from,
            created_by=account.id,
            doc_form=document_form,
            doc_language=document_language,
        )
        return document

    @staticmethod
    def get_tenant_documents_count():
        documents_count = Document.query.filter(
            Document.completed_at.isnot(None),
            Document.enabled == True,
            Document.archived == False,
            Document.tenant_id == current_user.current_tenant_id,
        ).count()
        return documents_count

    @staticmethod
    def update_document_with_dataset_id(
        dataset: Dataset,
        document_data: dict,
        account: Account,
        dataset_process_rule: Optional[DatasetProcessRule] = None,
        created_from: str = "web",
    ):
        DatasetService.check_dataset_model_setting(dataset)
        document = DocumentService.get_document(dataset.id, document_data["original_document_id"])
        if document.display_status != "available":
            raise ValueError("Document is not available")
        # update document name
        if document_data.get("name"):
            document.name = document_data["name"]
        # save process rule
        if document_data.get("process_rule"):
            process_rule = document_data["process_rule"]
            if process_rule["mode"] == "custom":
                dataset_process_rule = DatasetProcessRule(
                    dataset_id=dataset.id,
                    mode=process_rule["mode"],
                    rules=json.dumps(process_rule["rules"]),
                    created_by=account.id,
                )
            elif process_rule["mode"] == "automatic":
                dataset_process_rule = DatasetProcessRule(
                    dataset_id=dataset.id,
                    mode=process_rule["mode"],
                    rules=json.dumps(DatasetProcessRule.AUTOMATIC_RULES),
                    created_by=account.id,
                )
            db.session.add(dataset_process_rule)
            db.session.commit()
            document.dataset_process_rule_id = dataset_process_rule.id
        # update document data source
        if document_data.get("data_source"):
            file_name = ""
            data_source_info = {}
            if document_data["data_source"]["type"] == "upload_file":
                upload_file_list = document_data["data_source"]["info_list"]["file_info_list"]["file_ids"]
                for file_id in upload_file_list:
                    file = (
                        db.session.query(UploadFile)
                        .filter(UploadFile.tenant_id == dataset.tenant_id, UploadFile.id == file_id)
                        .first()
                    )

                    # raise error if file not found
                    if not file:
                        raise FileNotExistsError()

                    file_name = file.name
                    data_source_info = {
                        "upload_file_id": file_id,
                    }
            elif document_data["data_source"]["type"] == "notion_import":
                notion_info_list = document_data["data_source"]["info_list"]["notion_info_list"]
                for notion_info in notion_info_list:
                    workspace_id = notion_info["workspace_id"]
                    data_source_binding = DataSourceOauthBinding.query.filter(
                        db.and_(
                            DataSourceOauthBinding.tenant_id == current_user.current_tenant_id,
                            DataSourceOauthBinding.provider == "notion",
                            DataSourceOauthBinding.disabled == False,
                            DataSourceOauthBinding.source_info["workspace_id"] == f'"{workspace_id}"',
                        )
                    ).first()
                    if not data_source_binding:
                        raise ValueError("Data source binding not found.")
                    for page in notion_info["pages"]:
                        data_source_info = {
                            "notion_workspace_id": workspace_id,
                            "notion_page_id": page["page_id"],
                            "notion_page_icon": page["page_icon"],
                            "type": page["type"],
                        }
            elif document_data["data_source"]["type"] == "website_crawl":
                website_info = document_data["data_source"]["info_list"]["website_info_list"]
                urls = website_info["urls"]
                for url in urls:
                    data_source_info = {
                        "url": url,
                        "provider": website_info["provider"],
                        "job_id": website_info["job_id"],
                        "only_main_content": website_info.get("only_main_content", False),
                        "mode": "crawl",
                    }
            document.data_source_type = document_data["data_source"]["type"]
            document.data_source_info = json.dumps(data_source_info)
            document.name = file_name
        # update document to be waiting
        document.indexing_status = "waiting"
        document.completed_at = None
        document.processing_started_at = None
        document.parsing_completed_at = None
        document.cleaning_completed_at = None
        document.splitting_completed_at = None
        document.updated_at = datetime.datetime.now(datetime.timezone.utc).replace(tzinfo=None)
        document.created_from = created_from
        document.doc_form = document_data["doc_form"]
        db.session.add(document)
        db.session.commit()
        # update document segment
        update_params = {DocumentSegment.status: "re_segment"}
        DocumentSegment.query.filter_by(document_id=document.id).update(update_params)
        db.session.commit()
        # trigger async task
        document_indexing_update_task.delay(document.dataset_id, document.id)
        return document

    @staticmethod
    def save_document_without_dataset_id(tenant_id: str, document_data: dict, account: Account):
        features = FeatureService.get_features(current_user.current_tenant_id)

        if features.billing.enabled:
            count = 0
            if document_data["data_source"]["type"] == "upload_file":
                upload_file_list = document_data["data_source"]["info_list"]["file_info_list"]["file_ids"]
                count = len(upload_file_list)
            elif document_data["data_source"]["type"] == "notion_import":
                notion_info_list = document_data["data_source"]["info_list"]["notion_info_list"]
                for notion_info in notion_info_list:
                    count = count + len(notion_info["pages"])
            elif document_data["data_source"]["type"] == "website_crawl":
                website_info = document_data["data_source"]["info_list"]["website_info_list"]
                count = len(website_info["urls"])
            batch_upload_limit = int(dify_config.BATCH_UPLOAD_LIMIT)
            if count > batch_upload_limit:
                raise ValueError(f"You have reached the batch upload limit of {batch_upload_limit}.")

            DocumentService.check_documents_upload_quota(count, features)

        dataset_collection_binding_id = None
        retrieval_model = None
<<<<<<< HEAD
        if document_data['indexing_technique'] == 'high_quality':
            dataset_collection_binding = DatasetCollectionBindingService.get_dataset_collection_binding(
                document_data['embedding_model_provider'],
                document_data['embedding_model']
=======
        if document_data["indexing_technique"] == "high_quality":
            model_manager = ModelManager()
            embedding_model = model_manager.get_default_model_instance(
                tenant_id=current_user.current_tenant_id, model_type=ModelType.TEXT_EMBEDDING
            )
            dataset_collection_binding = DatasetCollectionBindingService.get_dataset_collection_binding(
                embedding_model.provider, embedding_model.model
>>>>>>> 4b262cae
            )
            dataset_collection_binding_id = dataset_collection_binding.id
            if document_data.get("retrieval_model"):
                retrieval_model = document_data["retrieval_model"]
            else:
                default_retrieval_model = {
                    "search_method": RetrievalMethod.SEMANTIC_SEARCH.value,
                    "reranking_enable": False,
                    "reranking_model": {"reranking_provider_name": "", "reranking_model_name": ""},
                    "top_k": 2,
                    "score_threshold_enabled": False,
                }
                retrieval_model = default_retrieval_model
        # save dataset
        dataset = Dataset(
            tenant_id=tenant_id,
            name="",
            data_source_type=document_data["data_source"]["type"],
            indexing_technique=document_data.get('indexing_technique', 'high_quality'),
            created_by=account.id,
            embedding_model=document_data.get('embedding_model', None),
            embedding_model_provider=document_data.get('embedding_model_provider', None),
            collection_binding_id=dataset_collection_binding_id,
            retrieval_model=retrieval_model,
        )

        db.session.add(dataset)
        db.session.flush()

        documents, batch = DocumentService.save_document_with_dataset_id(dataset, document_data, account)

        cut_length = 18
        cut_name = documents[0].name[:cut_length]
        dataset.name = cut_name + "..."
        dataset.description = "useful for when you want to answer queries about the " + documents[0].name
        db.session.commit()

        return dataset, documents, batch

    @classmethod
    def document_create_args_validate(cls, args: dict):
        if "original_document_id" not in args or not args["original_document_id"]:
            DocumentService.data_source_args_validate(args)
            DocumentService.process_rule_args_validate(args)
        else:
            if ("data_source" not in args and not args["data_source"]) and (
                "process_rule" not in args and not args["process_rule"]
            ):
                raise ValueError("Data source or Process rule is required")
            else:
                if args.get("data_source"):
                    DocumentService.data_source_args_validate(args)
                if args.get("process_rule"):
                    DocumentService.process_rule_args_validate(args)

    @classmethod
    def data_source_args_validate(cls, args: dict):
        if "data_source" not in args or not args["data_source"]:
            raise ValueError("Data source is required")

        if not isinstance(args["data_source"], dict):
            raise ValueError("Data source is invalid")

        if "type" not in args["data_source"] or not args["data_source"]["type"]:
            raise ValueError("Data source type is required")

        if args["data_source"]["type"] not in Document.DATA_SOURCES:
            raise ValueError("Data source type is invalid")

        if "info_list" not in args["data_source"] or not args["data_source"]["info_list"]:
            raise ValueError("Data source info is required")

        if args["data_source"]["type"] == "upload_file":
            if (
                "file_info_list" not in args["data_source"]["info_list"]
                or not args["data_source"]["info_list"]["file_info_list"]
            ):
                raise ValueError("File source info is required")
        if args["data_source"]["type"] == "notion_import":
            if (
                "notion_info_list" not in args["data_source"]["info_list"]
                or not args["data_source"]["info_list"]["notion_info_list"]
            ):
                raise ValueError("Notion source info is required")
        if args["data_source"]["type"] == "website_crawl":
            if (
                "website_info_list" not in args["data_source"]["info_list"]
                or not args["data_source"]["info_list"]["website_info_list"]
            ):
                raise ValueError("Website source info is required")

    @classmethod
    def process_rule_args_validate(cls, args: dict):
        if "process_rule" not in args or not args["process_rule"]:
            raise ValueError("Process rule is required")

        if not isinstance(args["process_rule"], dict):
            raise ValueError("Process rule is invalid")

        if "mode" not in args["process_rule"] or not args["process_rule"]["mode"]:
            raise ValueError("Process rule mode is required")

        if args["process_rule"]["mode"] not in DatasetProcessRule.MODES:
            raise ValueError("Process rule mode is invalid")

        if args["process_rule"]["mode"] == "automatic":
            args["process_rule"]["rules"] = {}
        else:
            if "rules" not in args["process_rule"] or not args["process_rule"]["rules"]:
                raise ValueError("Process rule rules is required")

            if not isinstance(args["process_rule"]["rules"], dict):
                raise ValueError("Process rule rules is invalid")

            if (
                "pre_processing_rules" not in args["process_rule"]["rules"]
                or args["process_rule"]["rules"]["pre_processing_rules"] is None
            ):
                raise ValueError("Process rule pre_processing_rules is required")

            if not isinstance(args["process_rule"]["rules"]["pre_processing_rules"], list):
                raise ValueError("Process rule pre_processing_rules is invalid")

            unique_pre_processing_rule_dicts = {}
            for pre_processing_rule in args["process_rule"]["rules"]["pre_processing_rules"]:
                if "id" not in pre_processing_rule or not pre_processing_rule["id"]:
                    raise ValueError("Process rule pre_processing_rules id is required")

                if pre_processing_rule["id"] not in DatasetProcessRule.PRE_PROCESSING_RULES:
                    raise ValueError("Process rule pre_processing_rules id is invalid")

                if "enabled" not in pre_processing_rule or pre_processing_rule["enabled"] is None:
                    raise ValueError("Process rule pre_processing_rules enabled is required")

                if not isinstance(pre_processing_rule["enabled"], bool):
                    raise ValueError("Process rule pre_processing_rules enabled is invalid")

                unique_pre_processing_rule_dicts[pre_processing_rule["id"]] = pre_processing_rule

            args["process_rule"]["rules"]["pre_processing_rules"] = list(unique_pre_processing_rule_dicts.values())

            if (
                "segmentation" not in args["process_rule"]["rules"]
                or args["process_rule"]["rules"]["segmentation"] is None
            ):
                raise ValueError("Process rule segmentation is required")

            if not isinstance(args["process_rule"]["rules"]["segmentation"], dict):
                raise ValueError("Process rule segmentation is invalid")

            if (
                "separator" not in args["process_rule"]["rules"]["segmentation"]
                or not args["process_rule"]["rules"]["segmentation"]["separator"]
            ):
                raise ValueError("Process rule segmentation separator is required")

            if not isinstance(args["process_rule"]["rules"]["segmentation"]["separator"], str):
                raise ValueError("Process rule segmentation separator is invalid")

            if (
                "max_tokens" not in args["process_rule"]["rules"]["segmentation"]
                or not args["process_rule"]["rules"]["segmentation"]["max_tokens"]
            ):
                raise ValueError("Process rule segmentation max_tokens is required")

            if not isinstance(args["process_rule"]["rules"]["segmentation"]["max_tokens"], int):
                raise ValueError("Process rule segmentation max_tokens is invalid")

    @classmethod
    def estimate_args_validate(cls, args: dict):
        if "info_list" not in args or not args["info_list"]:
            raise ValueError("Data source info is required")

        if not isinstance(args["info_list"], dict):
            raise ValueError("Data info is invalid")

        if "process_rule" not in args or not args["process_rule"]:
            raise ValueError("Process rule is required")

        if not isinstance(args["process_rule"], dict):
            raise ValueError("Process rule is invalid")

        if "mode" not in args["process_rule"] or not args["process_rule"]["mode"]:
            raise ValueError("Process rule mode is required")

        if args["process_rule"]["mode"] not in DatasetProcessRule.MODES:
            raise ValueError("Process rule mode is invalid")

        if args["process_rule"]["mode"] == "automatic":
            args["process_rule"]["rules"] = {}
        else:
            if "rules" not in args["process_rule"] or not args["process_rule"]["rules"]:
                raise ValueError("Process rule rules is required")

            if not isinstance(args["process_rule"]["rules"], dict):
                raise ValueError("Process rule rules is invalid")

            if (
                "pre_processing_rules" not in args["process_rule"]["rules"]
                or args["process_rule"]["rules"]["pre_processing_rules"] is None
            ):
                raise ValueError("Process rule pre_processing_rules is required")

            if not isinstance(args["process_rule"]["rules"]["pre_processing_rules"], list):
                raise ValueError("Process rule pre_processing_rules is invalid")

            unique_pre_processing_rule_dicts = {}
            for pre_processing_rule in args["process_rule"]["rules"]["pre_processing_rules"]:
                if "id" not in pre_processing_rule or not pre_processing_rule["id"]:
                    raise ValueError("Process rule pre_processing_rules id is required")

                if pre_processing_rule["id"] not in DatasetProcessRule.PRE_PROCESSING_RULES:
                    raise ValueError("Process rule pre_processing_rules id is invalid")

                if "enabled" not in pre_processing_rule or pre_processing_rule["enabled"] is None:
                    raise ValueError("Process rule pre_processing_rules enabled is required")

                if not isinstance(pre_processing_rule["enabled"], bool):
                    raise ValueError("Process rule pre_processing_rules enabled is invalid")

                unique_pre_processing_rule_dicts[pre_processing_rule["id"]] = pre_processing_rule

            args["process_rule"]["rules"]["pre_processing_rules"] = list(unique_pre_processing_rule_dicts.values())

            if (
                "segmentation" not in args["process_rule"]["rules"]
                or args["process_rule"]["rules"]["segmentation"] is None
            ):
                raise ValueError("Process rule segmentation is required")

            if not isinstance(args["process_rule"]["rules"]["segmentation"], dict):
                raise ValueError("Process rule segmentation is invalid")

            if (
                "separator" not in args["process_rule"]["rules"]["segmentation"]
                or not args["process_rule"]["rules"]["segmentation"]["separator"]
            ):
                raise ValueError("Process rule segmentation separator is required")

            if not isinstance(args["process_rule"]["rules"]["segmentation"]["separator"], str):
                raise ValueError("Process rule segmentation separator is invalid")

            if (
                "max_tokens" not in args["process_rule"]["rules"]["segmentation"]
                or not args["process_rule"]["rules"]["segmentation"]["max_tokens"]
            ):
                raise ValueError("Process rule segmentation max_tokens is required")

            if not isinstance(args["process_rule"]["rules"]["segmentation"]["max_tokens"], int):
                raise ValueError("Process rule segmentation max_tokens is invalid")


class SegmentService:
    @classmethod
    def segment_create_args_validate(cls, args: dict, document: Document):
        if document.doc_form == "qa_model":
            if "answer" not in args or not args["answer"]:
                raise ValueError("Answer is required")
            if not args["answer"].strip():
                raise ValueError("Answer is empty")
        if "content" not in args or not args["content"] or not args["content"].strip():
            raise ValueError("Content is empty")

    @classmethod
    def create_segment(cls, args: dict, document: Document, dataset: Dataset):
        content = args["content"]
        doc_id = str(uuid.uuid4())
        segment_hash = helper.generate_text_hash(content)
        tokens = 0
        if dataset.indexing_technique == "high_quality":
            model_manager = ModelManager()
            embedding_model = model_manager.get_model_instance(
                tenant_id=current_user.current_tenant_id,
                provider=dataset.embedding_model_provider,
                model_type=ModelType.TEXT_EMBEDDING,
                model=dataset.embedding_model,
            )
            # calc embedding use tokens
            tokens = embedding_model.get_text_embedding_num_tokens(texts=[content])
        lock_name = "add_segment_lock_document_id_{}".format(document.id)
        with redis_client.lock(lock_name, timeout=600):
            max_position = (
                db.session.query(func.max(DocumentSegment.position))
                .filter(DocumentSegment.document_id == document.id)
                .scalar()
            )
            segment_document = DocumentSegment(
                tenant_id=current_user.current_tenant_id,
                dataset_id=document.dataset_id,
                document_id=document.id,
                index_node_id=doc_id,
                index_node_hash=segment_hash,
                position=max_position + 1 if max_position else 1,
                content=content,
                word_count=len(content),
                tokens=tokens,
                status="completed",
                indexing_at=datetime.datetime.now(datetime.timezone.utc).replace(tzinfo=None),
                completed_at=datetime.datetime.now(datetime.timezone.utc).replace(tzinfo=None),
                created_by=current_user.id,
            )
            if document.doc_form == "qa_model":
                segment_document.answer = args["answer"]

            db.session.add(segment_document)
            db.session.commit()

            # save vector index
            try:
                VectorService.create_segments_vector([args["keywords"]], [segment_document], dataset)
            except Exception as e:
                logging.exception("create segment index failed")
                segment_document.enabled = False
                segment_document.disabled_at = datetime.datetime.now(datetime.timezone.utc).replace(tzinfo=None)
                segment_document.status = "error"
                segment_document.error = str(e)
                db.session.commit()
            segment = db.session.query(DocumentSegment).filter(DocumentSegment.id == segment_document.id).first()
            return segment

    @classmethod
    def multi_create_segment(cls, segments: list, document: Document, dataset: Dataset):
        lock_name = "multi_add_segment_lock_document_id_{}".format(document.id)
        with redis_client.lock(lock_name, timeout=600):
            embedding_model = None
            if dataset.indexing_technique == "high_quality":
                model_manager = ModelManager()
                embedding_model = model_manager.get_model_instance(
                    tenant_id=current_user.current_tenant_id,
                    provider=dataset.embedding_model_provider,
                    model_type=ModelType.TEXT_EMBEDDING,
                    model=dataset.embedding_model,
                )
            max_position = (
                db.session.query(func.max(DocumentSegment.position))
                .filter(DocumentSegment.document_id == document.id)
                .scalar()
            )
            pre_segment_data_list = []
            segment_data_list = []
            keywords_list = []
            for segment_item in segments:
                content = segment_item["content"]
                doc_id = str(uuid.uuid4())
                segment_hash = helper.generate_text_hash(content)
                tokens = 0
                if dataset.indexing_technique == "high_quality" and embedding_model:
                    # calc embedding use tokens
                    tokens = embedding_model.get_text_embedding_num_tokens(texts=[content])
                segment_document = DocumentSegment(
                    tenant_id=current_user.current_tenant_id,
                    dataset_id=document.dataset_id,
                    document_id=document.id,
                    index_node_id=doc_id,
                    index_node_hash=segment_hash,
                    position=max_position + 1 if max_position else 1,
                    content=content,
                    word_count=len(content),
                    tokens=tokens,
                    status="completed",
                    indexing_at=datetime.datetime.now(datetime.timezone.utc).replace(tzinfo=None),
                    completed_at=datetime.datetime.now(datetime.timezone.utc).replace(tzinfo=None),
                    created_by=current_user.id,
                )
                if document.doc_form == "qa_model":
                    segment_document.answer = segment_item["answer"]
                db.session.add(segment_document)
                segment_data_list.append(segment_document)

                pre_segment_data_list.append(segment_document)
                if "keywords" in segment_item:
                    keywords_list.append(segment_item["keywords"])
                else:
                    keywords_list.append(None)

            try:
                # save vector index
                VectorService.create_segments_vector(keywords_list, pre_segment_data_list, dataset)
            except Exception as e:
                logging.exception("create segment index failed")
                for segment_document in segment_data_list:
                    segment_document.enabled = False
                    segment_document.disabled_at = datetime.datetime.now(datetime.timezone.utc).replace(tzinfo=None)
                    segment_document.status = "error"
                    segment_document.error = str(e)
            db.session.commit()
            return segment_data_list

    @classmethod
    def update_segment(cls, args: dict, segment: DocumentSegment, document: Document, dataset: Dataset):
        indexing_cache_key = "segment_{}_indexing".format(segment.id)
        cache_result = redis_client.get(indexing_cache_key)
        if cache_result is not None:
            raise ValueError("Segment is indexing, please try again later")
        if "enabled" in args and args["enabled"] is not None:
            action = args["enabled"]
            if segment.enabled != action:
                if not action:
                    segment.enabled = action
                    segment.disabled_at = datetime.datetime.now(datetime.timezone.utc).replace(tzinfo=None)
                    segment.disabled_by = current_user.id
                    db.session.add(segment)
                    db.session.commit()
                    # Set cache to prevent indexing the same segment multiple times
                    redis_client.setex(indexing_cache_key, 600, 1)
                    disable_segment_from_index_task.delay(segment.id)
                    return segment
        if not segment.enabled:
            if "enabled" in args and args["enabled"] is not None:
                if not args["enabled"]:
                    raise ValueError("Can't update disabled segment")
            else:
                raise ValueError("Can't update disabled segment")
        try:
            content = args["content"]
            if segment.content == content:
                if document.doc_form == "qa_model":
                    segment.answer = args["answer"]
                if args.get("keywords"):
                    segment.keywords = args["keywords"]
                segment.enabled = True
                segment.disabled_at = None
                segment.disabled_by = None
                db.session.add(segment)
                db.session.commit()
                # update segment index task
                if "keywords" in args:
                    keyword = Keyword(dataset)
                    keyword.delete_by_ids([segment.index_node_id])
                    document = RAGDocument(
                        page_content=segment.content,
                        metadata={
                            "doc_id": segment.index_node_id,
                            "doc_hash": segment.index_node_hash,
                            "document_id": segment.document_id,
                            "dataset_id": segment.dataset_id,
                        },
                    )
                    keyword.add_texts([document], keywords_list=[args["keywords"]])
            else:
                segment_hash = helper.generate_text_hash(content)
                tokens = 0
                if dataset.indexing_technique == "high_quality":
                    model_manager = ModelManager()
                    embedding_model = model_manager.get_model_instance(
                        tenant_id=current_user.current_tenant_id,
                        provider=dataset.embedding_model_provider,
                        model_type=ModelType.TEXT_EMBEDDING,
                        model=dataset.embedding_model,
                    )

                    # calc embedding use tokens
                    tokens = embedding_model.get_text_embedding_num_tokens(texts=[content])
                segment.content = content
                segment.index_node_hash = segment_hash
                segment.word_count = len(content)
                segment.tokens = tokens
                segment.status = "completed"
                segment.indexing_at = datetime.datetime.now(datetime.timezone.utc).replace(tzinfo=None)
                segment.completed_at = datetime.datetime.now(datetime.timezone.utc).replace(tzinfo=None)
                segment.updated_by = current_user.id
                segment.updated_at = datetime.datetime.now(datetime.timezone.utc).replace(tzinfo=None)
                segment.enabled = True
                segment.disabled_at = None
                segment.disabled_by = None
                if document.doc_form == "qa_model":
                    segment.answer = args["answer"]
                db.session.add(segment)
                db.session.commit()
                # update segment vector index
                VectorService.update_segment_vector(args["keywords"], segment, dataset)

        except Exception as e:
            logging.exception("update segment index failed")
            segment.enabled = False
            segment.disabled_at = datetime.datetime.now(datetime.timezone.utc).replace(tzinfo=None)
            segment.status = "error"
            segment.error = str(e)
            db.session.commit()
        segment = db.session.query(DocumentSegment).filter(DocumentSegment.id == segment.id).first()
        return segment

    @classmethod
    def delete_segment(cls, segment: DocumentSegment, document: Document, dataset: Dataset):
        indexing_cache_key = "segment_{}_delete_indexing".format(segment.id)
        cache_result = redis_client.get(indexing_cache_key)
        if cache_result is not None:
            raise ValueError("Segment is deleting.")

        # enabled segment need to delete index
        if segment.enabled:
            # send delete segment index task
            redis_client.setex(indexing_cache_key, 600, 1)
            delete_segment_from_index_task.delay(segment.id, segment.index_node_id, dataset.id, document.id)
        db.session.delete(segment)
        db.session.commit()


class DatasetCollectionBindingService:
    @classmethod
    def get_dataset_collection_binding(
        cls, provider_name: str, model_name: str, collection_type: str = "dataset"
    ) -> DatasetCollectionBinding:
        dataset_collection_binding = (
            db.session.query(DatasetCollectionBinding)
            .filter(
                DatasetCollectionBinding.provider_name == provider_name,
                DatasetCollectionBinding.model_name == model_name,
                DatasetCollectionBinding.type == collection_type,
            )
            .order_by(DatasetCollectionBinding.created_at)
            .first()
        )

        if not dataset_collection_binding:
            dataset_collection_binding = DatasetCollectionBinding(
                provider_name=provider_name,
                model_name=model_name,
                collection_name=Dataset.gen_collection_name_by_id(str(uuid.uuid4())),
                type=collection_type,
            )
            db.session.add(dataset_collection_binding)
            db.session.commit()
        return dataset_collection_binding

    @classmethod
    def get_dataset_collection_binding_by_id_and_type(
        cls, collection_binding_id: str, collection_type: str = "dataset"
    ) -> DatasetCollectionBinding:
        dataset_collection_binding = (
            db.session.query(DatasetCollectionBinding)
            .filter(
                DatasetCollectionBinding.id == collection_binding_id, DatasetCollectionBinding.type == collection_type
            )
            .order_by(DatasetCollectionBinding.created_at)
            .first()
        )

        return dataset_collection_binding


class DatasetPermissionService:
    @classmethod
    def get_dataset_partial_member_list(cls, dataset_id):
        user_list_query = (
            db.session.query(
                DatasetPermission.account_id,
            )
            .filter(DatasetPermission.dataset_id == dataset_id)
            .all()
        )

        user_list = []
        for user in user_list_query:
            user_list.append(user.account_id)

        return user_list

    @classmethod
    def update_partial_member_list(cls, tenant_id, dataset_id, user_list):
        try:
            db.session.query(DatasetPermission).filter(DatasetPermission.dataset_id == dataset_id).delete()
            permissions = []
            for user in user_list:
                permission = DatasetPermission(
                    tenant_id=tenant_id,
                    dataset_id=dataset_id,
                    account_id=user["user_id"],
                )
                permissions.append(permission)

            db.session.add_all(permissions)
            db.session.commit()
        except Exception as e:
            db.session.rollback()
            raise e

    @classmethod
    def check_permission(cls, user, dataset, requested_permission, requested_partial_member_list):
        if not user.is_dataset_editor:
            raise NoPermissionError("User does not have permission to edit this dataset.")

        if user.is_dataset_operator and dataset.permission != requested_permission:
            raise NoPermissionError("Dataset operators cannot change the dataset permissions.")

        if user.is_dataset_operator and requested_permission == "partial_members":
            if not requested_partial_member_list:
                raise ValueError("Partial member list is required when setting to partial members.")

            local_member_list = cls.get_dataset_partial_member_list(dataset.id)
            request_member_list = [user["user_id"] for user in requested_partial_member_list]
            if set(local_member_list) != set(request_member_list):
                raise ValueError("Dataset operators cannot change the dataset permissions.")

    @classmethod
    def clear_partial_member_list(cls, dataset_id):
        try:
            db.session.query(DatasetPermission).filter(DatasetPermission.dataset_id == dataset_id).delete()
            db.session.commit()
        except Exception as e:
            db.session.rollback()
            raise e<|MERGE_RESOLUTION|>--- conflicted
+++ resolved
@@ -1056,12 +1056,6 @@
 
         dataset_collection_binding_id = None
         retrieval_model = None
-<<<<<<< HEAD
-        if document_data['indexing_technique'] == 'high_quality':
-            dataset_collection_binding = DatasetCollectionBindingService.get_dataset_collection_binding(
-                document_data['embedding_model_provider'],
-                document_data['embedding_model']
-=======
         if document_data["indexing_technique"] == "high_quality":
             model_manager = ModelManager()
             embedding_model = model_manager.get_default_model_instance(
@@ -1069,7 +1063,6 @@
             )
             dataset_collection_binding = DatasetCollectionBindingService.get_dataset_collection_binding(
                 embedding_model.provider, embedding_model.model
->>>>>>> 4b262cae
             )
             dataset_collection_binding_id = dataset_collection_binding.id
             if document_data.get("retrieval_model"):
