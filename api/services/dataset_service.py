import json
import logging
import datetime
import time
import random
import uuid
from typing import Optional, List

from flask import current_app
from sqlalchemy import func

from core.index.index import IndexBuilder
from core.model_providers.error import LLMBadRequestError, ProviderTokenNotInitError
from core.model_providers.model_factory import ModelFactory
from extensions.ext_redis import redis_client
from flask_login import current_user

from events.dataset_event import dataset_was_deleted
from events.document_event import document_was_deleted
from extensions.ext_database import db
from libs import helper
from models.account import Account
from models.dataset import Dataset, Document, DatasetQuery, DatasetProcessRule, AppDatasetJoin, DocumentSegment
from models.model import UploadFile
from models.source import DataSourceBinding
from services.errors.account import NoPermissionError
from services.errors.dataset import DatasetNameDuplicateError
from services.errors.document import DocumentIndexingError
from services.errors.file import FileNotExistsError
from services.vector_service import VectorService
from tasks.clean_notion_document_task import clean_notion_document_task
from tasks.deal_dataset_vector_index_task import deal_dataset_vector_index_task
from tasks.document_indexing_task import document_indexing_task
from tasks.document_indexing_update_task import document_indexing_update_task
from tasks.create_segment_to_index_task import create_segment_to_index_task
from tasks.update_segment_index_task import update_segment_index_task
from tasks.recover_document_indexing_task import recover_document_indexing_task
from tasks.update_segment_keyword_index_task import update_segment_keyword_index_task
from tasks.delete_segment_from_index_task import delete_segment_from_index_task


class DatasetService:

    @staticmethod
    def get_datasets(page, per_page, provider="vendor", tenant_id=None, user=None):
        if user:
            permission_filter = db.or_(Dataset.created_by == user.id,
                                       Dataset.permission == 'all_team_members')
        else:
            permission_filter = Dataset.permission == 'all_team_members'
        datasets = Dataset.query.filter(
            db.and_(Dataset.provider == provider, Dataset.tenant_id == tenant_id, permission_filter)) \
            .order_by(Dataset.created_at.desc()) \
            .paginate(
            page=page,
            per_page=per_page,
            max_per_page=100,
            error_out=False
        )

        return datasets.items, datasets.total

    @staticmethod
    def get_process_rules(dataset_id):
        # get the latest process rule
        dataset_process_rule = db.session.query(DatasetProcessRule). \
            filter(DatasetProcessRule.dataset_id == dataset_id). \
            order_by(DatasetProcessRule.created_at.desc()). \
            limit(1). \
            one_or_none()
        if dataset_process_rule:
            mode = dataset_process_rule.mode
            rules = dataset_process_rule.rules_dict
        else:
            mode = DocumentService.DEFAULT_RULES['mode']
            rules = DocumentService.DEFAULT_RULES['rules']
        return {
            'mode': mode,
            'rules': rules
        }

    @staticmethod
    def get_datasets_by_ids(ids, tenant_id):
        datasets = Dataset.query.filter(Dataset.id.in_(ids),
                                        Dataset.tenant_id == tenant_id).paginate(
            page=1, per_page=len(ids), max_per_page=len(ids), error_out=False)
        return datasets.items, datasets.total

    @staticmethod
    def create_empty_dataset(tenant_id: str, name: str, indexing_technique: Optional[str], account: Account):
        # check if dataset name already exists
        if Dataset.query.filter_by(name=name, tenant_id=tenant_id).first():
            raise DatasetNameDuplicateError(
                f'Dataset with name {name} already exists.')
        embedding_model = ModelFactory.get_embedding_model(
            tenant_id=current_user.current_tenant_id
        )
        dataset = Dataset(name=name, indexing_technique=indexing_technique)
        # dataset = Dataset(name=name, provider=provider, config=config)
        dataset.created_by = account.id
        dataset.updated_by = account.id
        dataset.tenant_id = tenant_id
        dataset.embedding_model_provider = embedding_model.model_provider.provider_name
        dataset.embedding_model = embedding_model.name
        db.session.add(dataset)
        db.session.commit()
        return dataset

    @staticmethod
    def get_dataset(dataset_id):
        dataset = Dataset.query.filter_by(
            id=dataset_id
        ).first()
        if dataset is None:
            return None
        else:
            return dataset

    @staticmethod
    def check_dataset_model_setting(dataset):
        if dataset.indexing_technique == 'high_quality':
            try:
                ModelFactory.get_embedding_model(
                    tenant_id=dataset.tenant_id,
                    model_provider_name=dataset.embedding_model_provider,
                    model_name=dataset.embedding_model
                )
            except LLMBadRequestError:
                raise ValueError(
                    f"No Embedding Model available. Please configure a valid provider "
                    f"in the Settings -> Model Provider.")
            except ProviderTokenNotInitError as ex:
                raise ValueError(f"The dataset in unavailable, due to: "
                                 f"{ex.description}")

    @staticmethod
    def update_dataset(dataset_id, data, user):
        dataset = DatasetService.get_dataset(dataset_id)
        DatasetService.check_dataset_permission(dataset, user)
        if dataset.indexing_technique != data['indexing_technique']:
            # if update indexing_technique
            if data['indexing_technique'] == 'economy':
                deal_dataset_vector_index_task.delay(dataset_id, 'remove')
            elif data['indexing_technique'] == 'high_quality':
                # check embedding model setting
                try:
                    ModelFactory.get_embedding_model(
                        tenant_id=current_user.current_tenant_id,
                        model_provider_name=dataset.embedding_model_provider,
                        model_name=dataset.embedding_model
                    )
                except LLMBadRequestError:
                    raise ValueError(
                        f"No Embedding Model available. Please configure a valid provider "
                        f"in the Settings -> Model Provider.")
                except ProviderTokenNotInitError as ex:
                    raise ValueError(ex.description)
                deal_dataset_vector_index_task.delay(dataset_id, 'add')
        filtered_data = {k: v for k, v in data.items() if v is not None or k == 'description'}

        filtered_data['updated_by'] = user.id
        filtered_data['updated_at'] = datetime.datetime.now()

        dataset.query.filter_by(id=dataset_id).update(filtered_data)

        db.session.commit()

        return dataset

    @staticmethod
    def delete_dataset(dataset_id, user):
        # todo: cannot delete dataset if it is being processed

        dataset = DatasetService.get_dataset(dataset_id)

        if dataset is None:
            return False

        DatasetService.check_dataset_permission(dataset, user)

        dataset_was_deleted.send(dataset)

        db.session.delete(dataset)
        db.session.commit()
        return True

    @staticmethod
    def check_dataset_permission(dataset, user):
        if dataset.tenant_id != user.current_tenant_id:
            logging.debug(
                f'User {user.id} does not have permission to access dataset {dataset.id}')
            raise NoPermissionError(
                'You do not have permission to access this dataset.')
        if dataset.permission == 'only_me' and dataset.created_by != user.id:
            logging.debug(
                f'User {user.id} does not have permission to access dataset {dataset.id}')
            raise NoPermissionError(
                'You do not have permission to access this dataset.')

    @staticmethod
    def get_dataset_queries(dataset_id: str, page: int, per_page: int):
        dataset_queries = DatasetQuery.query.filter_by(dataset_id=dataset_id) \
            .order_by(db.desc(DatasetQuery.created_at)) \
            .paginate(
            page=page, per_page=per_page, max_per_page=100, error_out=False
        )
        return dataset_queries.items, dataset_queries.total

    @staticmethod
    def get_related_apps(dataset_id: str):
        return AppDatasetJoin.query.filter(AppDatasetJoin.dataset_id == dataset_id) \
            .order_by(db.desc(AppDatasetJoin.created_at)).all()


class DocumentService:
    DEFAULT_RULES = {
        'mode': 'custom',
        'rules': {
            'pre_processing_rules': [
                {'id': 'remove_extra_spaces', 'enabled': True},
                {'id': 'remove_urls_emails', 'enabled': False}
            ],
            'segmentation': {
                'delimiter': '\n',
                'max_tokens': 500
            }
        }
    }

    DOCUMENT_METADATA_SCHEMA = {
        "book": {
            "title": str,
            "language": str,
            "author": str,
            "publisher": str,
            "publication_date": str,
            "isbn": str,
            "category": str,
        },
        "web_page": {
            "title": str,
            "url": str,
            "language": str,
            "publish_date": str,
            "author/publisher": str,
            "topic/keywords": str,
            "description": str,
        },
        "paper": {
            "title": str,
            "language": str,
            "author": str,
            "publish_date": str,
            "journal/conference_name": str,
            "volume/issue/page_numbers": str,
            "doi": str,
            "topic/keywords": str,
            "abstract": str,
        },
        "social_media_post": {
            "platform": str,
            "author/username": str,
            "publish_date": str,
            "post_url": str,
            "topic/tags": str,
        },
        "wikipedia_entry": {
            "title": str,
            "language": str,
            "web_page_url": str,
            "last_edit_date": str,
            "editor/contributor": str,
            "summary/introduction": str,
        },
        "personal_document": {
            "title": str,
            "author": str,
            "creation_date": str,
            "last_modified_date": str,
            "document_type": str,
            "tags/category": str,
        },
        "business_document": {
            "title": str,
            "author": str,
            "creation_date": str,
            "last_modified_date": str,
            "document_type": str,
            "department/team": str,
        },
        "im_chat_log": {
            "chat_platform": str,
            "chat_participants/group_name": str,
            "start_date": str,
            "end_date": str,
            "summary": str,
        },
        "synced_from_notion": {
            "title": str,
            "language": str,
            "author/creator": str,
            "creation_date": str,
            "last_modified_date": str,
            "notion_page_link": str,
            "category/tags": str,
            "description": str,
        },
        "synced_from_github": {
            "repository_name": str,
            "repository_description": str,
            "repository_owner/organization": str,
            "code_filename": str,
            "code_file_path": str,
            "programming_language": str,
            "github_link": str,
            "open_source_license": str,
            "commit_date": str,
            "commit_author": str,
        },
        "others": dict
    }

    @staticmethod
    def get_document(dataset_id: str, document_id: str) -> Optional[Document]:
        document = db.session.query(Document).filter(
            Document.id == document_id,
            Document.dataset_id == dataset_id
        ).first()

        return document

    @staticmethod
    def get_document_by_id(document_id: str) -> Optional[Document]:
        document = db.session.query(Document).filter(
            Document.id == document_id
        ).first()

        return document

    @staticmethod
    def get_document_by_dataset_id(dataset_id: str) -> List[Document]:
        documents = db.session.query(Document).filter(
            Document.dataset_id == dataset_id,
            Document.enabled == True
        ).all()

        return documents

    @staticmethod
    def get_batch_documents(dataset_id: str, batch: str) -> List[Document]:
        documents = db.session.query(Document).filter(
            Document.batch == batch,
            Document.dataset_id == dataset_id,
            Document.tenant_id == current_user.current_tenant_id
        ).all()

        return documents

    @staticmethod
    def get_document_file_detail(file_id: str):
        file_detail = db.session.query(UploadFile). \
            filter(UploadFile.id == file_id). \
            one_or_none()
        return file_detail

    @staticmethod
    def check_archived(document):
        if document.archived:
            return True
        else:
            return False

    @staticmethod
    def delete_document(document):
        if document.indexing_status in ["parsing", "cleaning", "splitting", "indexing"]:
            raise DocumentIndexingError()

        # trigger document_was_deleted signal
        document_was_deleted.send(document.id, dataset_id=document.dataset_id)

        db.session.delete(document)
        db.session.commit()

    @staticmethod
    def pause_document(document):
        if document.indexing_status not in ["waiting", "parsing", "cleaning", "splitting", "indexing"]:
            raise DocumentIndexingError()
        # update document to be paused
        document.is_paused = True
        document.paused_by = current_user.id
        document.paused_at = datetime.datetime.utcnow()

        db.session.add(document)
        db.session.commit()
        # set document paused flag
        indexing_cache_key = 'document_{}_is_paused'.format(document.id)
        redis_client.setnx(indexing_cache_key, "True")

    @staticmethod
    def recover_document(document):
        if not document.is_paused:
            raise DocumentIndexingError()
        # update document to be recover
        document.is_paused = False
        document.paused_by = None
        document.paused_at = None

        db.session.add(document)
        db.session.commit()
        # delete paused flag
        indexing_cache_key = 'document_{}_is_paused'.format(document.id)
        redis_client.delete(indexing_cache_key)
        # trigger async task
        recover_document_indexing_task.delay(document.dataset_id, document.id)

    @staticmethod
    def get_documents_position(dataset_id):
        document = Document.query.filter_by(dataset_id=dataset_id).order_by(Document.position.desc()).first()
        if document:
            return document.position + 1
        else:
            return 1

    @staticmethod
    def save_document_with_dataset_id(dataset: Dataset, document_data: dict,
                                      account: Account, dataset_process_rule: Optional[DatasetProcessRule] = None,
                                      created_from: str = 'web'):

        # check document limit
        if current_app.config['EDITION'] == 'CLOUD':
<<<<<<< HEAD
            if 'original_document_id' not in document_data or not document_data['original_document_id']:
                count = 0
                if document_data["data_source"]["type"] == "upload_file":
                    upload_file_list = document_data["data_source"]["info_list"]['file_info_list']['file_ids']
                    count = len(upload_file_list)
                elif document_data["data_source"]["type"] == "notion_import":
                    notion_page_list = document_data["data_source"]['info_list']['notion_info_list']['pages']
                    count = len(notion_page_list)
                documents_count = DocumentService.get_tenant_documents_count()
                total_count = documents_count + count
                tenant_document_count = int(current_app.config['TENANT_DOCUMENT_COUNT'])
                if total_count > tenant_document_count:
                    raise ValueError(f"over document limit {tenant_document_count}.")
=======
            count = 0
            if document_data["data_source"]["type"] == "upload_file":
                upload_file_list = document_data["data_source"]["info_list"]['file_info_list']['file_ids']
                count = len(upload_file_list)
            elif document_data["data_source"]["type"] == "notion_import":
                notion_info_list = document_data["data_source"]['info_list']['notion_info_list']
                for notion_info in notion_info_list:
                    count = count + len(notion_info['pages'])
            documents_count = DocumentService.get_tenant_documents_count()
            total_count = documents_count + count
            tenant_document_count = int(current_app.config['TENANT_DOCUMENT_COUNT'])
            if total_count > tenant_document_count:
                raise ValueError(f"over document limit {tenant_document_count}.")
>>>>>>> f9bec1ed
        # if dataset is empty, update dataset data_source_type
        if not dataset.data_source_type:
            dataset.data_source_type = document_data["data_source"]["type"]
            db.session.commit()

        if not dataset.indexing_technique:
            if 'indexing_technique' not in document_data \
                    or document_data['indexing_technique'] not in Dataset.INDEXING_TECHNIQUE_LIST:
                raise ValueError("Indexing technique is required")

            dataset.indexing_technique = document_data["indexing_technique"]

        documents = []
        batch = time.strftime('%Y%m%d%H%M%S') + str(random.randint(100000, 999999))
        if 'original_document_id' in document_data and document_data["original_document_id"]:
            document = DocumentService.update_document_with_dataset_id(dataset, document_data, account)
            documents.append(document)
        else:
            # save process rule
            if not dataset_process_rule:
                process_rule = document_data["process_rule"]
                if process_rule["mode"] == "custom":
                    dataset_process_rule = DatasetProcessRule(
                        dataset_id=dataset.id,
                        mode=process_rule["mode"],
                        rules=json.dumps(process_rule["rules"]),
                        created_by=account.id
                    )
                elif process_rule["mode"] == "automatic":
                    dataset_process_rule = DatasetProcessRule(
                        dataset_id=dataset.id,
                        mode=process_rule["mode"],
                        rules=json.dumps(DatasetProcessRule.AUTOMATIC_RULES),
                        created_by=account.id
                    )
                db.session.add(dataset_process_rule)
                db.session.commit()
            position = DocumentService.get_documents_position(dataset.id)
            document_ids = []
            if document_data["data_source"]["type"] == "upload_file":
                upload_file_list = document_data["data_source"]["info_list"]['file_info_list']['file_ids']
                for file_id in upload_file_list:
                    file = db.session.query(UploadFile).filter(
                        UploadFile.tenant_id == dataset.tenant_id,
                        UploadFile.id == file_id
                    ).first()

                    # raise error if file not found
                    if not file:
                        raise FileNotExistsError()

                    file_name = file.name
                    data_source_info = {
                        "upload_file_id": file_id,
                    }
                    document = DocumentService.build_document(dataset, dataset_process_rule.id,
                                                              document_data["data_source"]["type"],
                                                              document_data["doc_form"],
                                                              document_data["doc_language"],
                                                              data_source_info, created_from, position,
                                                              account, file_name, batch)
                    db.session.add(document)
                    db.session.flush()
                    document_ids.append(document.id)
                    documents.append(document)
                    position += 1
            elif document_data["data_source"]["type"] == "notion_import":
                notion_info_list = document_data["data_source"]['info_list']['notion_info_list']
                exist_page_ids = []
                exist_document = dict()
                documents = Document.query.filter_by(
                    dataset_id=dataset.id,
                    tenant_id=current_user.current_tenant_id,
                    data_source_type='notion_import',
                    enabled=True
                ).all()
                if documents:
                    for document in documents:
                        data_source_info = json.loads(document.data_source_info)
                        exist_page_ids.append(data_source_info['notion_page_id'])
                        exist_document[data_source_info['notion_page_id']] = document.id
                for notion_info in notion_info_list:
                    workspace_id = notion_info['workspace_id']
                    data_source_binding = DataSourceBinding.query.filter(
                        db.and_(
                            DataSourceBinding.tenant_id == current_user.current_tenant_id,
                            DataSourceBinding.provider == 'notion',
                            DataSourceBinding.disabled == False,
                            DataSourceBinding.source_info['workspace_id'] == f'"{workspace_id}"'
                        )
                    ).first()
                    if not data_source_binding:
                        raise ValueError('Data source binding not found.')
                    for page in notion_info['pages']:
                        if page['page_id'] not in exist_page_ids:
                            data_source_info = {
                                "notion_workspace_id": workspace_id,
                                "notion_page_id": page['page_id'],
                                "notion_page_icon": page['page_icon'],
                                "type": page['type']
                            }
                            document = DocumentService.build_document(dataset, dataset_process_rule.id,
                                                                      document_data["data_source"]["type"],
                                                                      document_data["doc_form"],
                                                                      document_data["doc_language"],
                                                                      data_source_info, created_from, position,
                                                                      account, page['page_name'], batch)
                            db.session.add(document)
                            db.session.flush()
                            document_ids.append(document.id)
                            documents.append(document)
                            position += 1
                        else:
                            exist_document.pop(page['page_id'])
                # delete not selected documents
                if len(exist_document) > 0:
                    clean_notion_document_task.delay(list(exist_document.values()), dataset.id)
            db.session.commit()

            # trigger async task
            document_indexing_task.delay(dataset.id, document_ids)

        return documents, batch

    @staticmethod
    def build_document(dataset: Dataset, process_rule_id: str, data_source_type: str, document_form: str,
                       document_language: str, data_source_info: dict, created_from: str, position: int,
                       account: Account,
                       name: str, batch: str):
        document = Document(
            tenant_id=dataset.tenant_id,
            dataset_id=dataset.id,
            position=position,
            data_source_type=data_source_type,
            data_source_info=json.dumps(data_source_info),
            dataset_process_rule_id=process_rule_id,
            batch=batch,
            name=name,
            created_from=created_from,
            created_by=account.id,
            doc_form=document_form,
            doc_language=document_language
        )
        return document

    @staticmethod
    def get_tenant_documents_count():
        documents_count = Document.query.filter(Document.completed_at.isnot(None),
                                                Document.enabled == True,
                                                Document.archived == False,
                                                Document.tenant_id == current_user.current_tenant_id).count()
        return documents_count

    @staticmethod
    def update_document_with_dataset_id(dataset: Dataset, document_data: dict,
                                        account: Account, dataset_process_rule: Optional[DatasetProcessRule] = None,
                                        created_from: str = 'web'):
        DatasetService.check_dataset_model_setting(dataset)
        document = DocumentService.get_document(dataset.id, document_data["original_document_id"])
        if document.display_status != 'available':
            raise ValueError("Document is not available")
        # save process rule
        if 'process_rule' in document_data and document_data['process_rule']:
            process_rule = document_data["process_rule"]
            if process_rule["mode"] == "custom":
                dataset_process_rule = DatasetProcessRule(
                    dataset_id=dataset.id,
                    mode=process_rule["mode"],
                    rules=json.dumps(process_rule["rules"]),
                    created_by=account.id
                )
            elif process_rule["mode"] == "automatic":
                dataset_process_rule = DatasetProcessRule(
                    dataset_id=dataset.id,
                    mode=process_rule["mode"],
                    rules=json.dumps(DatasetProcessRule.AUTOMATIC_RULES),
                    created_by=account.id
                )
            db.session.add(dataset_process_rule)
            db.session.commit()
            document.dataset_process_rule_id = dataset_process_rule.id
        # update document data source
        if 'data_source' in document_data and document_data['data_source']:
            file_name = ''
            data_source_info = {}
            if document_data["data_source"]["type"] == "upload_file":
                upload_file_list = document_data["data_source"]["info_list"]['file_info_list']['file_ids']
                for file_id in upload_file_list:
                    file = db.session.query(UploadFile).filter(
                        UploadFile.tenant_id == dataset.tenant_id,
                        UploadFile.id == file_id
                    ).first()

                    # raise error if file not found
                    if not file:
                        raise FileNotExistsError()

                    file_name = file.name
                    data_source_info = {
                        "upload_file_id": file_id,
                    }
            elif document_data["data_source"]["type"] == "notion_import":
                notion_info_list = document_data["data_source"]['info_list']['notion_info_list']
                for notion_info in notion_info_list:
                    workspace_id = notion_info['workspace_id']
                    data_source_binding = DataSourceBinding.query.filter(
                        db.and_(
                            DataSourceBinding.tenant_id == current_user.current_tenant_id,
                            DataSourceBinding.provider == 'notion',
                            DataSourceBinding.disabled == False,
                            DataSourceBinding.source_info['workspace_id'] == f'"{workspace_id}"'
                        )
                    ).first()
                    if not data_source_binding:
                        raise ValueError('Data source binding not found.')
                    for page in notion_info['pages']:
                        data_source_info = {
                            "notion_workspace_id": workspace_id,
                            "notion_page_id": page['page_id'],
                            "notion_page_icon": page['page_icon'],
                            "type": page['type']
                        }
            document.data_source_type = document_data["data_source"]["type"]
            document.data_source_info = json.dumps(data_source_info)
            document.name = file_name
        # update document to be waiting
        document.indexing_status = 'waiting'
        document.completed_at = None
        document.processing_started_at = None
        document.parsing_completed_at = None
        document.cleaning_completed_at = None
        document.splitting_completed_at = None
        document.updated_at = datetime.datetime.utcnow()
        document.created_from = created_from
        document.doc_form = document_data['doc_form']
        db.session.add(document)
        db.session.commit()
        # update document segment
        update_params = {
            DocumentSegment.status: 're_segment'
        }
        DocumentSegment.query.filter_by(document_id=document.id).update(update_params)
        db.session.commit()
        # trigger async task
        document_indexing_update_task.delay(document.dataset_id, document.id)

        return document

    @staticmethod
    def save_document_without_dataset_id(tenant_id: str, document_data: dict, account: Account):
        count = 0
        if document_data["data_source"]["type"] == "upload_file":
            upload_file_list = document_data["data_source"]["info_list"]['file_info_list']['file_ids']
            count = len(upload_file_list)
        elif document_data["data_source"]["type"] == "notion_import":
            notion_info_list = document_data["data_source"]['info_list']['notion_info_list']
            for notion_info in notion_info_list:
                count = count + len(notion_info['pages'])
        # check document limit
        if current_app.config['EDITION'] == 'CLOUD':
            documents_count = DocumentService.get_tenant_documents_count()
            total_count = documents_count + count
            tenant_document_count = int(current_app.config['TENANT_DOCUMENT_COUNT'])
            if total_count > tenant_document_count:
                raise ValueError(f"All your documents have overed limit {tenant_document_count}.")
        embedding_model = None
        if document_data['indexing_technique'] == 'high_quality':
            embedding_model = ModelFactory.get_embedding_model(
                tenant_id=tenant_id
            )
        # save dataset
        dataset = Dataset(
            tenant_id=tenant_id,
            name='',
            data_source_type=document_data["data_source"]["type"],
            indexing_technique=document_data["indexing_technique"],
            created_by=account.id,
            embedding_model=embedding_model.name if embedding_model else None,
            embedding_model_provider=embedding_model.model_provider.provider_name if embedding_model else None
        )

        db.session.add(dataset)
        db.session.flush()

        documents, batch = DocumentService.save_document_with_dataset_id(dataset, document_data, account)

        cut_length = 18
        cut_name = documents[0].name[:cut_length]
        dataset.name = cut_name + '...'
        dataset.description = 'useful for when you want to answer queries about the ' + documents[0].name
        db.session.commit()

        return dataset, documents, batch

    @classmethod
    def document_create_args_validate(cls, args: dict):
        if 'original_document_id' not in args or not args['original_document_id']:
            DocumentService.data_source_args_validate(args)
            DocumentService.process_rule_args_validate(args)
        else:
            if ('data_source' not in args and not args['data_source']) \
                    and ('process_rule' not in args and not args['process_rule']):
                raise ValueError("Data source or Process rule is required")
            else:
                if 'data_source' in args and args['data_source']:
                    DocumentService.data_source_args_validate(args)
                if 'process_rule' in args and args['process_rule']:
                    DocumentService.process_rule_args_validate(args)

    @classmethod
    def data_source_args_validate(cls, args: dict):
        if 'data_source' not in args or not args['data_source']:
            raise ValueError("Data source is required")

        if not isinstance(args['data_source'], dict):
            raise ValueError("Data source is invalid")

        if 'type' not in args['data_source'] or not args['data_source']['type']:
            raise ValueError("Data source type is required")

        if args['data_source']['type'] not in Document.DATA_SOURCES:
            raise ValueError("Data source type is invalid")

        if 'info_list' not in args['data_source'] or not args['data_source']['info_list']:
            raise ValueError("Data source info is required")

        if args['data_source']['type'] == 'upload_file':
            if 'file_info_list' not in args['data_source']['info_list'] or not args['data_source']['info_list'][
                'file_info_list']:
                raise ValueError("File source info is required")
        if args['data_source']['type'] == 'notion_import':
            if 'notion_info_list' not in args['data_source']['info_list'] or not args['data_source']['info_list'][
                'notion_info_list']:
                raise ValueError("Notion source info is required")

    @classmethod
    def process_rule_args_validate(cls, args: dict):
        if 'process_rule' not in args or not args['process_rule']:
            raise ValueError("Process rule is required")

        if not isinstance(args['process_rule'], dict):
            raise ValueError("Process rule is invalid")

        if 'mode' not in args['process_rule'] or not args['process_rule']['mode']:
            raise ValueError("Process rule mode is required")

        if args['process_rule']['mode'] not in DatasetProcessRule.MODES:
            raise ValueError("Process rule mode is invalid")

        if args['process_rule']['mode'] == 'automatic':
            args['process_rule']['rules'] = {}
        else:
            if 'rules' not in args['process_rule'] or not args['process_rule']['rules']:
                raise ValueError("Process rule rules is required")

            if not isinstance(args['process_rule']['rules'], dict):
                raise ValueError("Process rule rules is invalid")

            if 'pre_processing_rules' not in args['process_rule']['rules'] \
                    or args['process_rule']['rules']['pre_processing_rules'] is None:
                raise ValueError("Process rule pre_processing_rules is required")

            if not isinstance(args['process_rule']['rules']['pre_processing_rules'], list):
                raise ValueError("Process rule pre_processing_rules is invalid")

            unique_pre_processing_rule_dicts = {}
            for pre_processing_rule in args['process_rule']['rules']['pre_processing_rules']:
                if 'id' not in pre_processing_rule or not pre_processing_rule['id']:
                    raise ValueError("Process rule pre_processing_rules id is required")

                if pre_processing_rule['id'] not in DatasetProcessRule.PRE_PROCESSING_RULES:
                    raise ValueError("Process rule pre_processing_rules id is invalid")

                if 'enabled' not in pre_processing_rule or pre_processing_rule['enabled'] is None:
                    raise ValueError("Process rule pre_processing_rules enabled is required")

                if not isinstance(pre_processing_rule['enabled'], bool):
                    raise ValueError("Process rule pre_processing_rules enabled is invalid")

                unique_pre_processing_rule_dicts[pre_processing_rule['id']] = pre_processing_rule

            args['process_rule']['rules']['pre_processing_rules'] = list(unique_pre_processing_rule_dicts.values())

            if 'segmentation' not in args['process_rule']['rules'] \
                    or args['process_rule']['rules']['segmentation'] is None:
                raise ValueError("Process rule segmentation is required")

            if not isinstance(args['process_rule']['rules']['segmentation'], dict):
                raise ValueError("Process rule segmentation is invalid")

            if 'separator' not in args['process_rule']['rules']['segmentation'] \
                    or not args['process_rule']['rules']['segmentation']['separator']:
                raise ValueError("Process rule segmentation separator is required")

            if not isinstance(args['process_rule']['rules']['segmentation']['separator'], str):
                raise ValueError("Process rule segmentation separator is invalid")

            if 'max_tokens' not in args['process_rule']['rules']['segmentation'] \
                    or not args['process_rule']['rules']['segmentation']['max_tokens']:
                raise ValueError("Process rule segmentation max_tokens is required")

            if not isinstance(args['process_rule']['rules']['segmentation']['max_tokens'], int):
                raise ValueError("Process rule segmentation max_tokens is invalid")

    @classmethod
    def estimate_args_validate(cls, args: dict):
        if 'info_list' not in args or not args['info_list']:
            raise ValueError("Data source info is required")

        if not isinstance(args['info_list'], dict):
            raise ValueError("Data info is invalid")

        if 'process_rule' not in args or not args['process_rule']:
            raise ValueError("Process rule is required")

        if not isinstance(args['process_rule'], dict):
            raise ValueError("Process rule is invalid")

        if 'mode' not in args['process_rule'] or not args['process_rule']['mode']:
            raise ValueError("Process rule mode is required")

        if args['process_rule']['mode'] not in DatasetProcessRule.MODES:
            raise ValueError("Process rule mode is invalid")

        if args['process_rule']['mode'] == 'automatic':
            args['process_rule']['rules'] = {}
        else:
            if 'rules' not in args['process_rule'] or not args['process_rule']['rules']:
                raise ValueError("Process rule rules is required")

            if not isinstance(args['process_rule']['rules'], dict):
                raise ValueError("Process rule rules is invalid")

            if 'pre_processing_rules' not in args['process_rule']['rules'] \
                    or args['process_rule']['rules']['pre_processing_rules'] is None:
                raise ValueError("Process rule pre_processing_rules is required")

            if not isinstance(args['process_rule']['rules']['pre_processing_rules'], list):
                raise ValueError("Process rule pre_processing_rules is invalid")

            unique_pre_processing_rule_dicts = {}
            for pre_processing_rule in args['process_rule']['rules']['pre_processing_rules']:
                if 'id' not in pre_processing_rule or not pre_processing_rule['id']:
                    raise ValueError("Process rule pre_processing_rules id is required")

                if pre_processing_rule['id'] not in DatasetProcessRule.PRE_PROCESSING_RULES:
                    raise ValueError("Process rule pre_processing_rules id is invalid")

                if 'enabled' not in pre_processing_rule or pre_processing_rule['enabled'] is None:
                    raise ValueError("Process rule pre_processing_rules enabled is required")

                if not isinstance(pre_processing_rule['enabled'], bool):
                    raise ValueError("Process rule pre_processing_rules enabled is invalid")

                unique_pre_processing_rule_dicts[pre_processing_rule['id']] = pre_processing_rule

            args['process_rule']['rules']['pre_processing_rules'] = list(unique_pre_processing_rule_dicts.values())

            if 'segmentation' not in args['process_rule']['rules'] \
                    or args['process_rule']['rules']['segmentation'] is None:
                raise ValueError("Process rule segmentation is required")

            if not isinstance(args['process_rule']['rules']['segmentation'], dict):
                raise ValueError("Process rule segmentation is invalid")

            if 'separator' not in args['process_rule']['rules']['segmentation'] \
                    or not args['process_rule']['rules']['segmentation']['separator']:
                raise ValueError("Process rule segmentation separator is required")

            if not isinstance(args['process_rule']['rules']['segmentation']['separator'], str):
                raise ValueError("Process rule segmentation separator is invalid")

            if 'max_tokens' not in args['process_rule']['rules']['segmentation'] \
                    or not args['process_rule']['rules']['segmentation']['max_tokens']:
                raise ValueError("Process rule segmentation max_tokens is required")

            if not isinstance(args['process_rule']['rules']['segmentation']['max_tokens'], int):
                raise ValueError("Process rule segmentation max_tokens is invalid")


class SegmentService:
    @classmethod
    def segment_create_args_validate(cls, args: dict, document: Document):
        if document.doc_form == 'qa_model':
            if 'answer' not in args or not args['answer']:
                raise ValueError("Answer is required")
            if not args['answer'].strip():
                raise ValueError("Answer is empty")
        if 'content' not in args or not args['content'] or not args['content'].strip():
            raise ValueError("Content is empty")

    @classmethod
    def create_segment(cls, args: dict, document: Document, dataset: Dataset):
        content = args['content']
        doc_id = str(uuid.uuid4())
        segment_hash = helper.generate_text_hash(content)
        tokens = 0
        if dataset.indexing_technique == 'high_quality':
            embedding_model = ModelFactory.get_embedding_model(
                tenant_id=dataset.tenant_id,
                model_provider_name=dataset.embedding_model_provider,
                model_name=dataset.embedding_model
            )
            # calc embedding use tokens
            tokens = embedding_model.get_num_tokens(content)
        max_position = db.session.query(func.max(DocumentSegment.position)).filter(
            DocumentSegment.document_id == document.id
        ).scalar()
        segment_document = DocumentSegment(
            tenant_id=current_user.current_tenant_id,
            dataset_id=document.dataset_id,
            document_id=document.id,
            index_node_id=doc_id,
            index_node_hash=segment_hash,
            position=max_position + 1 if max_position else 1,
            content=content,
            word_count=len(content),
            tokens=tokens,
            status='completed',
            indexing_at=datetime.datetime.utcnow(),
            completed_at=datetime.datetime.utcnow(),
            created_by=current_user.id
        )
        if document.doc_form == 'qa_model':
            segment_document.answer = args['answer']

        db.session.add(segment_document)
        db.session.commit()

        # save vector index
        try:
            VectorService.create_segment_vector(args['keywords'], segment_document, dataset)
        except Exception as e:
            logging.exception("create segment index failed")
            segment_document.enabled = False
            segment_document.disabled_at = datetime.datetime.utcnow()
            segment_document.status = 'error'
            segment_document.error = str(e)
            db.session.commit()
        segment = db.session.query(DocumentSegment).filter(DocumentSegment.id == segment_document.id).first()
        return segment

    @classmethod
    def update_segment(cls, args: dict, segment: DocumentSegment, document: Document, dataset: Dataset):
        indexing_cache_key = 'segment_{}_indexing'.format(segment.id)
        cache_result = redis_client.get(indexing_cache_key)
        if cache_result is not None:
            raise ValueError("Segment is indexing, please try again later")
        try:
            content = args['content']
            if segment.content == content:
                if document.doc_form == 'qa_model':
                    segment.answer = args['answer']
                if args['keywords']:
                    segment.keywords = args['keywords']
                db.session.add(segment)
                db.session.commit()
                # update segment index task
                if args['keywords']:
                    kw_index = IndexBuilder.get_index(dataset, 'economy')
                    # delete from keyword index
                    kw_index.delete_by_ids([segment.index_node_id])
                    # save keyword index
                    kw_index.update_segment_keywords_index(segment.index_node_id, segment.keywords)
            else:
                segment_hash = helper.generate_text_hash(content)
                tokens = 0
                if dataset.indexing_technique == 'high_quality':
                    embedding_model = ModelFactory.get_embedding_model(
                        tenant_id=dataset.tenant_id,
                        model_provider_name=dataset.embedding_model_provider,
                        model_name=dataset.embedding_model
                    )

                    # calc embedding use tokens
                    tokens = embedding_model.get_num_tokens(content)
                segment.content = content
                segment.index_node_hash = segment_hash
                segment.word_count = len(content)
                segment.tokens = tokens
                segment.status = 'completed'
                segment.indexing_at = datetime.datetime.utcnow()
                segment.completed_at = datetime.datetime.utcnow()
                segment.updated_by = current_user.id
                segment.updated_at = datetime.datetime.utcnow()
                if document.doc_form == 'qa_model':
                    segment.answer = args['answer']
                db.session.add(segment)
                db.session.commit()
                # update segment vector index
                VectorService.update_segment_vector(args['keywords'], segment, dataset)
        except Exception as e:
            logging.exception("update segment index failed")
            segment.enabled = False
            segment.disabled_at = datetime.datetime.utcnow()
            segment.status = 'error'
            segment.error = str(e)
            db.session.commit()
        segment = db.session.query(DocumentSegment).filter(DocumentSegment.id == segment.id).first()
        return segment

    @classmethod
    def delete_segment(cls, segment: DocumentSegment, document: Document, dataset: Dataset):
        indexing_cache_key = 'segment_{}_delete_indexing'.format(segment.id)
        cache_result = redis_client.get(indexing_cache_key)
        if cache_result is not None:
            raise ValueError("Segment is deleting.")

        # enabled segment need to delete index
        if segment.enabled:
            # send delete segment index task
            redis_client.setex(indexing_cache_key, 600, 1)
            delete_segment_from_index_task.delay(segment.id, segment.index_node_id, dataset.id, document.id)
        db.session.delete(segment)
        db.session.commit()<|MERGE_RESOLUTION|>--- conflicted
+++ resolved
@@ -428,35 +428,20 @@
 
         # check document limit
         if current_app.config['EDITION'] == 'CLOUD':
-<<<<<<< HEAD
             if 'original_document_id' not in document_data or not document_data['original_document_id']:
                 count = 0
                 if document_data["data_source"]["type"] == "upload_file":
                     upload_file_list = document_data["data_source"]["info_list"]['file_info_list']['file_ids']
                     count = len(upload_file_list)
                 elif document_data["data_source"]["type"] == "notion_import":
-                    notion_page_list = document_data["data_source"]['info_list']['notion_info_list']['pages']
-                    count = len(notion_page_list)
+                    notion_info_list = document_data["data_source"]['info_list']['notion_info_list']
+                    for notion_info in notion_info_list:
+                        count = count + len(notion_info['pages'])
                 documents_count = DocumentService.get_tenant_documents_count()
                 total_count = documents_count + count
                 tenant_document_count = int(current_app.config['TENANT_DOCUMENT_COUNT'])
                 if total_count > tenant_document_count:
                     raise ValueError(f"over document limit {tenant_document_count}.")
-=======
-            count = 0
-            if document_data["data_source"]["type"] == "upload_file":
-                upload_file_list = document_data["data_source"]["info_list"]['file_info_list']['file_ids']
-                count = len(upload_file_list)
-            elif document_data["data_source"]["type"] == "notion_import":
-                notion_info_list = document_data["data_source"]['info_list']['notion_info_list']
-                for notion_info in notion_info_list:
-                    count = count + len(notion_info['pages'])
-            documents_count = DocumentService.get_tenant_documents_count()
-            total_count = documents_count + count
-            tenant_document_count = int(current_app.config['TENANT_DOCUMENT_COUNT'])
-            if total_count > tenant_document_count:
-                raise ValueError(f"over document limit {tenant_document_count}.")
->>>>>>> f9bec1ed
         # if dataset is empty, update dataset data_source_type
         if not dataset.data_source_type:
             dataset.data_source_type = document_data["data_source"]["type"]
