--- conflicted
+++ resolved
@@ -1539,25 +1539,16 @@
             else:
                 raise ValueError("Can't update disabled segment")
         try:
-<<<<<<< HEAD
             word_count_change = segment.word_count
-            content = args["content"]
+            content = segment_update_entity.content
             if segment.content == content:
-                if args.get("keywords"):
-                    segment.keywords = args["keywords"]
                 segment.word_count = len(content)
                 if document.doc_form == "qa_model":
-                    segment.answer = args["answer"]
-                    segment.word_count += len(args["answer"])
+                    segment.answer = segment_update_entity.answer
+                    segment.word_count += len(segment_update_entity.answer)
                 word_count_change = segment.word_count - word_count_change
-=======
-            content = segment_update_entity.content
-            if segment.content == content:
-                if document.doc_form == "qa_model":
-                    segment.answer = segment_update_entity.answer
                 if segment_update_entity.keywords:
                     segment.keywords = segment_update_entity.keywords
->>>>>>> d52c7509
                 segment.enabled = True
                 segment.disabled_at = None
                 segment.disabled_by = None
@@ -1600,17 +1591,13 @@
                 segment.disabled_at = None
                 segment.disabled_by = None
                 if document.doc_form == "qa_model":
-<<<<<<< HEAD
-                    segment.answer = args["answer"]
-                    segment.word_count += len(args["answer"])
+                    segment.answer = segment_update_entity.answer
+                    segment.word_count += len(segment_update_entity.answer)
                 word_count_change = segment.word_count - word_count_change
                 # update document word count
                 if word_count_change != 0:
                     document.word_count = max(0, document.word_count + word_count_change)
                     db.session.add(document)
-=======
-                    segment.answer = segment_update_entity.answer
->>>>>>> d52c7509
                 db.session.add(segment)
                 db.session.commit()
                 # update segment vector index
