--- conflicted
+++ resolved
@@ -1,19 +1,7 @@
 import datetime
 import hashlib
 import uuid
-<<<<<<< HEAD
 from typing import Generator, Tuple, Union
-=======
-from collections.abc import Generator
-from typing import Union
-
-from flask import current_app
-from flask_login import current_user
-from werkzeug.datastructures import FileStorage
-from werkzeug.exceptions import NotFound
-
-from core.data_loader.file_extractor import FileExtractor
->>>>>>> 963d9b60
 from core.file.upload_file_parser import UploadFileParser
 from core.rag.extractor.extract_processor import ExtractProcessor
 from extensions.ext_database import db
