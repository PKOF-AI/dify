--- conflicted
+++ resolved
@@ -20,15 +20,10 @@
 IMAGE_EXTENSIONS = ['jpg', 'jpeg', 'png', 'webp', 'gif', 'svg']
 IMAGE_EXTENSIONS.extend([ext.upper() for ext in IMAGE_EXTENSIONS])
 
-<<<<<<< HEAD
-ALLOWED_EXTENSIONS = ['txt', 'markdown', 'md', 'pdf', 'html', 'htm', 'xlsx', 'xls', 'docx', 'csv']
+ALLOWED_EXTENSIONS = ['txt', 'markdown', 'md', 'pdf', 'html', 'htm', 'xlsx',  'xls','docx', 'csv']
 UNSTRUSTURED_ALLOWED_EXTENSIONS = ['txt', 'markdown', 'md', 'pdf', 'html', 'htm', 'xlsx', 'xls',
-                                   'docx', 'csv', 'eml', 'msg', 'pptx', 'ppt', 'xml']
-=======
-ALLOWED_EXTENSIONS = ['txt', 'markdown', 'md', 'pdf', 'html', 'htm', 'xlsx', 'docx', 'csv']
-UNSTRUSTURED_ALLOWED_EXTENSIONS = ['txt', 'markdown', 'md', 'pdf', 'html', 'htm', 'xlsx',
                                    'docx', 'csv', 'eml', 'msg', 'pptx', 'ppt', 'xml', 'epub']
->>>>>>> b90bc6c3
+
 PREVIEW_WORDS_LIMIT = 3000
 
 
