--- conflicted
+++ resolved
@@ -22,11 +22,7 @@
 
 ALLOWED_EXTENSIONS = ['txt', 'markdown', 'md', 'pdf', 'html', 'htm', 'xlsx', 'xls', 'docx', 'doc', 'csv']
 UNSTRUSTURED_ALLOWED_EXTENSIONS = ['txt', 'markdown', 'md', 'pdf', 'html', 'htm', 'xlsx', 'xls',
-<<<<<<< HEAD
-                                   'docx','doc', 'csv', 'eml', 'msg', 'pptx', 'ppt', 'xml', 'epub']
-=======
                                    'docx', 'doc', 'csv', 'eml', 'msg', 'pptx', 'ppt', 'xml', 'epub']
->>>>>>> 94c36487
 
 PREVIEW_WORDS_LIMIT = 3000
 
