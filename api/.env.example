# Your App secret key will be used for securely signing the session cookie
# Make sure you are changing this key for your deployment with a strong key.
# You can generate a strong key using `openssl rand -base64 42`.
# Alternatively you can set it with `SECRET_KEY` environment variable.
SECRET_KEY=

# Console API base URL
CONSOLE_API_URL=http://127.0.0.1:5001
CONSOLE_WEB_URL=http://127.0.0.1:3000

# Service API base URL
SERVICE_API_URL=http://127.0.0.1:5001

# Web APP base URL
APP_WEB_URL=http://127.0.0.1:3000

# Files URL
FILES_URL=http://127.0.0.1:5001

# The time in seconds after the signature is rejected
FILES_ACCESS_TIMEOUT=300

# celery configuration
CELERY_BROKER_URL=redis://:difyai123456@localhost:6379/1

# redis configuration
REDIS_HOST=localhost
REDIS_PORT=6379
REDIS_USERNAME=
REDIS_PASSWORD=difyai123456
REDIS_DB=0

# PostgreSQL database configuration
DB_USERNAME=postgres
DB_PASSWORD=difyai123456
DB_HOST=localhost
DB_PORT=5432
DB_DATABASE=dify

# Storage configuration
# use for store upload files, private keys...
# storage type: local, s3, azure-blob
STORAGE_TYPE=local
STORAGE_LOCAL_PATH=storage
S3_USE_AWS_MANAGED_IAM=false
S3_ENDPOINT=https://your-bucket-name.storage.s3.clooudflare.com
S3_BUCKET_NAME=your-bucket-name
S3_ACCESS_KEY=your-access-key
S3_SECRET_KEY=your-secret-key
S3_REGION=your-region
# Azure Blob Storage configuration
AZURE_BLOB_ACCOUNT_NAME=your-account-name
AZURE_BLOB_ACCOUNT_KEY=your-account-key
AZURE_BLOB_CONTAINER_NAME=yout-container-name
AZURE_BLOB_ACCOUNT_URL=https://<your_account_name>.blob.core.windows.net
# Aliyun oss Storage configuration
ALIYUN_OSS_BUCKET_NAME=your-bucket-name
ALIYUN_OSS_ACCESS_KEY=your-access-key
ALIYUN_OSS_SECRET_KEY=your-secret-key
ALIYUN_OSS_ENDPOINT=your-endpoint
ALIYUN_OSS_AUTH_VERSION=v1
ALIYUN_OSS_REGION=your-region

# Google Storage configuration
GOOGLE_STORAGE_BUCKET_NAME=yout-bucket-name
GOOGLE_STORAGE_SERVICE_ACCOUNT_JSON=your-google-service-account-json-base64-string

# CORS configuration
WEB_API_CORS_ALLOW_ORIGINS=http://127.0.0.1:3000,*
CONSOLE_CORS_ALLOW_ORIGINS=http://127.0.0.1:3000,*

# Vector database configuration, support: weaviate, qdrant, milvus, relyt, pgvecto_rs, pgvector
VECTOR_STORE=weaviate

# Weaviate configuration
WEAVIATE_ENDPOINT=http://localhost:8080
WEAVIATE_API_KEY=WVF5YThaHlkYwhGUSmCRgsX3tD5ngdN8pkih
WEAVIATE_GRPC_ENABLED=false
WEAVIATE_BATCH_SIZE=100

# Qdrant configuration, use `http://localhost:6333` for local mode or `https://your-qdrant-cluster-url.qdrant.io` for remote mode
QDRANT_URL=http://localhost:6333
QDRANT_API_KEY=difyai123456
QDRANT_CLIENT_TIMEOUT=20
QDRANT_GRPC_ENABLED=false
QDRANT_GRPC_PORT=6334

# Milvus configuration
MILVUS_HOST=127.0.0.1
MILVUS_PORT=19530
MILVUS_USER=root
MILVUS_PASSWORD=Milvus
MILVUS_SECURE=false

# Relyt configuration
RELYT_HOST=127.0.0.1
RELYT_PORT=5432
RELYT_USER=postgres
RELYT_PASSWORD=postgres
RELYT_DATABASE=postgres

# Tencent configuration
TENCENT_VECTOR_DB_URL=http://127.0.0.1
TENCENT_VECTOR_DB_API_KEY=dify
TENCENT_VECTOR_DB_TIMEOUT=30
TENCENT_VECTOR_DB_USERNAME=dify
TENCENT_VECTOR_DB_DATABASE=dify
TENCENT_VECTOR_DB_SHARD=1
TENCENT_VECTOR_DB_REPLICAS=2

# PGVECTO_RS configuration
PGVECTO_RS_HOST=localhost
PGVECTO_RS_PORT=5431
PGVECTO_RS_USER=postgres
PGVECTO_RS_PASSWORD=difyai123456
PGVECTO_RS_DATABASE=postgres

# PGVector configuration
PGVECTOR_HOST=127.0.0.1
PGVECTOR_PORT=5433
PGVECTOR_USER=postgres
PGVECTOR_PASSWORD=postgres
PGVECTOR_DATABASE=postgres

# Tidb Vector configuration
TIDB_VECTOR_HOST=xxx.eu-central-1.xxx.aws.tidbcloud.com
TIDB_VECTOR_PORT=4000
TIDB_VECTOR_USER=xxx.root
TIDB_VECTOR_PASSWORD=xxxxxx
TIDB_VECTOR_DATABASE=dify

# Chroma configuration
CHROMA_HOST=127.0.0.1
CHROMA_PORT=8000
CHROMA_TENANT=default_tenant
CHROMA_DATABASE=default_database
CHROMA_AUTH_PROVIDER=chromadb.auth.token_authn.TokenAuthenticationServerProvider
CHROMA_AUTH_CREDENTIALS=difyai123456

# Upload configuration
UPLOAD_FILE_SIZE_LIMIT=15
UPLOAD_FILE_BATCH_LIMIT=5
UPLOAD_IMAGE_FILE_SIZE_LIMIT=10

# Model Configuration
MULTIMODAL_SEND_IMAGE_FORMAT=base64

# Mail configuration, support: resend, smtp
MAIL_TYPE=
MAIL_DEFAULT_SEND_FROM=no-reply <no-reply@dify.ai>
RESEND_API_KEY=
RESEND_API_URL=https://api.resend.com
# smtp configuration
SMTP_SERVER=smtp.gmail.com
SMTP_PORT=465
SMTP_USERNAME=123
SMTP_PASSWORD=abc
SMTP_USE_TLS=true
SMTP_OPPORTUNISTIC_TLS=false

# Sentry configuration
SENTRY_DSN=

# DEBUG
DEBUG=false
SQLALCHEMY_ECHO=false

# Notion import configuration, support public and internal
NOTION_INTEGRATION_TYPE=public
NOTION_CLIENT_SECRET=you-client-secret
NOTION_CLIENT_ID=you-client-id
NOTION_INTERNAL_SECRET=you-internal-secret

ETL_TYPE=dify
UNSTRUCTURED_API_URL=
UNSTRUCTURED_API_KEY=

SSRF_PROXY_HTTP_URL=
SSRF_PROXY_HTTPS_URL=

BATCH_UPLOAD_LIMIT=10
KEYWORD_DATA_SOURCE_TYPE=database

# CODE EXECUTION CONFIGURATION
CODE_EXECUTION_ENDPOINT=http://127.0.0.1:8194
CODE_EXECUTION_API_KEY=dify-sandbox
CODE_MAX_NUMBER=9223372036854775807
CODE_MIN_NUMBER=-9223372036854775808
CODE_MAX_STRING_LENGTH=80000
TEMPLATE_TRANSFORM_MAX_LENGTH=80000
CODE_MAX_STRING_ARRAY_LENGTH=30
CODE_MAX_OBJECT_ARRAY_LENGTH=30
CODE_MAX_NUMBER_ARRAY_LENGTH=1000

# API Tool configuration
API_TOOL_DEFAULT_CONNECT_TIMEOUT=10
API_TOOL_DEFAULT_READ_TIMEOUT=60

# HTTP Node configuration
HTTP_REQUEST_MAX_CONNECT_TIMEOUT=300
HTTP_REQUEST_MAX_READ_TIMEOUT=600
HTTP_REQUEST_MAX_WRITE_TIMEOUT=600
HTTP_REQUEST_NODE_MAX_BINARY_SIZE=10485760 # 10MB
HTTP_REQUEST_NODE_MAX_TEXT_SIZE=1048576 # 1MB

# Log file path
LOG_FILE=

# Indexing configuration
INDEXING_MAX_SEGMENTATION_TOKENS_LENGTH=1000

# Workflow runtime configuration
WORKFLOW_MAX_EXECUTION_STEPS=500
WORKFLOW_MAX_EXECUTION_TIME=1200
WORKFLOW_CALL_MAX_DEPTH=5

# App configuration
APP_MAX_EXECUTION_TIME=1200
<<<<<<< HEAD
# Firecrawl Web Extractor
FIRECRAWL_API_KEY=
FIRECRAWL_BASE_URL=


# App configuration
APP_MAX_EXECUTION_TIME=1200
=======
>>>>>>> 901670f1
<|MERGE_RESOLUTION|>--- conflicted
+++ resolved
@@ -216,13 +216,6 @@
 
 # App configuration
 APP_MAX_EXECUTION_TIME=1200
-<<<<<<< HEAD
 # Firecrawl Web Extractor
 FIRECRAWL_API_KEY=
 FIRECRAWL_BASE_URL=
-
-
-# App configuration
-APP_MAX_EXECUTION_TIME=1200
-=======
->>>>>>> 901670f1
