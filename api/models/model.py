--- conflicted
+++ resolved
@@ -1289,12 +1289,8 @@
     segment_position = db.Column(db.Integer, nullable=True)
     index_node_hash = db.Column(db.Text, nullable=True)
     retriever_from = db.Column(db.Text, nullable=False)
-<<<<<<< HEAD
     elapsed_time = db.Column(db.Numeric(10, 4), nullable=True)
-    created_by = db.Column(UUID, nullable=False)
-=======
     created_by = db.Column(StringUUID, nullable=False)
->>>>>>> f68b6b0e
     created_at = db.Column(db.DateTime, nullable=False, server_default=db.func.current_timestamp())
 
 
