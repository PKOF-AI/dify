import json
from collections.abc import Mapping, Sequence
from datetime import UTC, datetime
<<<<<<< HEAD
from enum import Enum
from typing import TYPE_CHECKING, Any, Optional, Union

if TYPE_CHECKING:
    from models.model import AppMode
=======
from enum import Enum, StrEnum
from typing import Any, Optional, Union
>>>>>>> 79db920f

import sqlalchemy as sa
from sqlalchemy import Index, PrimaryKeyConstraint, func
from sqlalchemy.orm import Mapped, mapped_column

import contexts
from constants import HIDDEN_VALUE
from core.helper import encrypter
from core.variables import SecretVariable, Variable
from extensions.ext_database import db
from factories import variable_factory
from libs import helper
from models.base import Base
from models.enums import CreatedByRole

from .account import Account
from .types import StringUUID


class WorkflowType(Enum):
    """
    Workflow Type Enum
    """

    WORKFLOW = "workflow"
    CHAT = "chat"

    @classmethod
    def value_of(cls, value: str) -> "WorkflowType":
        """
        Get value of given mode.

        :param value: mode value
        :return: mode
        """
        for mode in cls:
            if mode.value == value:
                return mode
        raise ValueError(f"invalid workflow type value {value}")

    @classmethod
    def from_app_mode(cls, app_mode: Union[str, "AppMode"]) -> "WorkflowType":
        """
        Get workflow type from app mode.

        :param app_mode: app mode
        :return: workflow type
        """
        from models.model import AppMode

        app_mode = app_mode if isinstance(app_mode, AppMode) else AppMode.value_of(app_mode)
        return cls.WORKFLOW if app_mode == AppMode.WORKFLOW else cls.CHAT


class Workflow(Base):
    """
    Workflow, for `Workflow App` and `Chat App workflow mode`.

    Attributes:

    - id (uuid) Workflow ID, pk
    - tenant_id (uuid) Workspace ID
    - app_id (uuid) App ID
    - type (string) Workflow type

        `workflow` for `Workflow App`

        `chat` for `Chat App workflow mode`

    - version (string) Version

        `draft` for draft version (only one for each app), other for version number (redundant)

    - graph (text) Workflow canvas configuration (JSON)

        The entire canvas configuration JSON, including Node, Edge, and other configurations

        - nodes (array[object]) Node list, see Node Schema

        - edges (array[object]) Edge list, see Edge Schema

    - created_by (uuid) Creator ID
    - created_at (timestamp) Creation time
    - updated_by (uuid) `optional` Last updater ID
    - updated_at (timestamp) `optional` Last update time
    """

    __tablename__ = "workflows"
    __table_args__ = (
        db.PrimaryKeyConstraint("id", name="workflow_pkey"),
        db.Index("workflow_version_idx", "tenant_id", "app_id", "version"),
    )

    id: Mapped[str] = mapped_column(StringUUID, server_default=db.text("uuid_generate_v4()"))
    tenant_id: Mapped[str] = mapped_column(StringUUID, nullable=False)
    app_id: Mapped[str] = mapped_column(StringUUID, nullable=False)
    type: Mapped[str] = mapped_column(db.String(255), nullable=False)
    version: Mapped[str] = mapped_column(db.String(255), nullable=False)
    graph: Mapped[str] = mapped_column(sa.Text)
    _features: Mapped[str] = mapped_column("features", sa.TEXT)
    created_by: Mapped[str] = mapped_column(StringUUID, nullable=False)
    created_at: Mapped[datetime] = mapped_column(
        db.DateTime, nullable=False, server_default=db.text("CURRENT_TIMESTAMP(0)")
    )
    updated_by: Mapped[Optional[str]] = mapped_column(StringUUID)
    updated_at: Mapped[datetime] = mapped_column(
        sa.DateTime, nullable=False, default=datetime.now(tz=UTC), server_onupdate=func.current_timestamp()
    )
    _environment_variables: Mapped[str] = mapped_column(
        "environment_variables", db.Text, nullable=False, server_default="{}"
    )
    _conversation_variables: Mapped[str] = mapped_column(
        "conversation_variables", db.Text, nullable=False, server_default="{}"
    )

    def __init__(
        self,
        *,
        tenant_id: str,
        app_id: str,
        type: str,
        version: str,
        graph: str,
        features: str,
        created_by: str,
        environment_variables: Sequence[Variable],
        conversation_variables: Sequence[Variable],
    ):
        self.tenant_id = tenant_id
        self.app_id = app_id
        self.type = type
        self.version = version
        self.graph = graph
        self.features = features
        self.created_by = created_by
        self.environment_variables = environment_variables or []
        self.conversation_variables = conversation_variables or []

    @property
    def created_by_account(self):
        return db.session.get(Account, self.created_by)

    @property
    def updated_by_account(self):
        return db.session.get(Account, self.updated_by) if self.updated_by else None

    @property
    def graph_dict(self) -> Mapping[str, Any]:
        return json.loads(self.graph) if self.graph else {}

    @property
    def features(self) -> str:
        """
        Convert old features structure to new features structure.
        """
        if not self._features:
            return self._features

        features = json.loads(self._features)
        if features.get("file_upload", {}).get("image", {}).get("enabled", False):
            image_enabled = True
            image_number_limits = int(features["file_upload"]["image"].get("number_limits", 1))
            image_transfer_methods = features["file_upload"]["image"].get(
                "transfer_methods", ["remote_url", "local_file"]
            )
            features["file_upload"]["enabled"] = image_enabled
            features["file_upload"]["number_limits"] = image_number_limits
            features["file_upload"]["allowed_file_upload_methods"] = image_transfer_methods
            features["file_upload"]["allowed_file_types"] = ["image"]
            features["file_upload"]["allowed_file_extensions"] = []
            del features["file_upload"]["image"]
            self._features = json.dumps(features)
        return self._features

    @features.setter
    def features(self, value: str) -> None:
        self._features = value

    @property
    def features_dict(self) -> Mapping[str, Any]:
        return json.loads(self.features) if self.features else {}

    def user_input_form(self, to_old_structure: bool = False) -> list:
        # get start node from graph
        if not self.graph:
            return []

        graph_dict = self.graph_dict
        if "nodes" not in graph_dict:
            return []

        start_node = next((node for node in graph_dict["nodes"] if node["data"]["type"] == "start"), None)
        if not start_node:
            return []

        # get user_input_form from start node
        variables = start_node.get("data", {}).get("variables", [])

        if to_old_structure:
            old_structure_variables = []
            for variable in variables:
                old_structure_variables.append({variable["type"]: variable})

            return old_structure_variables

        return variables

    @property
    def unique_hash(self) -> str:
        """
        Get hash of workflow.

        :return: hash
        """
        entity = {"graph": self.graph_dict, "features": self.features_dict}

        return helper.generate_text_hash(json.dumps(entity, sort_keys=True))

    @property
    def tool_published(self) -> bool:
        from models.tools import WorkflowToolProvider

        return (
            db.session.query(WorkflowToolProvider).filter(WorkflowToolProvider.app_id == self.app_id).first()
            is not None
        )

    @property
    def environment_variables(self) -> Sequence[Variable]:
        # TODO: find some way to init `self._environment_variables` when instance created.
        if self._environment_variables is None:
            self._environment_variables = "{}"

        tenant_id = contexts.tenant_id.get()

        environment_variables_dict: dict[str, Any] = json.loads(self._environment_variables)
        results = [variable_factory.build_variable_from_mapping(v) for v in environment_variables_dict.values()]

        # decrypt secret variables value
        decrypt_func = (
            lambda var: var.model_copy(update={"value": encrypter.decrypt_token(tenant_id=tenant_id, token=var.value)})
            if isinstance(var, SecretVariable)
            else var
        )
        results = list(map(decrypt_func, results))
        return results

    @environment_variables.setter
    def environment_variables(self, value: Sequence[Variable]):
        if not value:
            self._environment_variables = "{}"
            return

        tenant_id = contexts.tenant_id.get()

        value = list(value)
        if any(var for var in value if not var.id):
            raise ValueError("environment variable require a unique id")

        # Compare inputs and origin variables,
        # if the value is HIDDEN_VALUE, use the origin variable value (only update `name`).
        origin_variables_dictionary = {var.id: var for var in self.environment_variables}
        for i, variable in enumerate(value):
            if variable.id in origin_variables_dictionary and variable.value == HIDDEN_VALUE:
                value[i] = origin_variables_dictionary[variable.id].model_copy(update={"name": variable.name})

        # encrypt secret variables value
        encrypt_func = (
            lambda var: var.model_copy(update={"value": encrypter.encrypt_token(tenant_id=tenant_id, token=var.value)})
            if isinstance(var, SecretVariable)
            else var
        )
        encrypted_vars = list(map(encrypt_func, value))
        environment_variables_json = json.dumps(
            {var.name: var.model_dump() for var in encrypted_vars},
            ensure_ascii=False,
        )
        self._environment_variables = environment_variables_json

    def to_dict(self, *, include_secret: bool = False) -> Mapping[str, Any]:
        environment_variables = list(self.environment_variables)
        environment_variables = [
            v if not isinstance(v, SecretVariable) or include_secret else v.model_copy(update={"value": ""})
            for v in environment_variables
        ]

        result = {
            "graph": self.graph_dict,
            "features": self.features_dict,
            "environment_variables": [var.model_dump(mode="json") for var in environment_variables],
            "conversation_variables": [var.model_dump(mode="json") for var in self.conversation_variables],
        }
        return result

    @property
    def conversation_variables(self) -> Sequence[Variable]:
        # TODO: find some way to init `self._conversation_variables` when instance created.
        if self._conversation_variables is None:
            self._conversation_variables = "{}"

        variables_dict: dict[str, Any] = json.loads(self._conversation_variables)
        results = [variable_factory.build_variable_from_mapping(v) for v in variables_dict.values()]
        return results

    @conversation_variables.setter
    def conversation_variables(self, value: Sequence[Variable]) -> None:
        self._conversation_variables = json.dumps(
            {var.name: var.model_dump() for var in value},
            ensure_ascii=False,
        )


class WorkflowRunStatus(StrEnum):
    """
    Workflow Run Status Enum
    """

    RUNNING = "running"
    SUCCEEDED = "succeeded"
    FAILED = "failed"
    STOPPED = "stopped"

    @classmethod
    def value_of(cls, value: str) -> "WorkflowRunStatus":
        """
        Get value of given mode.

        :param value: mode value
        :return: mode
        """
        for mode in cls:
            if mode.value == value:
                return mode
        raise ValueError(f"invalid workflow run status value {value}")


class WorkflowRun(Base):
    """
    Workflow Run

    Attributes:

    - id (uuid) Run ID
    - tenant_id (uuid) Workspace ID
    - app_id (uuid) App ID
    - sequence_number (int) Auto-increment sequence number, incremented within the App, starting from 1
    - workflow_id (uuid) Workflow ID
    - type (string) Workflow type
    - triggered_from (string) Trigger source

        `debugging` for canvas debugging

        `app-run` for (published) app execution

    - version (string) Version
    - graph (text) Workflow canvas configuration (JSON)
    - inputs (text) Input parameters
    - status (string) Execution status, `running` / `succeeded` / `failed` / `stopped`
    - outputs (text) `optional` Output content
    - error (string) `optional` Error reason
    - elapsed_time (float) `optional` Time consumption (s)
    - total_tokens (int) `optional` Total tokens used
    - total_steps (int) Total steps (redundant), default 0
    - created_by_role (string) Creator role

        - `account` Console account

        - `end_user` End user

    - created_by (uuid) Runner ID
    - created_at (timestamp) Run time
    - finished_at (timestamp) End time
    """

    __tablename__ = "workflow_runs"
    __table_args__ = (
        db.PrimaryKeyConstraint("id", name="workflow_run_pkey"),
        db.Index("workflow_run_triggerd_from_idx", "tenant_id", "app_id", "triggered_from"),
        db.Index("workflow_run_tenant_app_sequence_idx", "tenant_id", "app_id", "sequence_number"),
    )

    id = db.Column(StringUUID, server_default=db.text("uuid_generate_v4()"))
    tenant_id = db.Column(StringUUID, nullable=False)
    app_id = db.Column(StringUUID, nullable=False)
    sequence_number = db.Column(db.Integer, nullable=False)
    workflow_id = db.Column(StringUUID, nullable=False)
    type = db.Column(db.String(255), nullable=False)
    triggered_from = db.Column(db.String(255), nullable=False)
    version = db.Column(db.String(255), nullable=False)
    graph = db.Column(db.Text)
    inputs = db.Column(db.Text)
    status = db.Column(db.String(255), nullable=False)  # running, succeeded, failed, stopped
    outputs: Mapped[str] = mapped_column(sa.Text, default="{}")
    error = db.Column(db.Text)
    elapsed_time = db.Column(db.Float, nullable=False, server_default=db.text("0"))
    total_tokens = db.Column(db.Integer, nullable=False, server_default=db.text("0"))
    total_steps = db.Column(db.Integer, server_default=db.text("0"))
    created_by_role = db.Column(db.String(255), nullable=False)  # account, end_user
    created_by = db.Column(StringUUID, nullable=False)
    created_at = db.Column(db.DateTime, nullable=False, server_default=db.text("CURRENT_TIMESTAMP(0)"))
    finished_at = db.Column(db.DateTime)

    @property
    def created_by_account(self):
        created_by_role = CreatedByRole(self.created_by_role)
        return db.session.get(Account, self.created_by) if created_by_role == CreatedByRole.ACCOUNT else None

    @property
    def created_by_end_user(self):
        from models.model import EndUser

        created_by_role = CreatedByRole(self.created_by_role)
        return db.session.get(EndUser, self.created_by) if created_by_role == CreatedByRole.END_USER else None

    @property
    def graph_dict(self):
        return json.loads(self.graph) if self.graph else {}

    @property
    def inputs_dict(self) -> Mapping[str, Any]:
        return json.loads(self.inputs) if self.inputs else {}

    @property
    def outputs_dict(self) -> Mapping[str, Any]:
        return json.loads(self.outputs) if self.outputs else {}

    @property
    def message(self):
        from models.model import Message

        return (
            db.session.query(Message).filter(Message.app_id == self.app_id, Message.workflow_run_id == self.id).first()
        )

    @property
    def workflow(self):
        return db.session.query(Workflow).filter(Workflow.id == self.workflow_id).first()

    def to_dict(self):
        return {
            "id": self.id,
            "tenant_id": self.tenant_id,
            "app_id": self.app_id,
            "sequence_number": self.sequence_number,
            "workflow_id": self.workflow_id,
            "type": self.type,
            "triggered_from": self.triggered_from,
            "version": self.version,
            "graph": self.graph_dict,
            "inputs": self.inputs_dict,
            "status": self.status,
            "outputs": self.outputs_dict,
            "error": self.error,
            "elapsed_time": self.elapsed_time,
            "total_tokens": self.total_tokens,
            "total_steps": self.total_steps,
            "created_by_role": self.created_by_role,
            "created_by": self.created_by,
            "created_at": self.created_at,
            "finished_at": self.finished_at,
        }

    @classmethod
    def from_dict(cls, data: dict) -> "WorkflowRun":
        return cls(
            id=data.get("id"),
            tenant_id=data.get("tenant_id"),
            app_id=data.get("app_id"),
            sequence_number=data.get("sequence_number"),
            workflow_id=data.get("workflow_id"),
            type=data.get("type"),
            triggered_from=data.get("triggered_from"),
            version=data.get("version"),
            graph=json.dumps(data.get("graph")),
            inputs=json.dumps(data.get("inputs")),
            status=data.get("status"),
            outputs=json.dumps(data.get("outputs")),
            error=data.get("error"),
            elapsed_time=data.get("elapsed_time"),
            total_tokens=data.get("total_tokens"),
            total_steps=data.get("total_steps"),
            created_by_role=data.get("created_by_role"),
            created_by=data.get("created_by"),
            created_at=data.get("created_at"),
            finished_at=data.get("finished_at"),
        )


class WorkflowNodeExecutionTriggeredFrom(Enum):
    """
    Workflow Node Execution Triggered From Enum
    """

    SINGLE_STEP = "single-step"
    WORKFLOW_RUN = "workflow-run"

    @classmethod
    def value_of(cls, value: str) -> "WorkflowNodeExecutionTriggeredFrom":
        """
        Get value of given mode.

        :param value: mode value
        :return: mode
        """
        for mode in cls:
            if mode.value == value:
                return mode
        raise ValueError(f"invalid workflow node execution triggered from value {value}")


class WorkflowNodeExecutionStatus(Enum):
    """
    Workflow Node Execution Status Enum
    """

    RUNNING = "running"
    SUCCEEDED = "succeeded"
    FAILED = "failed"

    @classmethod
    def value_of(cls, value: str) -> "WorkflowNodeExecutionStatus":
        """
        Get value of given mode.

        :param value: mode value
        :return: mode
        """
        for mode in cls:
            if mode.value == value:
                return mode
        raise ValueError(f"invalid workflow node execution status value {value}")


class WorkflowNodeExecution(Base):
    """
    Workflow Node Execution

    - id (uuid) Execution ID
    - tenant_id (uuid) Workspace ID
    - app_id (uuid) App ID
    - workflow_id (uuid) Workflow ID
    - triggered_from (string) Trigger source

        `single-step` for single-step debugging

        `workflow-run` for workflow execution (debugging / user execution)

    - workflow_run_id (uuid) `optional` Workflow run ID

        Null for single-step debugging.

    - index (int) Execution sequence number, used for displaying Tracing Node order
    - predecessor_node_id (string) `optional` Predecessor node ID, used for displaying execution path
    - node_id (string) Node ID
    - node_type (string) Node type, such as `start`
    - title (string) Node title
    - inputs (json) All predecessor node variable content used in the node
    - process_data (json) Node process data
    - outputs (json) `optional` Node output variables
    - status (string) Execution status, `running` / `succeeded` / `failed`
    - error (string) `optional` Error reason
    - elapsed_time (float) `optional` Time consumption (s)
    - execution_metadata (text) Metadata

        - total_tokens (int) `optional` Total tokens used

        - total_price (decimal) `optional` Total cost

        - currency (string) `optional` Currency, such as USD / RMB

    - created_at (timestamp) Run time
    - created_by_role (string) Creator role

        - `account` Console account

        - `end_user` End user

    - created_by (uuid) Runner ID
    - finished_at (timestamp) End time
    """

    __tablename__ = "workflow_node_executions"
    __table_args__ = (
        db.PrimaryKeyConstraint("id", name="workflow_node_execution_pkey"),
        db.Index(
            "workflow_node_execution_workflow_run_idx",
            "tenant_id",
            "app_id",
            "workflow_id",
            "triggered_from",
            "workflow_run_id",
        ),
        db.Index(
            "workflow_node_execution_node_run_idx", "tenant_id", "app_id", "workflow_id", "triggered_from", "node_id"
        ),
        db.Index(
            "workflow_node_execution_id_idx",
            "tenant_id",
            "app_id",
            "workflow_id",
            "triggered_from",
            "node_execution_id",
        ),
    )

    id = db.Column(StringUUID, server_default=db.text("uuid_generate_v4()"))
    tenant_id = db.Column(StringUUID, nullable=False)
    app_id = db.Column(StringUUID, nullable=False)
    workflow_id = db.Column(StringUUID, nullable=False)
    triggered_from = db.Column(db.String(255), nullable=False)
    workflow_run_id = db.Column(StringUUID)
    index = db.Column(db.Integer, nullable=False)
    predecessor_node_id = db.Column(db.String(255))
    node_execution_id = db.Column(db.String(255), nullable=True)
    node_id = db.Column(db.String(255), nullable=False)
    node_type = db.Column(db.String(255), nullable=False)
    title = db.Column(db.String(255), nullable=False)
    inputs = db.Column(db.Text)
    process_data = db.Column(db.Text)
    outputs = db.Column(db.Text)
    status = db.Column(db.String(255), nullable=False)
    error = db.Column(db.Text)
    elapsed_time = db.Column(db.Float, nullable=False, server_default=db.text("0"))
    execution_metadata = db.Column(db.Text)
    created_at = db.Column(db.DateTime, nullable=False, server_default=db.text("CURRENT_TIMESTAMP(0)"))
    created_by_role = db.Column(db.String(255), nullable=False)
    created_by = db.Column(StringUUID, nullable=False)
    finished_at = db.Column(db.DateTime)

    @property
    def created_by_account(self):
        created_by_role = CreatedByRole(self.created_by_role)
        return db.session.get(Account, self.created_by) if created_by_role == CreatedByRole.ACCOUNT else None

    @property
    def created_by_end_user(self):
        from models.model import EndUser

        created_by_role = CreatedByRole(self.created_by_role)
        return db.session.get(EndUser, self.created_by) if created_by_role == CreatedByRole.END_USER else None

    @property
    def inputs_dict(self):
        return json.loads(self.inputs) if self.inputs else None

    @property
    def outputs_dict(self):
        return json.loads(self.outputs) if self.outputs else None

    @property
    def process_data_dict(self):
        return json.loads(self.process_data) if self.process_data else None

    @property
    def execution_metadata_dict(self):
        return json.loads(self.execution_metadata) if self.execution_metadata else None

    @property
    def extras(self):
        from core.tools.tool_manager import ToolManager

        extras = {}
        if self.execution_metadata_dict:
            from core.workflow.nodes import NodeType

            if self.node_type == NodeType.TOOL.value and "tool_info" in self.execution_metadata_dict:
                tool_info = self.execution_metadata_dict["tool_info"]
                extras["icon"] = ToolManager.get_tool_icon(
                    tenant_id=self.tenant_id,
                    provider_type=tool_info["provider_type"],
                    provider_id=tool_info["provider_id"],
                )

        return extras


class WorkflowAppLogCreatedFrom(Enum):
    """
    Workflow App Log Created From Enum
    """

    SERVICE_API = "service-api"
    WEB_APP = "web-app"
    INSTALLED_APP = "installed-app"

    @classmethod
    def value_of(cls, value: str) -> "WorkflowAppLogCreatedFrom":
        """
        Get value of given mode.

        :param value: mode value
        :return: mode
        """
        for mode in cls:
            if mode.value == value:
                return mode
        raise ValueError(f"invalid workflow app log created from value {value}")


class WorkflowAppLog(Base):
    """
    Workflow App execution log, excluding workflow debugging records.

    Attributes:

    - id (uuid) run ID
    - tenant_id (uuid) Workspace ID
    - app_id (uuid) App ID
    - workflow_id (uuid) Associated Workflow ID
    - workflow_run_id (uuid) Associated Workflow Run ID
    - created_from (string) Creation source

        `service-api` App Execution OpenAPI

        `web-app` WebApp

        `installed-app` Installed App

    - created_by_role (string) Creator role

        - `account` Console account

        - `end_user` End user

    - created_by (uuid) Creator ID, depends on the user table according to created_by_role
    - created_at (timestamp) Creation time
    """

    __tablename__ = "workflow_app_logs"
    __table_args__ = (
        db.PrimaryKeyConstraint("id", name="workflow_app_log_pkey"),
        db.Index("workflow_app_log_app_idx", "tenant_id", "app_id"),
    )

    id = db.Column(StringUUID, server_default=db.text("uuid_generate_v4()"))
    tenant_id = db.Column(StringUUID, nullable=False)
    app_id = db.Column(StringUUID, nullable=False)
    workflow_id = db.Column(StringUUID, nullable=False)
    workflow_run_id = db.Column(StringUUID, nullable=False)
    created_from = db.Column(db.String(255), nullable=False)
    created_by_role = db.Column(db.String(255), nullable=False)
    created_by = db.Column(StringUUID, nullable=False)
    created_at = db.Column(db.DateTime, nullable=False, server_default=db.text("CURRENT_TIMESTAMP(0)"))

    @property
    def workflow_run(self):
        return db.session.get(WorkflowRun, self.workflow_run_id)

    @property
    def created_by_account(self):
        created_by_role = CreatedByRole(self.created_by_role)
        return db.session.get(Account, self.created_by) if created_by_role == CreatedByRole.ACCOUNT else None

    @property
    def created_by_end_user(self):
        from models.model import EndUser

        created_by_role = CreatedByRole(self.created_by_role)
        return db.session.get(EndUser, self.created_by) if created_by_role == CreatedByRole.END_USER else None


class ConversationVariable(Base):
    __tablename__ = "workflow_conversation_variables"
    __table_args__ = (
        PrimaryKeyConstraint("id", "conversation_id", name="workflow_conversation_variables_pkey"),
        Index("workflow__conversation_variables_app_id_idx", "app_id"),
        Index("workflow__conversation_variables_created_at_idx", "created_at"),
    )

    id: Mapped[str] = mapped_column(StringUUID, primary_key=True)
    conversation_id: Mapped[str] = mapped_column(StringUUID, nullable=False, primary_key=True)
    app_id: Mapped[str] = mapped_column(StringUUID, nullable=False)
    data = mapped_column(db.Text, nullable=False)
    created_at = mapped_column(db.DateTime, nullable=False, server_default=db.text("CURRENT_TIMESTAMP(0)"))
    updated_at = mapped_column(
        db.DateTime, nullable=False, server_default=func.current_timestamp(), onupdate=func.current_timestamp()
    )

    def __init__(self, *, id: str, app_id: str, conversation_id: str, data: str) -> None:
        self.id = id
        self.app_id = app_id
        self.conversation_id = conversation_id
        self.data = data

    @classmethod
    def from_variable(cls, *, app_id: str, conversation_id: str, variable: Variable) -> "ConversationVariable":
        obj = cls(
            id=variable.id,
            app_id=app_id,
            conversation_id=conversation_id,
            data=variable.model_dump_json(),
        )
        return obj

    def to_variable(self) -> Variable:
        mapping = json.loads(self.data)
        return variable_factory.build_variable_from_mapping(mapping)<|MERGE_RESOLUTION|>--- conflicted
+++ resolved
@@ -1,16 +1,12 @@
 import json
 from collections.abc import Mapping, Sequence
 from datetime import UTC, datetime
-<<<<<<< HEAD
 from enum import Enum
 from typing import TYPE_CHECKING, Any, Optional, Union
 
 if TYPE_CHECKING:
     from models.model import AppMode
-=======
-from enum import Enum, StrEnum
-from typing import Any, Optional, Union
->>>>>>> 79db920f
+from enum import StrEnum
 
 import sqlalchemy as sa
 from sqlalchemy import Index, PrimaryKeyConstraint, func
