--- conflicted
+++ resolved
@@ -676,9 +676,5 @@
     id = db.Column(StringUUID, server_default=db.text('uuid_generate_v4()'), primary_key=True)
     dataset_id = db.Column(StringUUID, nullable=False)
     account_id = db.Column(StringUUID, nullable=False)
-<<<<<<< HEAD
-    account_role = db.Column(db.String(255), nullable=False, server_default=db.text("'normal'::character varying"))
-=======
->>>>>>> 7c80d257
     has_permission = db.Column(db.Boolean, nullable=False, server_default=db.text('true'))
     created_at = db.Column(db.DateTime, nullable=False, server_default=db.text('CURRENT_TIMESTAMP(0)'))