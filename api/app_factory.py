import logging
import os
import time

from configs import dify_config
<<<<<<< HEAD

if not dify_config.DEBUG:
    from gevent import monkey  # type: ignore

    monkey.patch_all()

    import grpc.experimental.gevent  # type: ignore

    grpc.experimental.gevent.init_gevent()

import json

from flask import Flask, Response, request
from flask_cors import CORS  # type: ignore
from flask_login import user_loaded_from_request, user_logged_in  # type: ignore
from werkzeug.exceptions import Unauthorized

import contexts
from commands import register_commands
from configs import dify_config
from extensions import (
    ext_celery,
    ext_code_based_extension,
    ext_compress,
    ext_database,
    ext_hosting_provider,
    ext_logging,
    ext_login,
    ext_mail,
    ext_migrate,
    ext_proxy_fix,
    ext_redis,
    ext_sentry,
    ext_storage,
)
from extensions.ext_database import db
from extensions.ext_login import login_manager
from libs.passport import PassportService
from services.account_service import AccountService


class DifyApp(Flask):
    pass
=======
from dify_app import DifyApp
>>>>>>> 56c2d1cc


# ----------------------------
# Application Factory Function
# ----------------------------
def create_flask_app_with_configs() -> DifyApp:
    """
    create a raw flask app
    with configs loaded from .env file
    """
    dify_app = DifyApp(__name__)
    dify_app.config.from_mapping(dify_config.model_dump())

    # populate configs into system environment variables
    for key, value in dify_app.config.items():
        if isinstance(value, str):
            os.environ[key] = value
        elif isinstance(value, int | float | bool):
            os.environ[key] = str(value)
        elif value is None:
            os.environ[key] = ""

    return dify_app


def create_app() -> DifyApp:
    start_time = time.perf_counter()
    app = create_flask_app_with_configs()
    initialize_extensions(app)
    end_time = time.perf_counter()
    if dify_config.DEBUG:
        logging.info(f"Finished create_app ({round((end_time - start_time) * 1000, 2)} ms)")
    return app


def initialize_extensions(app: DifyApp):
    from extensions import (
        ext_app_metrics,
        ext_blueprints,
        ext_celery,
        ext_code_based_extension,
        ext_commands,
        ext_compress,
        ext_database,
        ext_hosting_provider,
        ext_import_modules,
        ext_logging,
        ext_login,
        ext_mail,
        ext_migrate,
        ext_proxy_fix,
        ext_redis,
        ext_sentry,
        ext_set_secretkey,
        ext_storage,
        ext_timezone,
        ext_warnings,
    )

    extensions = [
        ext_timezone,
        ext_logging,
        ext_warnings,
        ext_import_modules,
        ext_set_secretkey,
        ext_compress,
        ext_code_based_extension,
        ext_database,
        ext_app_metrics,
        ext_migrate,
        ext_redis,
        ext_storage,
        ext_celery,
        ext_login,
        ext_mail,
        ext_hosting_provider,
        ext_sentry,
        ext_proxy_fix,
        ext_blueprints,
        ext_commands,
    ]
    for ext in extensions:
        short_name = ext.__name__.split(".")[-1]
        is_enabled = ext.is_enabled() if hasattr(ext, "is_enabled") else True
        if not is_enabled:
            if dify_config.DEBUG:
                logging.info(f"Skipped {short_name}")
            continue

        start_time = time.perf_counter()
        ext.init_app(app)
        end_time = time.perf_counter()
        if dify_config.DEBUG:
            logging.info(f"Loaded {short_name} ({round((end_time - start_time) * 1000, 2)} ms)")<|MERGE_RESOLUTION|>--- conflicted
+++ resolved
@@ -3,53 +3,7 @@
 import time
 
 from configs import dify_config
-<<<<<<< HEAD
-
-if not dify_config.DEBUG:
-    from gevent import monkey  # type: ignore
-
-    monkey.patch_all()
-
-    import grpc.experimental.gevent  # type: ignore
-
-    grpc.experimental.gevent.init_gevent()
-
-import json
-
-from flask import Flask, Response, request
-from flask_cors import CORS  # type: ignore
-from flask_login import user_loaded_from_request, user_logged_in  # type: ignore
-from werkzeug.exceptions import Unauthorized
-
-import contexts
-from commands import register_commands
-from configs import dify_config
-from extensions import (
-    ext_celery,
-    ext_code_based_extension,
-    ext_compress,
-    ext_database,
-    ext_hosting_provider,
-    ext_logging,
-    ext_login,
-    ext_mail,
-    ext_migrate,
-    ext_proxy_fix,
-    ext_redis,
-    ext_sentry,
-    ext_storage,
-)
-from extensions.ext_database import db
-from extensions.ext_login import login_manager
-from libs.passport import PassportService
-from services.account_service import AccountService
-
-
-class DifyApp(Flask):
-    pass
-=======
 from dify_app import DifyApp
->>>>>>> 56c2d1cc
 
 
 # ----------------------------
